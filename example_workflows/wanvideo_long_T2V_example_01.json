--- conflicted
+++ resolved
@@ -364,14 +364,8 @@
       "inputs": [],
       "outputs": [
         {
-<<<<<<< HEAD
-          "label": "teacache_args",
-          "name": "teacache_args",
-          "type": "TEACACHEARGS",
-=======
           "name": "cache_args",
           "type": "CACHEARGS",
->>>>>>> c3ee35f3
           "links": [
             58
           ]
@@ -490,12 +484,7 @@
           "link": 57
         },
         {
-<<<<<<< HEAD
-          "label": "teacache_args",
-          "name": "teacache_args",
-=======
           "name": "cache_args",
->>>>>>> c3ee35f3
           "shape": 7,
           "type": "CACHEARGS",
           "link": 58
