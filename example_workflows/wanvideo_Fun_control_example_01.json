{
  "id": "206247b6-9fec-4ed2-8927-e4f388c674d4",
  "revision": 0,
  "last_node_id": 95,
  "last_link_id": 125,
  "nodes": [
    {
<<<<<<< HEAD
=======
      "id": 46,
      "type": "WanVideoTextEmbedBridge",
      "pos": [
        1303.4276123046875,
        1086.20947265625
      ],
      "size": [
        315,
        46
      ],
      "flags": {},
      "order": 31,
      "mode": 2,
      "inputs": [
        {
          "name": "positive",
          "type": "CONDITIONING",
          "link": 54
        },
        {
          "name": "negative",
          "type": "CONDITIONING",
          "link": 55
        }
      ],
      "outputs": [
        {
          "name": "text_embeds",
          "type": "WANVIDEOTEXTEMBEDS",
          "links": null
        }
      ],
      "properties": {
        "cnr_id": "ComfyUI-WanVideoWrapper",
        "ver": "d20baf00247fd06553fdc9253e18732244e54172",
        "Node name for S&R": "WanVideoTextEmbedBridge"
      },
      "widgets_values": []
    },
    {
      "id": 50,
      "type": "CLIPTextEncode",
      "pos": [
        853.4276123046875,
        1346.2091064453125
      ],
      "size": [
        400,
        200
      ],
      "flags": {},
      "order": 27,
      "mode": 2,
      "inputs": [
        {
          "name": "clip",
          "type": "CLIP",
          "link": 53
        }
      ],
      "outputs": [
        {
          "name": "CONDITIONING",
          "type": "CONDITIONING",
          "slot_index": 0,
          "links": [
            55
          ]
        }
      ],
      "properties": {
        "cnr_id": "comfy-core",
        "ver": "0.3.26",
        "Node name for S&R": "CLIPTextEncode"
      },
      "widgets_values": [
        "色调艳丽，过曝，静态，细节模糊不清，字幕，风格，作品，画作，画面，静止，整体发灰，最差质量，低质量，JPEG压缩残留，丑陋的，残缺的，多余的手指，画得不好的手部，画得不好的脸部，畸形的，毁容的，形态畸形的肢体，手指融合，静止不动的画面，杂乱的背景，三条腿，背景人很多，倒着走"
      ]
    },
    {
      "id": 48,
      "type": "CLIPLoader",
      "pos": [
        493.4272766113281,
        1096.20947265625
      ],
      "size": [
        315,
        106
      ],
      "flags": {},
      "order": 0,
      "mode": 2,
      "inputs": [],
      "outputs": [
        {
          "name": "CLIP",
          "type": "CLIP",
          "slot_index": 0,
          "links": [
            52,
            53
          ]
        }
      ],
      "properties": {
        "cnr_id": "comfy-core",
        "ver": "0.3.26",
        "Node name for S&R": "CLIPLoader"
      },
      "widgets_values": [
        "umt5_xxl_fp16.safetensors",
        "wan",
        "default"
      ]
    },
    {
      "id": 49,
      "type": "CLIPTextEncode",
      "pos": [
        853.4276123046875,
        1096.20947265625
      ],
      "size": [
        400,
        200
      ],
      "flags": {},
      "order": 26,
      "mode": 2,
      "inputs": [
        {
          "name": "clip",
          "type": "CLIP",
          "link": 52
        }
      ],
      "outputs": [
        {
          "name": "CONDITIONING",
          "type": "CONDITIONING",
          "slot_index": 0,
          "links": [
            54
          ]
        }
      ],
      "properties": {
        "cnr_id": "comfy-core",
        "ver": "0.3.26",
        "Node name for S&R": "CLIPTextEncode"
      },
      "widgets_values": [
        "high quality nature video featuring a red panda balancing on a bamboo stem while a bird lands on it's head, on the background there is a waterfall"
      ]
    },
    {
>>>>>>> a39e4e2d
      "id": 42,
      "type": "Note",
      "pos": [
        -990,
        -1030
      ],
      "size": [
        314.96246337890625,
        152.77333068847656
      ],
      "flags": {},
      "order": 0,
      "mode": 0,
      "inputs": [],
      "outputs": [],
      "properties": {},
      "widgets_values": [
        "Adjust the blocks to swap based on your VRAM, this is a tradeoff between speed and memory usage.\n\nAlternatively there's option to use VRAM management introduced in DiffSynt-Studios. This is usually slower, but saves even more VRAM compared to BlockSwap"
      ],
      "color": "#432",
      "bgcolor": "#653"
    },
    {
      "id": 33,
      "type": "Note",
      "pos": [
        -240,
        -1420
      ],
      "size": [
        359.0753479003906,
        88
      ],
      "flags": {},
      "order": 1,
      "mode": 0,
      "inputs": [],
      "outputs": [],
      "properties": {},
      "widgets_values": [
        "Models:\nhttps://huggingface.co/Kijai/WanVideo_comfy/tree/main"
      ],
      "color": "#432",
      "bgcolor": "#653"
    },
    {
      "id": 44,
      "type": "Note",
      "pos": [
        -1030,
        -1320
      ],
      "size": [
        303.0501403808594,
        88
      ],
      "flags": {},
      "order": 2,
      "mode": 0,
      "inputs": [],
      "outputs": [],
      "properties": {},
      "widgets_values": [
        "If you have Triton installed, connect this for ~30% speed increase"
      ],
      "color": "#432",
      "bgcolor": "#653"
    },
    {
<<<<<<< HEAD
=======
      "id": 39,
      "type": "WanVideoBlockSwap",
      "pos": [
        -620,
        -1030
      ],
      "size": [
        315,
        154
      ],
      "flags": {},
      "order": 6,
      "mode": 0,
      "inputs": [],
      "outputs": [
        {
          "name": "block_swap_args",
          "type": "BLOCKSWAPARGS",
          "slot_index": 0,
          "links": []
        }
      ],
      "properties": {
        "cnr_id": "ComfyUI-WanVideoWrapper",
        "ver": "d20baf00247fd06553fdc9253e18732244e54172",
        "Node name for S&R": "WanVideoBlockSwap"
      },
      "widgets_values": [
        10,
        false,
        false,
        true,
        0
      ],
      "color": "#223",
      "bgcolor": "#335"
    },
    {
      "id": 35,
      "type": "WanVideoTorchCompileSettings",
      "pos": [
        -690,
        -1320
      ],
      "size": [
        390.5999755859375,
        202
      ],
      "flags": {},
      "order": 7,
      "mode": 0,
      "inputs": [],
      "outputs": [
        {
          "name": "torch_compile_args",
          "type": "WANCOMPILEARGS",
          "slot_index": 0,
          "links": []
        }
      ],
      "properties": {
        "cnr_id": "ComfyUI-WanVideoWrapper",
        "ver": "d20baf00247fd06553fdc9253e18732244e54172",
        "Node name for S&R": "WanVideoTorchCompileSettings"
      },
      "widgets_values": [
        "inductor",
        false,
        "default",
        false,
        64,
        true,
        128
      ],
      "color": "#223",
      "bgcolor": "#335"
    },
    {
>>>>>>> a39e4e2d
      "id": 53,
      "type": "Note",
      "pos": [
        1301.80224609375,
        -1006.259765625
      ],
      "size": [
        324.64129638671875,
        159.47401428222656
      ],
      "flags": {},
      "order": 3,
      "mode": 0,
      "inputs": [],
      "outputs": [],
      "properties": {},
      "widgets_values": [
        "The relative l1 threshold -value determines how aggressive this is, higher values are faster but quality suffers more. Very first steps should NEVER be skipped with this model or it kills the motion. When using the pre-calculated coefficients, the treshold value should be much higher than with the default coefficients."
      ],
      "color": "#432",
      "bgcolor": "#653"
    },
    {
      "id": 36,
      "type": "Note",
      "pos": [
        -250,
        -1280
      ],
      "size": [
        374.3061828613281,
        171.9547576904297
      ],
      "flags": {},
      "order": 4,
      "mode": 0,
      "inputs": [],
      "outputs": [],
      "properties": {},
      "widgets_values": [
        "fp8_fast seems to cause huge quality degradation\n\nfp_16_fast enables \"Full FP16 Accmumulation in FP16 GEMMs\" feature available in the very latest pytorch nightly, this is around 20% speed boost. \n\nSageattn if you have it installed can be used for almost double inference speed"
      ],
      "color": "#432",
      "bgcolor": "#653"
    },
    {
      "id": 69,
      "type": "WanVideoEmptyEmbeds",
      "pos": [
        367.8289794921875,
        179.7726287841797
      ],
      "size": [
        342.5999755859375,
        106
      ],
      "flags": {},
      "order": 27,
      "mode": 0,
      "inputs": [
        {
          "label": "control_embeds",
          "name": "control_embeds",
          "shape": 7,
          "type": "WANVIDIMAGE_EMBEDS",
          "link": 92
        },
        {
          "label": "width",
          "name": "width",
          "type": "INT",
          "widget": {
            "name": "width"
          },
          "link": 94
        },
        {
          "label": "height",
          "name": "height",
          "type": "INT",
          "widget": {
            "name": "height"
          },
          "link": 95
        },
        {
          "label": "num_frames",
          "name": "num_frames",
          "type": "INT",
          "widget": {
            "name": "num_frames"
          },
          "link": 96
        }
      ],
      "outputs": [
        {
          "label": "image_embeds",
          "name": "image_embeds",
          "type": "WANVIDIMAGE_EMBEDS",
          "links": [
            99
          ]
        }
      ],
      "properties": {
        "Node name for S&R": "WanVideoEmptyEmbeds",
        "cnr_id": "ComfyUI-WanVideoWrapper",
        "ver": "d5085d4e879b5c9d56e39f57e656255ce72e81fc"
      },
      "widgets_values": [
        832,
        480,
        81
      ]
    },
    {
      "id": 74,
      "type": "Note",
      "pos": [
        -771.98193359375,
        759.1901245117188
      ],
      "size": [
        219.9899444580078,
        149.21942138671875
      ],
      "flags": {},
      "order": 5,
      "mode": 0,
      "inputs": [],
      "outputs": [],
      "properties": {},
      "widgets_values": [
        "Use any preprocessor you want here, depth is just an example"
      ],
      "color": "#432",
      "bgcolor": "#653"
    },
    {
      "id": 77,
      "type": "WanVideoEncode",
      "pos": [
        -76.66918182373047,
        835.0452880859375
      ],
      "size": [
        315,
        242
      ],
      "flags": {},
      "order": 25,
      "mode": 0,
      "inputs": [
        {
          "label": "vae",
          "name": "vae",
          "type": "WANVAE",
          "link": 104
        },
        {
          "label": "image",
          "name": "image",
          "type": "IMAGE",
          "link": 90
        },
        {
          "label": "mask",
          "name": "mask",
          "shape": 7,
          "type": "MASK",
          "link": null
        }
      ],
      "outputs": [
        {
          "label": "samples",
          "name": "samples",
          "type": "LATENT",
          "links": [
            91
          ]
        }
      ],
      "properties": {
        "Node name for S&R": "WanVideoEncode",
        "cnr_id": "ComfyUI-WanVideoWrapper",
        "ver": "d5085d4e879b5c9d56e39f57e656255ce72e81fc"
      },
      "widgets_values": [
        false,
        272,
        272,
        144,
        128,
        0,
        1
      ],
      "color": "#322",
      "bgcolor": "#533"
    },
    {
      "id": 84,
      "type": "GetNode",
      "pos": [
        -214.50640869140625,
        912.1173706054688
      ],
      "size": [
        210,
        60
      ],
      "flags": {
        "collapsed": true
      },
      "order": 6,
      "mode": 0,
      "inputs": [],
      "outputs": [
        {
          "name": "WANVAE",
          "type": "WANVAE",
          "links": [
            104
          ]
        }
      ],
      "title": "Get_VAE",
      "properties": {},
      "widgets_values": [
        "VAE"
      ],
      "color": "#322",
      "bgcolor": "#533"
    },
    {
      "id": 52,
      "type": "WanVideoTeaCache",
      "pos": [
        1307.6705322265625,
        -787.4303588867188
      ],
      "size": [
        315,
        178
      ],
      "flags": {},
      "order": 7,
      "mode": 0,
      "inputs": [],
      "outputs": [
        {
          "label": "teacache_args",
          "name": "teacache_args",
          "type": "TEACACHEARGS",
          "links": [
            56
          ]
        }
      ],
      "properties": {
        "Node name for S&R": "WanVideoTeaCache",
        "cnr_id": "ComfyUI-WanVideoWrapper",
        "ver": "d20baf00247fd06553fdc9253e18732244e54172"
      },
      "widgets_values": [
        0.08000000000000002,
        1,
        -1,
        "offload_device",
        "true",
        "e"
      ]
    },
    {
<<<<<<< HEAD
=======
      "id": 22,
      "type": "WanVideoModelLoader",
      "pos": [
        -260,
        -1050
      ],
      "size": [
        477.4410095214844,
        234
      ],
      "flags": {},
      "order": 17,
      "mode": 0,
      "inputs": [
        {
          "name": "compile_args",
          "shape": 7,
          "type": "WANCOMPILEARGS",
          "link": null
        },
        {
          "name": "block_swap_args",
          "shape": 7,
          "type": "BLOCKSWAPARGS",
          "link": null
        },
        {
          "name": "lora",
          "shape": 7,
          "type": "WANVIDLORA",
          "link": null
        },
        {
          "name": "vram_management_args",
          "shape": 7,
          "type": "VRAM_MANAGEMENTARGS",
          "link": null
        },
        {
          "name": "vace_model",
          "shape": 7,
          "type": "VACEPATH",
          "link": null
        }
      ],
      "outputs": [
        {
          "name": "model",
          "type": "WANVIDEOMODEL",
          "slot_index": 0,
          "links": [
            29,
            79
          ]
        }
      ],
      "properties": {
        "cnr_id": "ComfyUI-WanVideoWrapper",
        "ver": "d20baf00247fd06553fdc9253e18732244e54172",
        "Node name for S&R": "WanVideoModelLoader"
      },
      "widgets_values": [
        "WanVideo\\wan2.1_fun_control_1.3B_bf16.safetensors",
        "bf16",
        "disabled",
        "offload_device",
        "sdpa"
      ],
      "color": "#223",
      "bgcolor": "#335"
    },
    {
>>>>>>> a39e4e2d
      "id": 11,
      "type": "LoadWanVideoT5TextEncoder",
      "pos": [
        -153.58168029785156,
        -752.5652465820312
      ],
      "size": [
        377.1661376953125,
        130
      ],
      "flags": {},
      "order": 8,
      "mode": 0,
      "inputs": [],
      "outputs": [
        {
          "label": "wan_t5_model",
          "name": "wan_t5_model",
          "type": "WANTEXTENCODER",
          "slot_index": 0,
          "links": [
            15
          ]
        }
      ],
      "properties": {
        "Node name for S&R": "LoadWanVideoT5TextEncoder",
        "cnr_id": "ComfyUI-WanVideoWrapper",
        "ver": "d20baf00247fd06553fdc9253e18732244e54172"
      },
      "widgets_values": [
        "umt5-xxl-enc-bf16.safetensors",
        "bf16",
        "offload_device",
        "disabled"
      ],
      "color": "#332922",
      "bgcolor": "#593930"
    },
    {
      "id": 83,
      "type": "SetNode",
      "pos": [
        267.4593505859375,
        -535.8521728515625
      ],
      "size": [
        210,
        60
      ],
      "flags": {
        "collapsed": true
      },
      "order": 20,
      "mode": 0,
      "inputs": [
        {
          "name": "WANVAE",
          "type": "WANVAE",
          "link": 103
        }
      ],
      "outputs": [
        {
          "label": "输出",
          "name": "*",
          "type": "*",
          "links": null
        }
      ],
      "properties": {
        "previousName": "VAE"
      },
      "widgets_values": [
        "VAE"
      ],
      "color": "#322",
      "bgcolor": "#533"
    },
    {
      "id": 75,
      "type": "ImageResizeKJ",
      "pos": [
        -1339.45751953125,
        1036.936767578125
      ],
      "size": [
        315,
        266
      ],
      "flags": {},
      "order": 19,
      "mode": 0,
      "inputs": [
        {
          "label": "图像",
          "name": "image",
          "type": "IMAGE",
          "link": 84
        },
        {
          "label": "参考图像",
          "name": "get_image_size",
          "shape": 7,
          "type": "IMAGE",
          "link": null
        },
        {
          "label": "宽度",
          "name": "width_input",
          "shape": 7,
          "type": "INT",
          "widget": {
            "name": "width_input"
          },
          "link": null
        },
        {
          "label": "高度",
          "name": "height_input",
          "shape": 7,
          "type": "INT",
          "widget": {
            "name": "height_input"
          },
          "link": null
        }
      ],
      "outputs": [
        {
          "label": "图像",
          "name": "IMAGE",
          "type": "IMAGE",
          "links": [
            85
          ]
        },
        {
          "label": "宽度",
          "name": "width",
          "type": "INT",
          "links": []
        },
        {
          "label": "高度",
          "name": "height",
          "type": "INT",
          "links": []
        }
      ],
      "properties": {
        "Node name for S&R": "ImageResizeKJ",
        "cnr_id": "comfyui-kjnodes",
        "ver": "52c2e31a903fec2dd654fb614ea82ba2757d5028"
      },
      "widgets_values": [
        640,
        640,
        "lanczos",
        false,
        16,
        0,
        0,
        "disabled"
      ]
    },
    {
      "id": 72,
      "type": "DepthAnything_V2",
      "pos": [
        -1045.31494140625,
        883.784423828125
      ],
      "size": [
        214.20001220703125,
        46
      ],
      "flags": {},
      "order": 22,
      "mode": 0,
      "inputs": [
        {
          "label": "da_model",
          "name": "da_model",
          "type": "DAMODEL",
          "link": 82
        },
        {
          "label": "images",
          "name": "images",
          "type": "IMAGE",
          "link": 85
        }
      ],
      "outputs": [
        {
          "label": "image",
          "name": "image",
          "type": "IMAGE",
          "links": [
            89,
            108
          ]
        }
      ],
      "properties": {
        "Node name for S&R": "DepthAnything_V2",
        "cnr_id": "comfyui-depthanythingv2",
        "ver": "003d7b44bafd3a8a4c3693a9ca3ddcd72f4883ab"
      },
      "widgets_values": []
    },
    {
      "id": 89,
      "type": "GetNode",
      "pos": [
        1738.6708984375,
        -343.6011657714844
      ],
      "size": [
        210,
        60
      ],
      "flags": {
        "collapsed": true
      },
<<<<<<< HEAD
      "order": 9,
=======
      "order": 34,
      "mode": 0,
      "inputs": [
        {
          "name": "IMAGE",
          "type": "IMAGE",
          "link": 108
        }
      ],
      "outputs": [
        {
          "name": "IMAGE",
          "type": "IMAGE",
          "links": [
            109
          ]
        }
      ],
      "title": "Set_ControlSignal",
      "properties": {
        "previousName": "ControlSignal"
      },
      "widgets_values": [
        "ControlSignal"
      ],
      "color": "#2a363b",
      "bgcolor": "#3f5159"
    },
    {
      "id": 82,
      "type": "VHS_VideoCombine",
      "pos": [
        -654.1227416992188,
        1025.888671875
      ],
      "size": [
        309.3501892089844,
        334
      ],
      "flags": {},
      "order": 37,
      "mode": 0,
      "inputs": [
        {
          "name": "images",
          "type": "IMAGE",
          "link": 109
        },
        {
          "name": "audio",
          "shape": 7,
          "type": "AUDIO",
          "link": null
        },
        {
          "name": "meta_batch",
          "shape": 7,
          "type": "VHS_BatchManager",
          "link": null
        },
        {
          "name": "vae",
          "shape": 7,
          "type": "VAE",
          "link": null
        }
      ],
      "outputs": [
        {
          "name": "Filenames",
          "type": "VHS_FILENAMES",
          "links": null
        }
      ],
      "properties": {
        "cnr_id": "comfyui-videohelpersuite",
        "ver": "0a75c7958fe320efcb052f1d9f8451fd20c730a8",
        "Node name for S&R": "VHS_VideoCombine"
      },
      "widgets_values": {
        "frame_rate": 16,
        "loop_count": 0,
        "filename_prefix": "control",
        "format": "video/h264-mp4",
        "pix_fmt": "yuv420p",
        "crf": 19,
        "save_metadata": true,
        "trim_to_audio": false,
        "pingpong": false,
        "save_output": false,
        "videopreview": {
          "hidden": false,
          "paused": false,
          "params": {
            "filename": "control_00001.mp4",
            "subfolder": "",
            "type": "temp",
            "format": "video/h264-mp4",
            "frame_rate": 16,
            "workflow": "control_00001.png",
            "fullpath": "N:\\AI\\ComfyUI\\temp\\control_00001.mp4"
          }
        }
      }
    },
    {
      "id": 89,
      "type": "GetNode",
      "pos": [
        1738.6708984375,
        -343.6011657714844
      ],
      "size": [
        210,
        60
      ],
      "flags": {
        "collapsed": true
      },
      "order": 20,
>>>>>>> a39e4e2d
      "mode": 0,
      "inputs": [],
      "outputs": [
        {
          "name": "IMAGE",
          "type": "IMAGE",
          "links": [
            112
          ]
        }
      ],
      "title": "Get_ControlSignal",
      "properties": {},
      "widgets_values": [
        "ControlSignal"
      ],
      "color": "#2a363b",
      "bgcolor": "#3f5159"
    },
    {
      "id": 87,
      "type": "ImageConcatMulti",
      "pos": [
        1735.2471923828125,
        -292.62054443359375
      ],
      "size": [
        315,
        150
      ],
      "flags": {},
      "order": 31,
      "mode": 0,
      "inputs": [
        {
          "label": "图像_1",
          "name": "image_1",
          "type": "IMAGE",
          "link": 112
        },
        {
          "label": "图像_2",
          "name": "image_2",
          "type": "IMAGE",
          "link": 111
        }
      ],
      "outputs": [
        {
          "label": "图像",
          "name": "images",
          "type": "IMAGE",
          "links": [
            113
          ]
        }
      ],
      "properties": {
        "cnr_id": "comfyui-kjnodes",
        "ver": "52c2e31a903fec2dd654fb614ea82ba2757d5028"
      },
      "widgets_values": [
        2,
        "right",
        false,
        null
      ]
    },
    {
      "id": 28,
      "type": "WanVideoDecode",
      "pos": [
        1745.494873046875,
        -597.1070556640625
      ],
      "size": [
        315,
        174
      ],
      "flags": {},
      "order": 29,
      "mode": 0,
      "inputs": [
        {
          "label": "vae",
          "name": "vae",
          "type": "WANVAE",
          "link": 106
        },
        {
          "label": "samples",
          "name": "samples",
          "type": "LATENT",
          "link": 33
        }
      ],
      "outputs": [
        {
          "label": "images",
          "name": "images",
          "type": "IMAGE",
          "slot_index": 0,
          "links": [
            111
          ]
        }
      ],
      "properties": {
        "Node name for S&R": "WanVideoDecode",
        "cnr_id": "ComfyUI-WanVideoWrapper",
        "ver": "d20baf00247fd06553fdc9253e18732244e54172"
      },
      "widgets_values": [
        false,
        272,
        272,
        144,
        128
      ],
      "color": "#322",
      "bgcolor": "#533"
    },
    {
      "id": 86,
      "type": "GetNode",
      "pos": [
        1757.5093994140625,
        -644.2652587890625
      ],
      "size": [
        210,
        58
      ],
      "flags": {
        "collapsed": true
      },
      "order": 10,
      "mode": 0,
      "inputs": [],
      "outputs": [
        {
          "name": "WANVAE",
          "type": "WANVAE",
          "links": [
            106
          ]
        }
      ],
      "title": "Get_VAE",
      "properties": {},
      "widgets_values": [
        "VAE"
      ],
      "color": "#322",
      "bgcolor": "#533"
    },
    {
      "id": 30,
      "type": "VHS_VideoCombine",
      "pos": [
        2127.332275390625,
        -314.9173583984375
      ],
      "size": [
        1245.8460693359375,
        960.9230346679688
      ],
      "flags": {},
      "order": 30,
      "mode": 0,
      "inputs": [
        {
          "label": "图像",
          "name": "images",
          "type": "IMAGE",
          "link": 113
        },
        {
          "label": "音频",
          "name": "audio",
          "shape": 7,
          "type": "AUDIO",
          "link": null
        },
        {
          "label": "批次管理",
          "name": "meta_batch",
          "shape": 7,
          "type": "VHS_BatchManager",
          "link": null
        },
        {
          "name": "vae",
          "shape": 7,
          "type": "VAE",
          "link": null
        }
      ],
      "outputs": [
        {
          "label": "文件名",
          "name": "Filenames",
          "type": "VHS_FILENAMES",
          "links": null
        }
      ],
      "properties": {
        "Node name for S&R": "VHS_VideoCombine",
        "cnr_id": "comfyui-videohelpersuite",
        "ver": "0a75c7958fe320efcb052f1d9f8451fd20c730a8"
      },
      "widgets_values": {
        "frame_rate": 16,
        "loop_count": 0,
        "filename_prefix": "WanVideoWrapper_FunControl",
        "format": "video/h264-mp4",
        "pix_fmt": "yuv420p",
        "crf": 19,
        "save_metadata": true,
        "trim_to_audio": false,
        "pingpong": false,
        "save_output": true,
        "videopreview": {
          "hidden": false,
          "paused": false,
          "params": {
            "filename": "WanVideoWrapper_FunControl_00001.mp4",
            "subfolder": "",
            "type": "output",
            "format": "video/h264-mp4",
            "frame_rate": 16,
            "workflow": "WanVideoWrapper_FunControl_00001.png",
            "fullpath": "/mnt/data/output/WanVideoWrapper_FunControl_00001.mp4"
          }
        }
      }
    },
    {
      "id": 90,
      "type": "WanVideoExperimentalArgs",
      "pos": [
        947.8186645507812,
        317.6713562011719
      ],
      "size": [
        327.5999755859375,
        130
      ],
      "flags": {},
      "order": 11,
      "mode": 0,
      "inputs": [],
      "outputs": [
        {
          "label": "exp_args",
          "name": "exp_args",
          "type": "EXPERIMENTALARGS",
          "links": [
            114
          ]
        }
      ],
      "properties": {
        "Node name for S&R": "WanVideoExperimentalArgs",
        "cnr_id": "ComfyUI-WanVideoWrapper",
        "ver": "d5085d4e879b5c9d56e39f57e656255ce72e81fc"
      },
      "widgets_values": [
        "",
        true,
        false,
        0
      ]
    },
    {
      "id": 76,
      "type": "GetImageSizeAndCount",
      "pos": [
        -528.3760986328125,
        670.5289306640625
      ],
      "size": [
        277.20001220703125,
        86
      ],
      "flags": {},
      "order": 23,
      "mode": 0,
      "inputs": [
        {
          "label": "图像",
          "name": "image",
          "type": "IMAGE",
          "link": 89
        }
      ],
      "outputs": [
        {
          "label": "图像",
          "name": "image",
          "type": "IMAGE",
          "links": [
            90
          ]
        },
        {
          "label": "640 width",
          "name": "width",
          "type": "INT",
          "links": [
            94
          ]
        },
        {
          "label": "640 height",
          "name": "height",
          "type": "INT",
          "links": [
            95
          ]
        },
        {
          "label": "49 count",
          "name": "count",
          "type": "INT",
          "links": [
            96
          ]
        }
      ],
      "properties": {
        "Node name for S&R": "GetImageSizeAndCount",
        "cnr_id": "comfyui-kjnodes",
        "ver": "52c2e31a903fec2dd654fb614ea82ba2757d5028"
      },
      "widgets_values": []
    },
    {
      "id": 78,
      "type": "WanVideoControlEmbeds",
      "pos": [
        -79.64204406738281,
        690
      ],
      "size": [
        315,
        82
      ],
      "flags": {},
      "order": 26,
      "mode": 0,
      "inputs": [
        {
          "label": "latents",
          "name": "latents",
          "type": "LATENT",
          "link": 91
        }
      ],
      "outputs": [
        {
          "label": "image_embeds",
          "name": "image_embeds",
          "type": "WANVIDIMAGE_EMBEDS",
          "links": [
<<<<<<< HEAD
            92
=======
            92,
            125
>>>>>>> a39e4e2d
          ]
        }
      ],
      "properties": {
        "Node name for S&R": "WanVideoControlEmbeds",
        "cnr_id": "ComfyUI-WanVideoWrapper",
        "ver": "d5085d4e879b5c9d56e39f57e656255ce72e81fc"
      },
      "widgets_values": [
        0,
        1
      ]
    },
    {
<<<<<<< HEAD
=======
      "id": 27,
      "type": "WanVideoSampler",
      "pos": [
        1315.2401123046875,
        -401.48028564453125
      ],
      "size": [
        357.6112060546875,
        849.6112060546875
      ],
      "flags": {},
      "order": 44,
      "mode": 0,
      "inputs": [
        {
          "name": "model",
          "type": "WANVIDEOMODEL",
          "link": 29
        },
        {
          "name": "text_embeds",
          "type": "WANVIDEOTEXTEMBEDS",
          "link": 30
        },
        {
          "name": "image_embeds",
          "type": "WANVIDIMAGE_EMBEDS",
          "link": 121
        },
        {
          "name": "samples",
          "shape": 7,
          "type": "LATENT",
          "link": null
        },
        {
          "name": "feta_args",
          "shape": 7,
          "type": "FETAARGS",
          "link": null
        },
        {
          "name": "context_options",
          "shape": 7,
          "type": "WANVIDCONTEXT",
          "link": null
        },
        {
          "name": "teacache_args",
          "shape": 7,
          "type": "TEACACHEARGS",
          "link": 56
        },
        {
          "name": "flowedit_args",
          "shape": 7,
          "type": "FLOWEDITARGS",
          "link": null
        },
        {
          "name": "slg_args",
          "shape": 7,
          "type": "SLGARGS",
          "link": null
        },
        {
          "name": "loop_args",
          "shape": 7,
          "type": "LOOPARGS",
          "link": null
        },
        {
          "name": "experimental_args",
          "shape": 7,
          "type": "EXPERIMENTALARGS",
          "link": 114
        }
      ],
      "outputs": [
        {
          "name": "samples",
          "type": "LATENT",
          "slot_index": 0,
          "links": [
            33
          ]
        }
      ],
      "properties": {
        "cnr_id": "ComfyUI-WanVideoWrapper",
        "ver": "d20baf00247fd06553fdc9253e18732244e54172",
        "Node name for S&R": "WanVideoSampler"
      },
      "widgets_values": [
        25,
        6,
        5,
        42,
        "fixed",
        true,
        "unipc",
        0,
        1,
        "",
        "comfy"
      ]
    },
    {
>>>>>>> a39e4e2d
      "id": 16,
      "type": "WanVideoTextEncode",
      "pos": [
        706.5767822265625,
        -377.3152160644531
      ],
      "size": [
        420.30511474609375,
        261.5306701660156
      ],
      "flags": {},
      "order": 21,
      "mode": 0,
      "inputs": [
        {
          "label": "t5",
          "name": "t5",
          "type": "WANTEXTENCODER",
          "link": 15
        },
        {
          "label": "model_to_offload",
          "name": "model_to_offload",
          "shape": 7,
          "type": "WANVIDEOMODEL",
          "link": 79
        }
      ],
      "outputs": [
        {
          "label": "text_embeds",
          "name": "text_embeds",
          "type": "WANVIDEOTEXTEMBEDS",
          "slot_index": 0,
          "links": [
            30
          ]
        }
      ],
      "properties": {
        "Node name for S&R": "WanVideoTextEncode",
        "cnr_id": "ComfyUI-WanVideoWrapper",
        "ver": "d20baf00247fd06553fdc9253e18732244e54172"
      },
      "widgets_values": [
        "high quality nature video of a red fox in an autumnal forest, there's a waterfall in the background",
        "色调艳丽，过曝，静态，细节模糊不清，字幕，风格，作品，画作，画面，静止，整体发灰，最差质量，低质量，JPEG压缩残留，丑陋的，残缺的，多余的手指，画得不好的手部，画得不好的脸部，畸形的，毁容的，形态畸形的肢体，手指融合，静止不动的画面，杂乱的背景，三条腿，背景人很多，倒着走",
        true,
        [
          false,
          true
        ],
        [
          false,
          true
        ]
      ],
      "color": "#332922",
      "bgcolor": "#593930"
    },
    {
      "id": 68,
      "type": "MarkdownNote",
      "pos": [
        163.63636779785156,
        -1315.7574462890625
      ],
      "size": [
        352.2259521484375,
        186.99449157714844
      ],
      "flags": {},
      "order": 12,
      "mode": 0,
      "inputs": [],
      "outputs": [],
      "title": "Model download links",
      "properties": {},
      "widgets_values": [
        "1.3B BF16:\n\n[https://huggingface.co/alibaba-pai/Wan2.1-Fun-1.3B-Control/blob/main/diffusion_pytorch_model.safetensors](https://huggingface.co/alibaba-pai/Wan2.1-Fun-1.3B-Control/blob/main/diffusion_pytorch_model.safetensors)\n\n14B BF16:\n\n[https://huggingface.co/alibaba-pai/Wan2.1-Fun-14B-Control/blob/main/diffusion_pytorch_model.safetensors](https://huggingface.co/alibaba-pai/Wan2.1-Fun-14B-Control/blob/main/diffusion_pytorch_model.safetensors)\n\n14B FP8:\n\n[https://huggingface.co/Kijai/WanVideo_comfy/blob/main/Wan2.1-Fun-Control-14B_fp8_e4m3fn.safetensors](https://huggingface.co/Kijai/WanVideo_comfy/blob/main/Wan2.1-Fun-Control-14B_fp8_e4m3fn.safetensors)"
      ],
      "color": "#432",
      "bgcolor": "#653"
    },
    {
      "id": 81,
      "type": "Note",
      "pos": [
        562.2122802734375,
        14.483749389648438
      ],
      "size": [
        255.5326690673828,
        88
      ],
      "flags": {},
      "order": 13,
      "mode": 0,
      "inputs": [],
      "outputs": [],
      "properties": {},
      "widgets_values": [
        "Use empty embeds when doing just text to video with control, otherwise connect the image embeds from the image encoder to the sampler"
      ],
      "color": "#432",
      "bgcolor": "#653"
    },
    {
      "id": 35,
      "type": "WanVideoTorchCompileSettings",
      "pos": [
        -690,
        -1320
      ],
      "size": [
        390.5999755859375,
        178
      ],
      "flags": {},
      "order": 14,
      "mode": 0,
      "inputs": [],
      "outputs": [
        {
          "label": "torch_compile_args",
          "name": "torch_compile_args",
          "type": "WANCOMPILEARGS",
          "slot_index": 0,
          "links": [
            125
          ]
        }
      ],
      "properties": {
        "Node name for S&R": "WanVideoTorchCompileSettings",
        "cnr_id": "ComfyUI-WanVideoWrapper",
        "ver": "d20baf00247fd06553fdc9253e18732244e54172"
      },
      "widgets_values": [
        "inductor",
        false,
        "default",
        false,
        64,
        true
      ],
      "color": "#223",
      "bgcolor": "#335"
    },
    {
      "id": 22,
      "type": "WanVideoModelLoader",
      "pos": [
        -260,
        -1050
      ],
      "size": [
        477.4410095214844,
        226.43276977539062
      ],
      "flags": {},
      "order": 18,
      "mode": 0,
      "inputs": [
        {
          "label": "compile_args",
          "name": "compile_args",
          "shape": 7,
          "type": "WANCOMPILEARGS",
          "link": 125
        },
        {
          "label": "block_swap_args",
          "name": "block_swap_args",
          "shape": 7,
          "type": "BLOCKSWAPARGS",
          "link": null
        },
        {
          "label": "lora",
          "name": "lora",
          "shape": 7,
          "type": "WANVIDLORA",
          "link": null
        },
        {
          "label": "vram_management_args",
          "name": "vram_management_args",
          "shape": 7,
          "type": "VRAM_MANAGEMENTARGS",
          "link": null
        }
      ],
      "outputs": [
        {
          "label": "model",
          "name": "model",
          "type": "WANVIDEOMODEL",
          "slot_index": 0,
          "links": [
            29,
            79
          ]
        }
      ],
      "properties": {
        "Node name for S&R": "WanVideoModelLoader",
        "cnr_id": "ComfyUI-WanVideoWrapper",
        "ver": "d20baf00247fd06553fdc9253e18732244e54172"
      },
      "widgets_values": [
        "WanVideo/Wan2.1-Fun-Control-14B_fp8_e4m3fn.safetensors",
        "bf16",
        "disabled",
        "offload_device",
        "sageattn"
      ],
      "color": "#223",
      "bgcolor": "#335"
    },
    {
<<<<<<< HEAD
      "id": 71,
      "type": "VHS_LoadVideo",
      "pos": [
        -1732.427490234375,
        765.5895385742188
      ],
      "size": [
        346.55084228515625,
        462.23602294921875
      ],
      "flags": {},
      "order": 15,
      "mode": 0,
      "inputs": [
        {
          "label": "批次管理",
          "name": "meta_batch",
          "shape": 7,
          "type": "VHS_BatchManager",
          "link": null
        },
        {
          "name": "vae",
          "shape": 7,
          "type": "VAE",
          "link": null
        }
      ],
      "outputs": [
        {
          "label": "图像",
          "name": "IMAGE",
          "type": "IMAGE",
          "links": [
            84
          ]
        },
        {
          "label": "帧计数",
          "name": "frame_count",
          "type": "INT",
          "links": null
        },
        {
          "label": "音频",
          "name": "audio",
          "type": "AUDIO",
          "links": null
        },
        {
          "label": "视频信息",
          "name": "video_info",
          "type": "VHS_VIDEOINFO",
          "links": null
        }
      ],
      "properties": {
        "Node name for S&R": "VHS_LoadVideo",
        "cnr_id": "comfyui-videohelpersuite",
        "ver": "0a75c7958fe320efcb052f1d9f8451fd20c730a8"
      },
      "widgets_values": {
        "video": "4.png.mp4",
        "force_rate": 0,
        "force_size": "Disabled",
        "custom_width": 0,
        "custom_height": 0,
        "frame_load_cap": 0,
        "skip_first_frames": 0,
        "select_every_nth": 1,
        "choose video to upload": "image",
        "videopreview": {
          "hidden": false,
          "paused": false,
          "params": {
            "filename": "4.png.mp4",
            "type": "input",
            "format": "video/mp4",
            "force_rate": 0,
            "custom_width": 0,
            "custom_height": 0,
            "frame_load_cap": 0,
            "skip_first_frames": 0,
            "select_every_nth": 1
          }
        }
      }
    },
    {
      "id": 73,
      "type": "DownloadAndLoadDepthAnythingV2Model",
      "pos": [
        -1240,
        770
      ],
      "size": [
        441,
        58
      ],
      "flags": {},
      "order": 16,
      "mode": 0,
      "inputs": [],
      "outputs": [
        {
          "label": "da_v2_model",
          "name": "da_v2_model",
          "type": "DAMODEL",
          "links": [
            82
          ]
        }
      ],
      "properties": {
        "Node name for S&R": "DownloadAndLoadDepthAnythingV2Model",
        "cnr_id": "comfyui-depthanythingv2",
        "ver": "003d7b44bafd3a8a4c3693a9ca3ddcd72f4883ab"
      },
      "widgets_values": [
        "depth_anything_v2_vitl_fp16.safetensors"
      ]
    },
    {
      "id": 88,
      "type": "SetNode",
      "pos": [
        -856.447509765625,
        1058.3988037109375
      ],
      "size": [
        210,
        60
      ],
      "flags": {
        "collapsed": true
      },
      "order": 24,
      "mode": 0,
      "inputs": [
        {
          "name": "IMAGE",
          "type": "IMAGE",
          "link": 108
        }
      ],
      "outputs": [
        {
          "name": "*",
          "type": "*",
          "links": []
        }
      ],
      "properties": {
        "previousName": "ControlSignal"
      },
      "widgets_values": [
        "ControlSignal"
      ],
      "color": "#2a363b",
      "bgcolor": "#3f5159"
    },
    {
      "id": 27,
      "type": "WanVideoSampler",
=======
      "id": 66,
      "type": "ImageResizeKJ",
>>>>>>> a39e4e2d
      "pos": [
        1315.2401123046875,
        -401.48028564453125
      ],
      "size": [
        357.6112060546875,
        849.6112060546875
      ],
      "flags": {},
      "order": 28,
      "mode": 0,
      "inputs": [
        {
          "label": "model",
          "name": "model",
          "type": "WANVIDEOMODEL",
          "link": 29
        },
        {
          "label": "text_embeds",
          "name": "text_embeds",
          "type": "WANVIDEOTEXTEMBEDS",
          "link": 30
        },
        {
          "label": "image_embeds",
          "name": "image_embeds",
          "type": "WANVIDIMAGE_EMBEDS",
          "link": 121
        },
        {
          "label": "samples",
          "name": "samples",
          "shape": 7,
          "type": "LATENT",
          "link": null
        },
        {
          "label": "feta_args",
          "name": "feta_args",
          "shape": 7,
          "type": "FETAARGS",
          "link": null
        },
        {
          "label": "context_options",
          "name": "context_options",
          "shape": 7,
          "type": "WANVIDCONTEXT",
          "link": null
        },
        {
          "label": "teacache_args",
          "name": "teacache_args",
          "shape": 7,
          "type": "TEACACHEARGS",
          "link": 56
        },
        {
          "label": "flowedit_args",
          "name": "flowedit_args",
          "shape": 7,
          "type": "FLOWEDITARGS",
          "link": null
        },
        {
          "label": "slg_args",
          "name": "slg_args",
          "shape": 7,
          "type": "SLGARGS",
          "link": null
        },
        {
          "label": "loop_args",
          "name": "loop_args",
          "shape": 7,
          "type": "LOOPARGS",
          "link": null
        },
        {
          "label": "experimental_args",
          "name": "experimental_args",
          "shape": 7,
          "type": "EXPERIMENTALARGS",
          "link": 114
        }
      ],
      "outputs": [
        {
          "label": "samples",
          "name": "samples",
          "type": "LATENT",
          "slot_index": 0,
          "links": [
            33
          ]
        }
      ],
      "properties": {
        "Node name for S&R": "WanVideoSampler",
        "cnr_id": "ComfyUI-WanVideoWrapper",
        "ver": "d20baf00247fd06553fdc9253e18732244e54172"
      },
      "widgets_values": [
        25,
        6,
        5,
        42,
        "fixed",
        true,
        "unipc",
        0,
        1,
        "",
        "comfy",
        1,
        1
      ]
    },
    {
      "id": 38,
      "type": "WanVideoVAELoader",
      "pos": [
        -140.5011749267578,
        -566.3262939453125
      ],
      "size": [
        372.7727966308594,
        82
      ],
      "flags": {},
      "order": 17,
      "mode": 0,
      "inputs": [],
      "outputs": [
        {
          "label": "vae",
          "name": "vae",
          "type": "WANVAE",
          "slot_index": 0,
          "links": [
            103
          ]
        }
      ],
      "properties": {
        "Node name for S&R": "WanVideoVAELoader",
        "cnr_id": "ComfyUI-WanVideoWrapper",
        "ver": "d20baf00247fd06553fdc9253e18732244e54172"
      },
      "widgets_values": [
        "WanVideo/Wan2_1_VAE_bf16.safetensors",
        "bf16"
      ],
<<<<<<< HEAD
      "color": "#322",
      "bgcolor": "#533"
=======
      "properties": {
        "showOutputText": false,
        "horizontal": false
      }
    },
    {
      "id": 63,
      "type": "WanVideoImageToVideoEncode",
      "pos": [
        -800.4992065429688,
        -261.5985107421875
      ],
      "size": [
        352.79998779296875,
        398
      ],
      "flags": {},
      "order": 41,
      "mode": 2,
      "inputs": [
        {
          "name": "vae",
          "type": "WANVAE",
          "link": 123
        },
        {
          "name": "clip_embeds",
          "type": "WANVIDIMAGE_CLIPEMBEDS",
          "link": 122
        },
        {
          "name": "start_image",
          "shape": 7,
          "type": "IMAGE",
          "link": 124
        },
        {
          "name": "end_image",
          "shape": 7,
          "type": "IMAGE",
          "link": null
        },
        {
          "name": "width",
          "type": "INT",
          "widget": {
            "name": "width"
          },
          "link": 75
        },
        {
          "name": "height",
          "type": "INT",
          "widget": {
            "name": "height"
          },
          "link": 76
        },
        {
          "name": "extra_latents",
          "shape": 7,
          "type": "LATENT",
          "link": null
        },
        {
          "name": "num_frames",
          "type": "INT",
          "widget": {
            "name": "num_frames"
          },
          "link": 120
        },
        {
          "name": "temporal_mask",
          "shape": 7,
          "type": "MASK",
          "link": null
        },
        {
          "name": "control_embeds",
          "shape": 7,
          "type": "WANVIDIMAGE_EMBEDS",
          "link": 125
        }
      ],
      "outputs": [
        {
          "name": "image_embeds",
          "type": "WANVIDIMAGE_EMBEDS",
          "links": [
            100
          ]
        }
      ],
      "properties": {
        "cnr_id": "ComfyUI-WanVideoWrapper",
        "ver": "d20baf00247fd06553fdc9253e18732244e54172",
        "Node name for S&R": "WanVideoImageToVideoEncode"
      },
      "widgets_values": [
        832,
        480,
        81,
        0.030000000000000006,
        1,
        1,
        true,
        true
      ],
      "color": "#2a363b",
      "bgcolor": "#3f5159"
>>>>>>> a39e4e2d
    }
  ],
  "links": [
    [
      15,
      11,
      0,
      16,
      0,
      "WANTEXTENCODER"
    ],
    [
      29,
      22,
      0,
      27,
      0,
      "WANVIDEOMODEL"
    ],
    [
      30,
      16,
      0,
      27,
      1,
      "WANVIDEOTEXTEMBEDS"
    ],
    [
      33,
      27,
      0,
      28,
      1,
      "LATENT"
    ],
    [
      56,
      52,
      0,
      27,
      6,
      "TEACACHEARGS"
    ],
    [
      79,
      22,
      0,
      16,
      1,
      "WANVIDEOMODEL"
    ],
    [
      82,
      73,
      0,
      72,
      0,
      "DAMODEL"
    ],
    [
      84,
      71,
      0,
      75,
      0,
      "IMAGE"
    ],
    [
      85,
      75,
      0,
      72,
      1,
      "IMAGE"
    ],
    [
      89,
      72,
      0,
      76,
      0,
      "IMAGE"
    ],
    [
      90,
      76,
      0,
      77,
      1,
      "IMAGE"
    ],
    [
      91,
      77,
      0,
      78,
      0,
      "LATENT"
    ],
    [
      92,
      78,
      0,
      69,
      0,
      "WANVIDIMAGE_EMBEDS"
    ],
    [
      94,
      76,
      1,
      69,
      1,
      "INT"
    ],
    [
      95,
      76,
      2,
      69,
      2,
      "INT"
    ],
    [
      96,
      76,
      3,
      69,
      3,
      "INT"
    ],
    [
      103,
      38,
      0,
      83,
      0,
      "*"
    ],
    [
      104,
      84,
      0,
      77,
      0,
      "WANVAE"
    ],
    [
      106,
      86,
      0,
      28,
      0,
      "WANVAE"
    ],
    [
      108,
      72,
      0,
      88,
      0,
      "IMAGE"
    ],
    [
      111,
      28,
      0,
      87,
      1,
      "IMAGE"
    ],
    [
      112,
      89,
      0,
      87,
      0,
      "IMAGE"
    ],
    [
      113,
      87,
      0,
      30,
      0,
      "IMAGE"
    ],
    [
      114,
      90,
      0,
      27,
      10,
      "EXPERIMENTALARGS"
    ],
    [
      121,
      69,
      0,
      27,
      2,
      "WANVIDIMAGE_EMBEDS"
    ],
    [
      125,
      35,
      0,
      22,
      0,
<<<<<<< HEAD
      "WANCOMPILEARGS"
=======
      63,
      2,
      "IMAGE"
    ],
    [
      125,
      78,
      0,
      63,
      9,
      "WANVIDIMAGE_EMBEDS"
>>>>>>> a39e4e2d
    ]
  ],
  "groups": [
    {
      "id": 3,
      "title": "Control video",
      "bounding": [
        -1774.72412109375,
        574.9209594726562,
        1549.4765625,
        1150.4462890625
      ],
      "color": "#3f789e",
      "font_size": 24,
      "flags": {}
    }
  ],
  "config": {},
  "extra": {
    "ds": {
<<<<<<< HEAD
      "scale": 0.30735605491428547,
      "offset": [
        652.7187277439924,
        325.5089585044045
=======
      "scale": 0.9090909090909092,
      "offset": [
        1536.850424794186,
        492.19279742938807
>>>>>>> a39e4e2d
      ]
    },
    "node_versions": {
      "ComfyUI-WanVideoWrapper": "5a2383621a05825d0d0437781afcb8552d9590fd",
      "comfy-core": "0.3.26",
      "ComfyUI-KJNodes": "a5bd3c86c8ed6b83c55c2d0e7a59515b15a0137f",
      "ComfyUI-VideoHelperSuite": "0a75c7958fe320efcb052f1d9f8451fd20c730a8"
    },
    "VHS_latentpreview": false,
    "VHS_latentpreviewrate": 0,
    "VHS_MetadataImage": true,
    "VHS_KeepIntermediate": true,
    "reroutes": [
      {
        "id": 1,
        "pos": [
          954.4335327148438,
          52.80095291137695
        ],
        "linkIds": [
          121
        ]
      }
    ],
    "linkExtensions": [
      {
        "id": 121,
        "parentId": 1
      }
    ],
    "ue_links": []
  },
  "version": 0.4
}<|MERGE_RESOLUTION|>--- conflicted
+++ resolved
@@ -5,8 +5,6 @@
   "last_link_id": 125,
   "nodes": [
     {
-<<<<<<< HEAD
-=======
       "id": 46,
       "type": "WanVideoTextEmbedBridge",
       "pos": [
@@ -164,7 +162,6 @@
       ]
     },
     {
->>>>>>> a39e4e2d
       "id": 42,
       "type": "Note",
       "pos": [
@@ -234,8 +231,6 @@
       "bgcolor": "#653"
     },
     {
-<<<<<<< HEAD
-=======
       "id": 39,
       "type": "WanVideoBlockSwap",
       "pos": [
@@ -314,7 +309,6 @@
       "bgcolor": "#335"
     },
     {
->>>>>>> a39e4e2d
       "id": 53,
       "type": "Note",
       "pos": [
@@ -590,8 +584,6 @@
       ]
     },
     {
-<<<<<<< HEAD
-=======
       "id": 22,
       "type": "WanVideoModelLoader",
       "pos": [
@@ -664,7 +656,6 @@
       "bgcolor": "#335"
     },
     {
->>>>>>> a39e4e2d
       "id": 11,
       "type": "LoadWanVideoT5TextEncoder",
       "pos": [
@@ -878,11 +869,11 @@
       "widgets_values": []
     },
     {
-      "id": 89,
-      "type": "GetNode",
-      "pos": [
-        1738.6708984375,
-        -343.6011657714844
+      "id": 88,
+      "type": "SetNode",
+      "pos": [
+        -856.447509765625,
+        1058.3988037109375
       ],
       "size": [
         210,
@@ -891,9 +882,6 @@
       "flags": {
         "collapsed": true
       },
-<<<<<<< HEAD
-      "order": 9,
-=======
       "order": 34,
       "mode": 0,
       "inputs": [
@@ -1013,8 +1001,7 @@
       "flags": {
         "collapsed": true
       },
-      "order": 20,
->>>>>>> a39e4e2d
+      "order": 9,
       "mode": 0,
       "inputs": [],
       "outputs": [
@@ -1380,12 +1367,8 @@
           "name": "image_embeds",
           "type": "WANVIDIMAGE_EMBEDS",
           "links": [
-<<<<<<< HEAD
-            92
-=======
             92,
             125
->>>>>>> a39e4e2d
           ]
         }
       ],
@@ -1400,8 +1383,6 @@
       ]
     },
     {
-<<<<<<< HEAD
-=======
       "id": 27,
       "type": "WanVideoSampler",
       "pos": [
@@ -1510,7 +1491,6 @@
       ]
     },
     {
->>>>>>> a39e4e2d
       "id": 16,
       "type": "WanVideoTextEncode",
       "pos": [
@@ -1596,6 +1576,206 @@
       "bgcolor": "#653"
     },
     {
+      "id": 65,
+      "type": "WanVideoClipVisionEncode",
+      "pos": [
+        -1200.4986572265625,
+        -431.59814453125
+      ],
+      "size": [
+        327.5999755859375,
+        262
+      ],
+      "flags": {},
+      "order": 39,
+      "mode": 2,
+      "inputs": [
+        {
+          "name": "clip_vision",
+          "type": "CLIP_VISION",
+          "link": 70
+        },
+        {
+          "name": "image_1",
+          "type": "IMAGE",
+          "link": 73
+        },
+        {
+          "name": "image_2",
+          "shape": 7,
+          "type": "IMAGE",
+          "link": null
+        },
+        {
+          "name": "negative_image",
+          "shape": 7,
+          "type": "IMAGE",
+          "link": null
+        }
+      ],
+      "outputs": [
+        {
+          "name": "image_embeds",
+          "type": "WANVIDIMAGE_CLIPEMBEDS",
+          "links": [
+            122
+          ]
+        }
+      ],
+      "properties": {
+        "cnr_id": "ComfyUI-WanVideoWrapper",
+        "ver": "d20baf00247fd06553fdc9253e18732244e54172",
+        "Node name for S&R": "WanVideoClipVisionEncode"
+      },
+      "widgets_values": [
+        1,
+        1,
+        "center",
+        "average",
+        true,
+        0,
+        0.20000000000000004
+      ],
+      "color": "#233",
+      "bgcolor": "#355"
+    },
+    {
+      "id": 66,
+      "type": "ImageResizeKJ",
+      "pos": [
+        -1190.589111328125,
+        -70.7883529663086
+      ],
+      "size": [
+        315,
+        266
+      ],
+      "flags": {},
+      "order": 36,
+      "mode": 2,
+      "inputs": [
+        {
+          "name": "image",
+          "type": "IMAGE",
+          "link": 72
+        },
+        {
+          "name": "get_image_size",
+          "shape": 7,
+          "type": "IMAGE",
+          "link": null
+        },
+        {
+          "name": "width_input",
+          "shape": 7,
+          "type": "INT",
+          "widget": {
+            "name": "width_input"
+          },
+          "link": null
+        },
+        {
+          "name": "height_input",
+          "shape": 7,
+          "type": "INT",
+          "widget": {
+            "name": "height_input"
+          },
+          "link": null
+        },
+        {
+          "name": "width",
+          "type": "INT",
+          "widget": {
+            "name": "width"
+          },
+          "link": 97
+        },
+        {
+          "name": "height",
+          "type": "INT",
+          "widget": {
+            "name": "height"
+          },
+          "link": 98
+        }
+      ],
+      "outputs": [
+        {
+          "name": "IMAGE",
+          "type": "IMAGE",
+          "links": [
+            73,
+            124
+          ]
+        },
+        {
+          "name": "width",
+          "type": "INT",
+          "links": [
+            75
+          ]
+        },
+        {
+          "name": "height",
+          "type": "INT",
+          "links": [
+            76
+          ]
+        }
+      ],
+      "properties": {
+        "cnr_id": "comfyui-kjnodes",
+        "ver": "52c2e31a903fec2dd654fb614ea82ba2757d5028",
+        "Node name for S&R": "ImageResizeKJ"
+      },
+      "widgets_values": [
+        624,
+        624,
+        "lanczos",
+        false,
+        16,
+        0,
+        0,
+        "center"
+      ]
+    },
+    {
+      "id": 79,
+      "type": "Reroute",
+      "pos": [
+        916.9335327148438,
+        39.80095291137695
+      ],
+      "size": [
+        75,
+        26
+      ],
+      "flags": {},
+      "order": 42,
+      "mode": 0,
+      "inputs": [
+        {
+          "name": "",
+          "type": "*",
+          "link": 99
+        }
+      ],
+      "outputs": [
+        {
+          "name": "",
+          "type": "WANVIDIMAGE_EMBEDS",
+          "links": [
+            121
+          ]
+        }
+      ],
+      "properties": {
+        "showOutputText": false,
+        "horizontal": false
+      }
+    },
+    {
       "id": 81,
       "type": "Note",
       "pos": [
@@ -1732,7 +1912,6 @@
       "bgcolor": "#335"
     },
     {
-<<<<<<< HEAD
       "id": 71,
       "type": "VHS_LoadVideo",
       "pos": [
@@ -1886,180 +2065,6 @@
         }
       ],
       "properties": {
-        "previousName": "ControlSignal"
-      },
-      "widgets_values": [
-        "ControlSignal"
-      ],
-      "color": "#2a363b",
-      "bgcolor": "#3f5159"
-    },
-    {
-      "id": 27,
-      "type": "WanVideoSampler",
-=======
-      "id": 66,
-      "type": "ImageResizeKJ",
->>>>>>> a39e4e2d
-      "pos": [
-        1315.2401123046875,
-        -401.48028564453125
-      ],
-      "size": [
-        357.6112060546875,
-        849.6112060546875
-      ],
-      "flags": {},
-      "order": 28,
-      "mode": 0,
-      "inputs": [
-        {
-          "label": "model",
-          "name": "model",
-          "type": "WANVIDEOMODEL",
-          "link": 29
-        },
-        {
-          "label": "text_embeds",
-          "name": "text_embeds",
-          "type": "WANVIDEOTEXTEMBEDS",
-          "link": 30
-        },
-        {
-          "label": "image_embeds",
-          "name": "image_embeds",
-          "type": "WANVIDIMAGE_EMBEDS",
-          "link": 121
-        },
-        {
-          "label": "samples",
-          "name": "samples",
-          "shape": 7,
-          "type": "LATENT",
-          "link": null
-        },
-        {
-          "label": "feta_args",
-          "name": "feta_args",
-          "shape": 7,
-          "type": "FETAARGS",
-          "link": null
-        },
-        {
-          "label": "context_options",
-          "name": "context_options",
-          "shape": 7,
-          "type": "WANVIDCONTEXT",
-          "link": null
-        },
-        {
-          "label": "teacache_args",
-          "name": "teacache_args",
-          "shape": 7,
-          "type": "TEACACHEARGS",
-          "link": 56
-        },
-        {
-          "label": "flowedit_args",
-          "name": "flowedit_args",
-          "shape": 7,
-          "type": "FLOWEDITARGS",
-          "link": null
-        },
-        {
-          "label": "slg_args",
-          "name": "slg_args",
-          "shape": 7,
-          "type": "SLGARGS",
-          "link": null
-        },
-        {
-          "label": "loop_args",
-          "name": "loop_args",
-          "shape": 7,
-          "type": "LOOPARGS",
-          "link": null
-        },
-        {
-          "label": "experimental_args",
-          "name": "experimental_args",
-          "shape": 7,
-          "type": "EXPERIMENTALARGS",
-          "link": 114
-        }
-      ],
-      "outputs": [
-        {
-          "label": "samples",
-          "name": "samples",
-          "type": "LATENT",
-          "slot_index": 0,
-          "links": [
-            33
-          ]
-        }
-      ],
-      "properties": {
-        "Node name for S&R": "WanVideoSampler",
-        "cnr_id": "ComfyUI-WanVideoWrapper",
-        "ver": "d20baf00247fd06553fdc9253e18732244e54172"
-      },
-      "widgets_values": [
-        25,
-        6,
-        5,
-        42,
-        "fixed",
-        true,
-        "unipc",
-        0,
-        1,
-        "",
-        "comfy",
-        1,
-        1
-      ]
-    },
-    {
-      "id": 38,
-      "type": "WanVideoVAELoader",
-      "pos": [
-        -140.5011749267578,
-        -566.3262939453125
-      ],
-      "size": [
-        372.7727966308594,
-        82
-      ],
-      "flags": {},
-      "order": 17,
-      "mode": 0,
-      "inputs": [],
-      "outputs": [
-        {
-          "label": "vae",
-          "name": "vae",
-          "type": "WANVAE",
-          "slot_index": 0,
-          "links": [
-            103
-          ]
-        }
-      ],
-      "properties": {
-        "Node name for S&R": "WanVideoVAELoader",
-        "cnr_id": "ComfyUI-WanVideoWrapper",
-        "ver": "d20baf00247fd06553fdc9253e18732244e54172"
-      },
-      "widgets_values": [
-        "WanVideo/Wan2_1_VAE_bf16.safetensors",
-        "bf16"
-      ],
-<<<<<<< HEAD
-      "color": "#322",
-      "bgcolor": "#533"
-=======
-      "properties": {
         "showOutputText": false,
         "horizontal": false
       }
@@ -2170,7 +2175,6 @@
       ],
       "color": "#2a363b",
       "bgcolor": "#3f5159"
->>>>>>> a39e4e2d
     }
   ],
   "links": [
@@ -2380,9 +2384,14 @@
       0,
       22,
       0,
-<<<<<<< HEAD
-      "WANCOMPILEARGS"
-=======
+      63,
+      0,
+      "WANVAE"
+    ],
+    [
+      124,
+      66,
+      0,
       63,
       2,
       "IMAGE"
@@ -2394,7 +2403,6 @@
       63,
       9,
       "WANVIDIMAGE_EMBEDS"
->>>>>>> a39e4e2d
     ]
   ],
   "groups": [
@@ -2415,17 +2423,10 @@
   "config": {},
   "extra": {
     "ds": {
-<<<<<<< HEAD
-      "scale": 0.30735605491428547,
-      "offset": [
-        652.7187277439924,
-        325.5089585044045
-=======
       "scale": 0.9090909090909092,
       "offset": [
         1536.850424794186,
         492.19279742938807
->>>>>>> a39e4e2d
       ]
     },
     "node_versions": {
