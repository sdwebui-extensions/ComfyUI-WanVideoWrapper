# Copyright 2024-2025 The Alibaba Wan Team Authors. All rights reserved.
import torch

try:
    import flash_attn_interface
    FLASH_ATTN_3_AVAILABLE = True
except ModuleNotFoundError:
    FLASH_ATTN_3_AVAILABLE = False

try:
    import flash_attn
    FLASH_ATTN_2_AVAILABLE = True
except ModuleNotFoundError:
    FLASH_ATTN_2_AVAILABLE = False

try:
    major, minor = torch.cuda.get_device_capability(0)
    if f"{major}.{minor}" == "8.0":
        from sageattention_sm80 import sageattn
    elif f"{major}.{minor}" == "8.6":
        from sageattention_sm86 import sageattn
    elif f"{major}.{minor}" == "8.9":
        from sageattention_sm89 import sageattn
    elif major>=9:
        from sageattention_sm90 import sageattn
    @torch.compiler.disable()
    def sageattn_func(q, k, v, attn_mask=None, dropout_p=0, is_causal=False):
        if q.dtype == torch.float32:
            return sageattn(q.to(torch.float16), k.to(torch.float16), v.to(torch.float16), attn_mask=attn_mask, dropout_p=dropout_p, is_causal=is_causal).to(torch.float32)
        else:
            return sageattn(q, k, v, attn_mask=attn_mask, dropout_p=dropout_p, is_causal=is_causal)
except Exception as e:
    try:
        from sageattention import sageattn
        def sageattn_func(q, k, v, attn_mask=None, dropout_p=0, is_causal=False):
            if q.dtype == torch.float32:
                return sageattn(q.to(torch.float16), k.to(torch.float16), v.to(torch.float16), attn_mask=attn_mask, dropout_p=dropout_p, is_causal=is_causal).to(torch.float32)
            else:
                return sageattn(q, k, v, attn_mask=attn_mask, dropout_p=dropout_p, is_causal=is_causal)
    except:
        print(f"Warning: Could not load sageattention: {str(e)}")
        if isinstance(e, ModuleNotFoundError):
            print("sageattention package is not installed")
        elif isinstance(e, ImportError) and "DLL" in str(e):
            print("sageattention DLL loading error")
        sageattn_func = None
import warnings

__all__ = [
    'flash_attention',
    'attention',
]

from einops import rearrange
from flash_attn import flash_attn_func

def natten_attention(query, key, value, grid_sizes):
    import natten
    num_frames, height, width = grid_sizes[0][0], grid_sizes[0][1], grid_sizes[0][2]
    mode = "bs (f h w) hn hd -> bs f h w hn hd"
    query = rearrange(query, mode, f=num_frames, h=height, w=width)
    key = rearrange(key, mode, f=num_frames, h=height, w=width)
    value = rearrange(value, mode, f=num_frames, h=height, w=width)
    attn = natten.na3d(query, key, value, backend="cutlass-fna", kernel_size=(18, 24, 24), stride=(16, 8, 8))
    attn = rearrange(attn, "bs f h w hn hd -> bs (f h w) hn hd", f=num_frames, h=height, w=width)
    return attn

def swa_flash_attention(query, key, value, grid_sizes, windows_size=4096):
    out_dtype = query.dtype
    num_frames, height, width = grid_sizes[0][0], grid_sizes[0][1], grid_sizes[0][2]

    querys = torch.tensor_split(query.to(torch.bfloat16), 6, 2)
    keys = torch.tensor_split(key.to(torch.bfloat16), 6, 2)
    values = torch.tensor_split(value.to(torch.bfloat16), 6, 2)
    new_querys = []
    new_keys = []
    new_values = []
    for index, mode in enumerate(
        [
            "bs (f h w) hn hd -> bs (h w f) hn hd", 
            "bs (f h w) hn hd -> bs (w h f) hn hd",
            "bs (f h w) hn hd -> bs (h f w) hn hd", 
            "bs (f h w) hn hd -> bs (w f h) hn hd",
            "bs (f h w) hn hd -> bs (f h w) hn hd", 
            "bs (f h w) hn hd -> bs (f w h) hn hd",
        ]
    ):
        
        new_querys.append(rearrange(querys[index], mode, f=num_frames, h=height, w=width))
        new_keys.append(rearrange(keys[index], mode, f=num_frames, h=height, w=width))
        new_values.append(rearrange(values[index], mode, f=num_frames, h=height, w=width))
    query = torch.cat(new_querys, dim=2)
    key = torch.cat(new_keys, dim=2)
    value = torch.cat(new_values, dim=2)
    hidden_states = flash_attn_func(query, key, value, dropout_p=0.0, causal=False, window_size=(windows_size, windows_size))
    hidden_states = torch.tensor_split(hidden_states, 6, 2)
    new_hidden_states = []
    for index, mode in enumerate(
        [
            "bs (h w f) hn hd -> bs (f h w) hn hd", 
            "bs (w h f) hn hd -> bs (f h w) hn hd",
            "bs (h f w) hn hd -> bs (f h w) hn hd", 
            "bs (w f h) hn hd -> bs (f h w) hn hd",
            "bs (f h w) hn hd -> bs (f h w) hn hd", 
            "bs (f w h) hn hd -> bs (f h w) hn hd",
        ]
    ):
        new_hidden_states.append(rearrange(hidden_states[index], mode, f=num_frames, h=height, w=width))
    hidden_states = torch.cat(new_hidden_states, dim=2)
    return hidden_states.to(out_dtype)

def flash_attention(
    q,
    k,
    v,
    q_lens=None,
    k_lens=None,
    dropout_p=0.,
    softmax_scale=None,
    q_scale=None,
    causal=False,
    window_size=(-1, -1),
    deterministic=False,
    dtype=torch.bfloat16,
    version=None,
):
    """
    q:              [B, Lq, Nq, C1].
    k:              [B, Lk, Nk, C1].
    v:              [B, Lk, Nk, C2]. Nq must be divisible by Nk.
    q_lens:         [B].
    k_lens:         [B].
    dropout_p:      float. Dropout probability.
    softmax_scale:  float. The scaling of QK^T before applying softmax.
    causal:         bool. Whether to apply causal attention mask.
    window_size:    (left right). If not (-1, -1), apply sliding window local attention.
    deterministic:  bool. If True, slightly slower and uses more memory.
    dtype:          torch.dtype. Apply when dtype of q/k/v is not float16/bfloat16.
    """
    half_dtypes = (torch.float16, torch.bfloat16)
    #assert dtype in half_dtypes
    #assert q.device.type == 'cuda' and q.size(-1) <= 256

    # params
    b, lq, lk, out_dtype = q.size(0), q.size(1), k.size(1), q.dtype

    def half(x):
        return x if x.dtype in half_dtypes else x.to(dtype)

    # preprocess query
    if q_lens is None:
        q = half(q.flatten(0, 1))
        q_lens = torch.tensor(
            [lq] * b, dtype=torch.int32).to(
                device=q.device, non_blocking=True)
    else:
        q = half(torch.cat([u[:v] for u, v in zip(q, q_lens)]))

    # preprocess key, value
    if k_lens is None:
        k = half(k.flatten(0, 1))
        v = half(v.flatten(0, 1))
        k_lens = torch.tensor(
            [lk] * b, dtype=torch.int32).to(
                device=k.device, non_blocking=True)
    else:
        k = half(torch.cat([u[:v] for u, v in zip(k, k_lens)]))
        v = half(torch.cat([u[:v] for u, v in zip(v, k_lens)]))

    q = q.to(v.dtype)
    k = k.to(v.dtype)

    if q_scale is not None:
        q = q * q_scale

    if version is not None and version == 3 and not FLASH_ATTN_3_AVAILABLE:
        warnings.warn(
            'Flash attention 3 is not available, use flash attention 2 instead.'
        )

    # apply attention
    if (version is None or version == 3) and FLASH_ATTN_3_AVAILABLE:
        # Note: dropout_p, window_size are not supported in FA3 now.
        x = flash_attn_interface.flash_attn_varlen_func(
            q=q,
            k=k,
            v=v,
            cu_seqlens_q=torch.cat([q_lens.new_zeros([1]), q_lens]).cumsum(
                0, dtype=torch.int32).to(q.device, non_blocking=True),
            cu_seqlens_k=torch.cat([k_lens.new_zeros([1]), k_lens]).cumsum(
                0, dtype=torch.int32).to(q.device, non_blocking=True),
            seqused_q=None,
            seqused_k=None,
            max_seqlen_q=lq,
            max_seqlen_k=lk,
            softmax_scale=softmax_scale,
            causal=causal,
            deterministic=deterministic)[0].unflatten(0, (b, lq))
    else:
        assert FLASH_ATTN_2_AVAILABLE
        x = flash_attn.flash_attn_varlen_func(
            q=q,
            k=k,
            v=v,
            cu_seqlens_q=torch.cat([q_lens.new_zeros([1]), q_lens]).cumsum(
                0, dtype=torch.int32).to(q.device, non_blocking=True),
            cu_seqlens_k=torch.cat([k_lens.new_zeros([1]), k_lens]).cumsum(
                0, dtype=torch.int32).to(q.device, non_blocking=True),
            max_seqlen_q=lq,
            max_seqlen_k=lk,
            dropout_p=dropout_p,
            softmax_scale=softmax_scale,
            causal=causal,
            window_size=window_size,
            deterministic=deterministic).unflatten(0, (b, lq))

    # output
    return x.type(out_dtype)


def attention(
    q,
    k,
    v,
    q_lens=None,
    k_lens=None,
    dropout_p=0.,
    softmax_scale=None,
    q_scale=None,
    causal=False,
    window_size=(-1, -1),
    deterministic=False,
    dtype=torch.bfloat16,
    attention_mode='sdpa',
):  
    if "flash" in attention_mode:
        if attention_mode == 'flash_attn_2':
            fa_version = 2
        elif attention_mode == 'flash_attn_3':
            fa_version = 3
        return flash_attention(
            q=q,
            k=k,
            v=v,
            q_lens=q_lens,
            k_lens=k_lens,
            dropout_p=dropout_p,
            softmax_scale=softmax_scale,
            q_scale=q_scale,
            causal=causal,
            window_size=window_size,
            deterministic=deterministic,
            dtype=dtype,
            version=fa_version,
        )
    elif attention_mode == 'sdpa':
        return torch.nn.functional.scaled_dot_product_attention(q.transpose(1, 2), k.transpose(1, 2), v.transpose(1, 2)).transpose(1, 2).contiguous()
    elif attention_mode == 'sageattn':
<<<<<<< HEAD
        attn_mask = None
        out_dtype = q.dtype
        dtype = torch.bfloat16

        q = q.transpose(1, 2).to(dtype)
        k = k.transpose(1, 2).to(dtype)
        v = v.transpose(1, 2).to(dtype)

        out = sageattn_func(
            q, k, v, attn_mask=attn_mask, is_causal=causal, dropout_p=dropout_p)

        out = out.transpose(1, 2).contiguous().to(out_dtype)
        return out
=======
        return sageattn_func(q.transpose(1, 2), k.transpose(1, 2), v.transpose(1, 2)).transpose(1, 2).contiguous()
>>>>>>> f96128bf
<|MERGE_RESOLUTION|>--- conflicted
+++ resolved
@@ -256,20 +256,4 @@
     elif attention_mode == 'sdpa':
         return torch.nn.functional.scaled_dot_product_attention(q.transpose(1, 2), k.transpose(1, 2), v.transpose(1, 2)).transpose(1, 2).contiguous()
     elif attention_mode == 'sageattn':
-<<<<<<< HEAD
-        attn_mask = None
-        out_dtype = q.dtype
-        dtype = torch.bfloat16
-
-        q = q.transpose(1, 2).to(dtype)
-        k = k.transpose(1, 2).to(dtype)
-        v = v.transpose(1, 2).to(dtype)
-
-        out = sageattn_func(
-            q, k, v, attn_mask=attn_mask, is_causal=causal, dropout_p=dropout_p)
-
-        out = out.transpose(1, 2).contiguous().to(out_dtype)
-        return out
-=======
-        return sageattn_func(q.transpose(1, 2), k.transpose(1, 2), v.transpose(1, 2)).transpose(1, 2).contiguous()
->>>>>>> f96128bf
+        return sageattn_func(q.transpose(1, 2), k.transpose(1, 2), v.transpose(1, 2)).transpose(1, 2).contiguous()