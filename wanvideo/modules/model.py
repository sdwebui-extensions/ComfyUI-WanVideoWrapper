--- conflicted
+++ resolved
@@ -679,15 +679,10 @@
             else:
                 #coefficients = [7.33226126e+02, -4.01131952e+02, 6.75869174e+01, -3.14987800e+00, 9.61237896e-02] # Hunyuan
                 #coefficients = [-3.10658903e+01, 2.54732368e+01, -5.92380459e+00, 1.75769064e+00, -3.61568434e-03] #Cog2b
-<<<<<<< HEAD
                 #coefficients = [-1.53880483e+03, 8.43202495e+02, -1.34363087e+02, 7.97131516e+00, -5.23162339e-02] #Cog5b    
                 # coefficients = [9.39276753e+03, -7.71292297e+02,  5.21083543e+01,  2.53768872e+00, 1.41080799e-02] # wan 1.3b
                 # coefficients = [-3.06553890e+05, 6.48419832e+04, -4.24062284e+03, 1.08991219e+02, -7.94696044e-01] # wan 14b      
                 # self.accumulated_rel_l1_distance += poly1d(coefficients, ((e0-self.previous_modulated_input).abs().mean() / self.previous_modulated_input.abs().mean()))
-=======
-                #coefficients = [-1.53880483e+03, 8.43202495e+02, -1.34363087e+02, 7.97131516e+00, -5.23162339e-02] #Cog5b                   
-                #self.accumulated_rel_l1_distance += poly1d(coefficients, ((e0-self.previous_modulated_input).abs().mean() / self.previous_modulated_input.abs().mean()))
->>>>>>> e2b58aad
                 
                 prev_input = self.previous_modulated_input_uncond if is_uncond else self.previous_modulated_input_cond
                 acc_distance_attr = 'accumulated_rel_l1_distance_uncond' if is_uncond else 'accumulated_rel_l1_distance_cond'
