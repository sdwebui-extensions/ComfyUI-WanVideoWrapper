# Copyright 2024-2025 The Alibaba Wan Team Authors. All rights reserved.
import math

import torch
import torch.nn as nn
from diffusers.configuration_utils import ConfigMixin, register_to_config
from diffusers.models.modeling_utils import ModelMixin
from einops import repeat, rearrange
from ...enhance_a_video.enhance import get_feta_scores
from ...enhance_a_video.globals import is_enhance_enabled

from .attention import attention, swa_flash_attention
import numpy as np
__all__ = ['WanModel']

from tqdm import tqdm
import gc
import comfy.model_management as mm
from ...utils import log, get_module_memory_mb

from comfy.ldm.flux.math import apply_rope as apply_rope_comfy

def rope_riflex(pos, dim, theta, L_test, k, temporal):
    assert dim % 2 == 0
    if mm.is_device_mps(pos.device) or mm.is_intel_xpu() or mm.is_directml_enabled():
        device = torch.device("cpu")
    else:
        device = pos.device

    scale = torch.linspace(0, (dim - 2) / dim, steps=dim//2, dtype=torch.float64, device=device)
    omega = 1.0 / (theta**scale)

    # RIFLEX modification - adjust last frequency component if L_test and k are provided
    if temporal and k > 0 and L_test:
        omega[k-1] = 0.9 * 2 * torch.pi / L_test

    out = torch.einsum("...n,d->...nd", pos.to(dtype=torch.float32, device=device), omega)
    out = torch.stack([torch.cos(out), -torch.sin(out), torch.sin(out), torch.cos(out)], dim=-1)
    out = rearrange(out, "b n d (i j) -> b n d i j", i=2, j=2)
    return out.to(dtype=torch.float32, device=pos.device)

class EmbedND_RifleX(nn.Module):
    def __init__(self, dim, theta, axes_dim, num_frames, k):
        super().__init__()
        self.dim = dim
        self.theta = theta
        self.axes_dim = axes_dim
        self.num_frames = num_frames
        self.k = k

    def forward(self, ids):
        n_axes = ids.shape[-1]
        emb = torch.cat(
            [rope_riflex(ids[..., i], self.axes_dim[i], self.theta, self.num_frames, self.k, temporal=True if i == 0 else False) for i in range(n_axes)],
            dim=-3,
        )
        return emb.unsqueeze(1)

def poly1d(coefficients, x):
    result = torch.zeros_like(x)
    for i, coeff in enumerate(coefficients):
        result += coeff * (x ** (len(coefficients) - 1 - i))
    return result.abs()

def sinusoidal_embedding_1d(dim, position):
    # preprocess
    assert dim % 2 == 0
    half = dim // 2
    position = position.type(torch.float64)

    # calculation
    sinusoid = torch.outer(
        position, torch.pow(10000, -torch.arange(half).to(position).div(half)))
    x = torch.cat([torch.cos(sinusoid), torch.sin(sinusoid)], dim=1)
    return x


def rope_params(max_seq_len, dim, theta=10000, L_test=25, k=0):
    assert dim % 2 == 0
    exponents = torch.arange(0, dim, 2, dtype=torch.float64).div(dim)
    inv_theta_pow = 1.0 / torch.pow(theta, exponents)
    
    if k > 0:
        print(f"RifleX: Using {k}th freq")
        inv_theta_pow[k-1] = 0.9 * 2 * torch.pi / L_test
        
    freqs = torch.outer(torch.arange(max_seq_len), inv_theta_pow)
    freqs = torch.polar(torch.ones_like(freqs), freqs)
    return freqs

from comfy.model_management import get_torch_device, get_autocast_device
@torch.autocast(device_type=get_autocast_device(get_torch_device()), enabled=False)
@torch.compiler.disable()
def rope_apply(x, grid_sizes, freqs):
    n, c = x.size(2), x.size(3) // 2

    # split freqs
    freqs = freqs.split([c - 2 * (c // 3), c // 3, c // 3], dim=1)

    # loop over samples
    output = []
    for i, (f, h, w) in enumerate(grid_sizes.tolist()):
        seq_len = f * h * w

        # precompute multipliers
        x_i = torch.view_as_complex(x[i, :seq_len].to(torch.float64).reshape(
            seq_len, n, -1, 2))
        freqs_i = torch.cat([
            freqs[0][:f].view(f, 1, 1, -1).expand(f, h, w, -1),
            freqs[1][:h].view(1, h, 1, -1).expand(f, h, w, -1),
            freqs[2][:w].view(1, 1, w, -1).expand(f, h, w, -1)
        ],
                            dim=-1).reshape(seq_len, 1, -1)

        # apply rotary embedding
        x_i = torch.view_as_real(x_i * freqs_i).flatten(2)
        x_i = torch.cat([x_i, x[i, seq_len:]])

        # append to collection
        output.append(x_i)
    return torch.stack(output).float()


class WanRMSNorm(nn.Module):

    def __init__(self, dim, eps=1e-5):
        super().__init__()
        self.dim = dim
        self.eps = eps
        self.weight = nn.Parameter(torch.ones(dim))

    def forward(self, x):
        r"""
        Args:
            x(Tensor): Shape [B, L, C]
        """
        return self._norm(x.float()).type_as(x) * self.weight

    def _norm(self, x):
        return x * torch.rsqrt(x.pow(2).mean(dim=-1, keepdim=True) + self.eps)


class WanLayerNorm(nn.LayerNorm):

    def __init__(self, dim, eps=1e-6, elementwise_affine=False):
        super().__init__(dim, elementwise_affine=elementwise_affine, eps=eps)

    def forward(self, x):
        r"""
        Args:
            x(Tensor): Shape [B, L, C]
        """
        return super().forward(x.float()).type_as(x)


class WanSelfAttention(nn.Module):

    def __init__(self,
                 dim,
                 num_heads,
                 window_size=(-1, -1),
                 qk_norm=True,
                 eps=1e-6,
                 attention_mode='sdpa',
                 swa=False,
                 bidx=0):
        assert dim % num_heads == 0
        super().__init__()
        self.dim = dim
        self.num_heads = num_heads
        self.head_dim = dim // num_heads
        self.window_size = window_size
        self.qk_norm = qk_norm
        self.eps = eps
        self.attention_mode = attention_mode
        self.swa = swa
        self.bidx = bidx

        # layers
        self.q = nn.Linear(dim, dim)
        self.k = nn.Linear(dim, dim)
        self.v = nn.Linear(dim, dim)
        self.o = nn.Linear(dim, dim)
        self.norm_q = WanRMSNorm(dim, eps=eps) if qk_norm else nn.Identity()
        self.norm_k = WanRMSNorm(dim, eps=eps) if qk_norm else nn.Identity()

    def forward(self, x, seq_lens, grid_sizes, freqs, rope_func = "default"):
        r"""
        Args:
            x(Tensor): Shape [B, L, num_heads, C / num_heads]
            seq_lens(Tensor): Shape [B]
            grid_sizes(Tensor): Shape [B, 3], the second dimension contains (F, H, W)
            freqs(Tensor): Rope freqs, shape [1024, C / num_heads / 2]
        """
        b, s, n, d = *x.shape[:2], self.num_heads, self.head_dim

        # query, key, value function
        def qkv_fn(x):
            q = self.norm_q(self.q(x)).view(b, s, n, d)
            k = self.norm_k(self.k(x)).view(b, s, n, d)
            v = self.v(x).view(b, s, n, d)
            return q, k, v

        q, k, v = qkv_fn(x)
        if self.swa and (self.bidx + 1) % 5 != 0:
            x = swa_flash_attention(
                rope_apply(q, grid_sizes, freqs),
                rope_apply(k, grid_sizes, freqs),
                v,
                grid_sizes
            )
            x = x.flatten(2)
            x = self.o(x)
            return x

        if rope_func == "comfy":
            q, k = apply_rope_comfy(q, k, freqs)
        else:
            q=rope_apply(q, grid_sizes, freqs)
            k=rope_apply(k, grid_sizes, freqs)

        if is_enhance_enabled():
            feta_scores = get_feta_scores(q, k)

        x = attention(
            q=q,
            k=k,
            v=v,
            k_lens=seq_lens,
            window_size=self.window_size,
            attention_mode=self.attention_mode)

        # output
        x = x.flatten(2)
        x = self.o(x)

        if is_enhance_enabled():
            x *= feta_scores

        return x
    
    def forward_split(self, x, seq_lens, grid_sizes, freqs, seq_chunks=1,current_step=0, video_attention_split_steps = [], rope_func = "default"):
        r"""
        Args:
            x(Tensor): Shape [B, L, num_heads, C / num_heads]
            seq_lens(Tensor): Shape [B]
            grid_sizes(Tensor): Shape [B, 3], the second dimension contains (F, H, W)
            freqs(Tensor): Rope freqs, shape [1024, C / num_heads / 2]
        """
        b, s, n, d = *x.shape[:2], self.num_heads, self.head_dim

        # query, key, value function
        def qkv_fn(x):
            q = self.norm_q(self.q(x)).view(b, s, n, d)
            k = self.norm_k(self.k(x)).view(b, s, n, d)
            v = self.v(x).view(b, s, n, d)
            return q, k, v

        q, k, v = qkv_fn(x)
        if self.swa and (self.bidx + 1) % 5 != 0:
            x = swa_flash_attention(
                rope_apply(q, grid_sizes, freqs),
                rope_apply(k, grid_sizes, freqs),
                v,
                grid_sizes
            )
            x = x.flatten(2)
            x = self.o(x)
            return x

        if rope_func == "comfy":
            q, k = apply_rope_comfy(q, k, freqs)
        else:
            q=rope_apply(q, grid_sizes, freqs)
            k=rope_apply(k, grid_sizes, freqs)

        if is_enhance_enabled():
            feta_scores = get_feta_scores(q, k)

        # Split by frames if multiple prompts are provided
        if seq_chunks > 1 and current_step in video_attention_split_steps:
            outputs = []
            # Extract frame, height, width from grid_sizes - force to CPU scalars
            frames = grid_sizes[0][0].item()
            height = grid_sizes[0][1].item()
            width = grid_sizes[0][2].item()
            tokens_per_frame = height * width
            
            actual_chunks = min(seq_chunks, frames)
            if isinstance(actual_chunks, torch.Tensor):
                actual_chunks = actual_chunks.item()
            
            frame_chunks = []  # Pre-calculate all chunk boundaries
            start_frame = 0
            base_frames_per_chunk = frames // actual_chunks
            extra_frames = frames % actual_chunks
            
            # Pre-calculate all chunks
            for i in range(actual_chunks):
                chunk_size = base_frames_per_chunk + (1 if i < extra_frames else 0)
                end_frame = start_frame + chunk_size
                frame_chunks.append((start_frame, end_frame))
                start_frame = end_frame
            
            # Process each chunk using the pre-calculated boundaries
            for start_frame, end_frame in frame_chunks:
                # Convert to token indices
                start_idx = int(start_frame * tokens_per_frame)
                end_idx = int(end_frame * tokens_per_frame)
                
                chunk_q = q[:, start_idx:end_idx, :, :]
                chunk_k = k[:, start_idx:end_idx, :, :]
                chunk_v = v[:, start_idx:end_idx, :, :]
                
                chunk_out = attention(
                    q=chunk_q,
                    k=chunk_k,
                    v=chunk_v,
                    k_lens=seq_lens,
                    window_size=self.window_size,
                    attention_mode=self.attention_mode)
                
                outputs.append(chunk_out)
            
            # Concatenate outputs along the sequence dimension
            x = torch.cat(outputs, dim=1)
        else:
            # Original attention computation
            x = attention(
                q=q,
                k=k,
                v=v,
                k_lens=seq_lens,
                window_size=self.window_size,
                attention_mode=self.attention_mode)

        # output
        x = x.flatten(2)
        x = self.o(x)

        if is_enhance_enabled():
            x *= feta_scores

        return x


class WanT2VCrossAttention(WanSelfAttention):

    def forward(self, x, context, context_lens, clip_embed=None):
        r"""
        Args:
            x(Tensor): Shape [B, L1, C]
            context(Tensor): Shape [B, L2, C]
            context_lens(Tensor): Shape [B]
        """
        b, n, d = x.size(0), self.num_heads, self.head_dim

        # compute query, key, value
        q = self.norm_q(self.q(x)).view(b, -1, n, d)
        k = self.norm_k(self.k(context)).view(b, -1, n, d)
        v = self.v(context).view(b, -1, n, d)

        # compute attention
        x = attention(q, k, v, k_lens=context_lens, attention_mode=self.attention_mode)

        # output
        x = x.flatten(2)
        x = self.o(x)
        return x


class WanI2VCrossAttention(WanSelfAttention):

    def __init__(self,
                 dim,
                 num_heads,
                 window_size=(-1, -1),
                 qk_norm=True,
                 eps=1e-6,
                 attention_mode='sdpa'):
        super().__init__(dim, num_heads, window_size, qk_norm, eps)

        self.k_img = nn.Linear(dim, dim)
        self.v_img = nn.Linear(dim, dim)
        # self.alpha = nn.Parameter(torch.zeros((1, )))
        self.norm_k_img = WanRMSNorm(dim, eps=eps) if qk_norm else nn.Identity()
        self.attention_mode = attention_mode

    def forward(self, x, context, context_lens, clip_embed):
        r"""
        Args:
            x(Tensor): Shape [B, L1, C]
            context(Tensor): Shape [B, L2, C]
            context_lens(Tensor): Shape [B]
        """
        #context_img = context[:, :clip_embed.shape[1]]
        #context = context[:, clip_embed.shape[1]:]
        b, n, d = x.size(0), self.num_heads, self.head_dim

        # compute query, key, value
        q = self.norm_q(self.q(x)).view(b, -1, n, d)
        k = self.norm_k(self.k(context)).view(b, -1, n, d)
        v = self.v(context).view(b, -1, n, d)
        if clip_embed is not None:
            k_img = self.norm_k_img(self.k_img(clip_embed)).view(b, -1, n, d)
            v_img = self.v_img(clip_embed).view(b, -1, n, d)
            img_x = attention(q, k_img, v_img, k_lens=None, attention_mode=self.attention_mode)
        # compute attention
        x = attention(q, k, v, k_lens=context_lens, attention_mode=self.attention_mode)

        # output
        x = x.flatten(2)
        if clip_embed is not None:
            img_x = img_x.flatten(2)
            x = x + img_x
        x = self.o(x)
        return x


WAN_CROSSATTENTION_CLASSES = {
    't2v_cross_attn': WanT2VCrossAttention,
    'i2v_cross_attn': WanI2VCrossAttention,
}


class WanAttentionBlock(nn.Module):

    def __init__(self,
                 cross_attn_type,
                 dim,
                 ffn_dim,
                 num_heads,
                 window_size=(-1, -1),
                 qk_norm=True,
                 cross_attn_norm=False,
                 eps=1e-6,
                 attention_mode='sdpa',
                 swa=False,
                 bidx=0):
        super().__init__()
        self.dim = dim
        self.ffn_dim = ffn_dim
        self.num_heads = num_heads
        self.window_size = window_size
        self.qk_norm = qk_norm
        self.cross_attn_norm = cross_attn_norm
        self.eps = eps
        self.attention_mode = attention_mode

        # layers
        self.norm1 = WanLayerNorm(dim, eps)
        self.self_attn = WanSelfAttention(dim, num_heads, window_size, qk_norm,
                                          eps, self.attention_mode, swa=swa, bidx=bidx)
        self.norm3 = WanLayerNorm(
            dim, eps,
            elementwise_affine=True) if cross_attn_norm else nn.Identity()
        self.cross_attn = WAN_CROSSATTENTION_CLASSES[cross_attn_type](dim,
                                                                      num_heads,
                                                                      (-1, -1),
                                                                      qk_norm,
                                                                      eps,#attention_mode=attention_mode sageattn doesn't seem faster here
                                                                      )
        self.norm2 = WanLayerNorm(dim, eps)
        self.ffn = nn.Sequential(
            nn.Linear(dim, ffn_dim), nn.GELU(approximate='tanh'),
            nn.Linear(ffn_dim, dim))

        # modulation
        self.modulation = nn.Parameter(torch.randn(1, 6, dim) / dim**0.5)

    def forward(
        self,
        x,
        e,
        seq_lens,
        grid_sizes,
        freqs,
        context,
        context_lens,
        current_step,
        video_attention_split_steps=[],
        rope_func = "default",
        clip_embed=None,
        camera_embed=None
        
    ):
        r"""
        Args:
            x(Tensor): Shape [B, L, C]
            e(Tensor): Shape [B, 6, C]
            seq_lens(Tensor): Shape [B], length of each sequence in batch
            grid_sizes(Tensor): Shape [B, 3], the second dimension contains (F, H, W)
            freqs(Tensor): Rope freqs, shape [1024, C / num_heads / 2]
        """
        e = (self.modulation.to(e.device) + e).chunk(6, dim=1)
        input_x = self.norm1(x) * (1 + e[1]) + e[0]

        if camera_embed is not None:
            # encode ReCamMaster camera
            camera_embed = self.cam_encoder(camera_embed.to(x))
            camera_embed = camera_embed.repeat(1, 2, 1)
            camera_embed = camera_embed.unsqueeze(2).unsqueeze(3).repeat(1, 1, grid_sizes[0][1], grid_sizes[0][2], 1)
            camera_embed = rearrange(camera_embed, 'b f h w d -> b (f h w) d')
            input_x += camera_embed

        # self-attention
        if (context.shape[0] > 1 or (clip_embed is not None and clip_embed.shape[0] > 1)) and x.shape[0] == 1:
            y = self.self_attn.forward_split(
            input_x, 
            seq_lens, grid_sizes,
            freqs, rope_func=rope_func, 
            seq_chunks=max(context.shape[0], clip_embed.shape[0] if clip_embed is not None else 0),
            current_step=current_step,
            video_attention_split_steps=video_attention_split_steps
            )
        else:
            y = self.self_attn.forward(
            input_x, 
            seq_lens, grid_sizes,
            freqs, rope_func=rope_func
            )
        #ReCamMaster
        if camera_embed is not None:
            y = self.projector(y)

        x = x.to(torch.float32) + (y.to(torch.float32) * e[2].to(torch.float32))

        # cross-attention & ffn function
        if (context.shape[0] > 1 or (clip_embed is not None and clip_embed.shape[0] > 1)) and x.shape[0] == 1:
            x = self.split_cross_attn_ffn(x, context, context_lens, e, clip_embed=clip_embed, grid_sizes=grid_sizes)
        else:
            x = self.cross_attn_ffn(x, context, context_lens, e, clip_embed=clip_embed, grid_sizes=grid_sizes)

        return x
    
    def cross_attn_ffn(self, x, context, context_lens, e, clip_embed=None, grid_sizes=None):
            x = x + self.cross_attn(self.norm3(x), context, context_lens, clip_embed=clip_embed)
            y = self.ffn(self.norm2(x).float() * (1 + e[4]) + e[3])
            x = x.to(torch.float32) + (y.to(torch.float32) * e[5])
            return x
    
    @torch.compiler.disable()
    def split_cross_attn_ffn(self, x, context, context_lens, e, clip_embed=None, grid_sizes=None):
        # Get number of prompts
        num_prompts = context.shape[0]
        num_clip_embeds = 0 if clip_embed is None else clip_embed.shape[0]
        num_segments = max(num_prompts, num_clip_embeds)
        
        # Extract spatial dimensions
        frames, height, width = grid_sizes[0]  # Assuming batch size 1
        tokens_per_frame = height * width
        
        # Distribute frames across prompts
        frames_per_segment = max(1, frames // num_segments)
        
        # Process each prompt segment
        x_combined = torch.zeros_like(x)
        
        for i in range(num_segments):
            # Calculate frame boundaries for this segment
            start_frame = i * frames_per_segment
            end_frame = min((i+1) * frames_per_segment, frames) if i < num_segments-1 else frames
            
            # Convert frame indices to token indices
            start_idx = start_frame * tokens_per_frame
            end_idx = end_frame * tokens_per_frame
            segment_indices = torch.arange(start_idx, end_idx, device=x.device, dtype=torch.long)
            
            # Get prompt segment (cycle through available prompts if needed)
            prompt_idx = i % num_prompts
            segment_context = context[prompt_idx:prompt_idx+1]
            segment_context_lens = None
            if context_lens is not None:
                segment_context_lens = context_lens[prompt_idx:prompt_idx+1]
            
            # Handle clip_embed for this segment (cycle through available embeddings)
            segment_clip_embed = None
            if clip_embed is not None:
                clip_idx = i % num_clip_embeds
                segment_clip_embed = clip_embed[clip_idx:clip_idx+1]
            
            # Get tensor segment
            x_segment = x[:, segment_indices, :]
            
            # Process segment with its prompt and clip embedding
            processed_segment = self.cross_attn(self.norm3(x_segment), segment_context, segment_context_lens, clip_embed=segment_clip_embed)
            processed_segment = processed_segment.to(x.dtype)
            
            # Add to combined result
            x_combined[:, segment_indices, :] = processed_segment
        
        # Continue with FFN
        x = x + x_combined
        y = self.ffn(self.norm2(x).float() * (1 + e[4]) + e[3])
        x = x.to(torch.float32) + (y.to(torch.float32) * e[5].to(torch.float32))
        return x            

class VaceWanAttentionBlock(WanAttentionBlock):
    def __init__(
            self,
            cross_attn_type,
            dim,
            ffn_dim,
            num_heads,
            window_size=(-1, -1),
            qk_norm=True,
            cross_attn_norm=False,
            eps=1e-6,
            block_id=0
    ):
        super().__init__(cross_attn_type, dim, ffn_dim, num_heads, window_size, qk_norm, cross_attn_norm, eps)
        self.block_id = block_id
        if block_id == 0:
            self.before_proj = nn.Linear(self.dim, self.dim)
            nn.init.zeros_(self.before_proj.weight)
            nn.init.zeros_(self.before_proj.bias)
        self.after_proj = nn.Linear(self.dim, self.dim)
        nn.init.zeros_(self.after_proj.weight)
        nn.init.zeros_(self.after_proj.bias)

    def forward(self, c_list, x, intermediate_device=None, nonblocking=True, **kwargs):
        if self.block_id == 0:
            c = self.before_proj(c_list[0]) + x
            all_c = []
        else:
            all_c = c_list
            c = all_c.pop(-1)
        c = super().forward(c, **kwargs)
        c_skip = self.after_proj(c)

        all_c += [c_skip.to(intermediate_device, non_blocking=nonblocking), c]
        
        return all_c

class BaseWanAttentionBlock(WanAttentionBlock):
    def __init__(
        self,
        cross_attn_type,
        dim,
        ffn_dim,
        num_heads,
        window_size=(-1, -1),
        qk_norm=True,
        cross_attn_norm=False,
        eps=1e-6,
        block_id=None,
        attention_mode='sdpa'
    ):
        super().__init__(cross_attn_type, dim, ffn_dim, num_heads, window_size, qk_norm, cross_attn_norm, eps, attention_mode)
        self.block_id = block_id

    def forward(self, x, vace_hints=None, vace_context_scale=[1.0], **kwargs):
        x = super().forward(x, **kwargs)
        if vace_hints is None:
            return x
        
        if self.block_id is not None:
            for i in range(len(vace_hints)):
                x = x + vace_hints[i][self.block_id].to(x.device) * vace_context_scale[i]
        return x

class Head(nn.Module):

    def __init__(self, dim, out_dim, patch_size, eps=1e-6):
        super().__init__()
        self.dim = dim
        self.out_dim = out_dim
        self.patch_size = patch_size
        self.eps = eps

        # layers
        out_dim = math.prod(patch_size) * out_dim
        self.norm = WanLayerNorm(dim, eps)
        self.head = nn.Linear(dim, out_dim)

        # modulation
        self.modulation = nn.Parameter(torch.randn(1, 2, dim) / dim**0.5)

    def forward(self, x, e):
        r"""
        Args:
            x(Tensor): Shape [B, L1, C]
            e(Tensor): Shape [B, C]
        """
        assert e.dtype == torch.float32
        e = (self.modulation.to(e.device) + e.unsqueeze(1)).chunk(2, dim=1)
        normed = self.norm(x)
        x = self.head(normed * (1 + e[1]) + e[0])
        return x


class MLPProj(torch.nn.Module):

    def __init__(self, in_dim, out_dim, fl_pos_emb=False):
        super().__init__()

        self.proj = torch.nn.Sequential(
            torch.nn.LayerNorm(in_dim), torch.nn.Linear(in_dim, in_dim),
            torch.nn.GELU(), torch.nn.Linear(in_dim, out_dim),
            torch.nn.LayerNorm(out_dim))
        if fl_pos_emb:  # NOTE: we only use this for `fl2v`
            self.emb_pos = nn.Parameter(torch.zeros(1, 257 * 2, 1280))

    def forward(self, image_embeds):
        if hasattr(self, 'emb_pos'):
            image_embeds = image_embeds + self.emb_pos
        clip_extra_context_tokens = self.proj(image_embeds)
        return clip_extra_context_tokens


class WanModel(ModelMixin, ConfigMixin):
    r"""
    Wan diffusion backbone supporting both text-to-video and image-to-video.
    """

    ignore_for_config = [
        'patch_size', 'cross_attn_norm', 'qk_norm', 'text_dim', 'window_size'
    ]
    _no_split_modules = ['WanAttentionBlock']

    @register_to_config
    def __init__(self,
                 model_type='t2v',
                 patch_size=(1, 2, 2),
                 text_len=512,
                 in_dim=16,
                 dim=2048,
                 ffn_dim=8192,
                 freq_dim=256,
                 text_dim=4096,
                 out_dim=16,
                 num_heads=16,
                 num_layers=32,
                 window_size=(-1, -1),
                 qk_norm=True,
                 cross_attn_norm=True,
                 eps=1e-6,
                 attention_mode='sdpa',
                 main_device=torch.device('cuda'),
                 offload_device=torch.device('cpu'),
                 teacache_coefficients=[],
                 vace_layers=None,
                 vace_in_dim=None,
                 swa=False,
                 ):
        r"""
        Initialize the diffusion model backbone.

        Args:
            model_type (`str`, *optional*, defaults to 't2v'):
                Model variant - 't2v' (text-to-video) or 'i2v' (image-to-video)
            patch_size (`tuple`, *optional*, defaults to (1, 2, 2)):
                3D patch dimensions for video embedding (t_patch, h_patch, w_patch)
            text_len (`int`, *optional*, defaults to 512):
                Fixed length for text embeddings
            in_dim (`int`, *optional*, defaults to 16):
                Input video channels (C_in)
            dim (`int`, *optional*, defaults to 2048):
                Hidden dimension of the transformer
            ffn_dim (`int`, *optional*, defaults to 8192):
                Intermediate dimension in feed-forward network
            freq_dim (`int`, *optional*, defaults to 256):
                Dimension for sinusoidal time embeddings
            text_dim (`int`, *optional*, defaults to 4096):
                Input dimension for text embeddings
            out_dim (`int`, *optional*, defaults to 16):
                Output video channels (C_out)
            num_heads (`int`, *optional*, defaults to 16):
                Number of attention heads
            num_layers (`int`, *optional*, defaults to 32):
                Number of transformer blocks
            window_size (`tuple`, *optional*, defaults to (-1, -1)):
                Window size for local attention (-1 indicates global attention)
            qk_norm (`bool`, *optional*, defaults to True):
                Enable query/key normalization
            cross_attn_norm (`bool`, *optional*, defaults to False):
                Enable cross-attention normalization
            eps (`float`, *optional*, defaults to 1e-6):
                Epsilon value for normalization layers
        """

        super().__init__()

        self.model_type = model_type

        self.patch_size = patch_size
        self.text_len = text_len
        self.in_dim = in_dim
        self.dim = dim
        self.ffn_dim = ffn_dim
        self.freq_dim = freq_dim
        self.text_dim = text_dim
        self.out_dim = out_dim
        self.num_heads = num_heads
        self.num_layers = num_layers
        self.window_size = window_size
        self.qk_norm = qk_norm
        self.cross_attn_norm = cross_attn_norm
        self.eps = eps
        self.attention_mode = attention_mode
        self.main_device = main_device
        self.offload_device = offload_device

        self.blocks_to_swap = -1
        self.offload_txt_emb = False
        self.offload_img_emb = False
        self.vace_blocks_to_swap = -1

        #init TeaCache variables
        self.enable_teacache = False
        self.rel_l1_thresh = 0.15
        self.teacache_start_step= 0
        self.teacache_end_step = -1
        self.teacache_cache_device = offload_device
        self.teacache_state = TeaCacheState(cache_device=self.teacache_cache_device)
        self.teacache_coefficients = teacache_coefficients
        self.teacache_use_coefficients = False
        self.teacache_mode = 'e'

        self.slg_blocks = None
        self.slg_start_percent = 0.0
        self.slg_end_percent = 1.0

        self.use_non_blocking = True

        self.video_attention_split_steps = []

        # embeddings
        self.patch_embedding = nn.Conv3d(
            in_dim, dim, kernel_size=patch_size, stride=patch_size)
        
        self.original_patch_embedding = self.patch_embedding
        self.expanded_patch_embedding = self.patch_embedding

        self.text_embedding = nn.Sequential(
            nn.Linear(text_dim, dim), nn.GELU(approximate='tanh'),
            nn.Linear(dim, dim))

        self.time_embedding = nn.Sequential(
            nn.Linear(freq_dim, dim), nn.SiLU(), nn.Linear(dim, dim))
        self.time_projection = nn.Sequential(nn.SiLU(), nn.Linear(dim, dim * 6))

        if vace_layers is not None:
            self.vace_layers = [i for i in range(0, self.num_layers, 2)] if vace_layers is None else vace_layers
            self.vace_in_dim = self.in_dim if vace_in_dim is None else vace_in_dim

            self.vace_layers_mapping = {i: n for n, i in enumerate(self.vace_layers)}

            # vace blocks
            self.vace_blocks = nn.ModuleList([
                VaceWanAttentionBlock('t2v_cross_attn', self.dim, self.ffn_dim, self.num_heads, self.window_size, self.qk_norm,
                                        self.cross_attn_norm, self.eps, block_id=i)
                for i in self.vace_layers
            ])

            # vace patch embeddings
            self.vace_patch_embedding = nn.Conv3d(
                self.vace_in_dim, self.dim, kernel_size=self.patch_size, stride=self.patch_size
            )
            self.blocks = nn.ModuleList([
            BaseWanAttentionBlock('t2v_cross_attn', dim, ffn_dim, num_heads,
                              window_size, qk_norm, cross_attn_norm, eps,
                              attention_mode=self.attention_mode,
                              block_id=self.vace_layers_mapping[i] if i in self.vace_layers else None)
            for i in range(num_layers)
            ])
        else:
            # blocks
            cross_attn_type = 't2v_cross_attn' if model_type == 't2v' else 'i2v_cross_attn'
            self.blocks = nn.ModuleList([
                WanAttentionBlock(cross_attn_type, dim, ffn_dim, num_heads,
                                window_size, qk_norm, cross_attn_norm, eps,
                                attention_mode=self.attention_mode, swa=swa, bidx=_)
                for _ in range(num_layers)
            ])

        # head
        self.head = Head(dim, out_dim, patch_size, eps)
        

        d = self.dim // self.num_heads
        self.rope_embedder = EmbedND_RifleX(
            d, 
            10000.0, 
            [d - 4 * (d // 6), 2 * (d // 6), 2 * (d // 6)],
            num_frames=None,
            k=None,
            )

        # buffers (don't use register_buffer otherwise dtype will be changed in to())
        assert (dim % num_heads) == 0 and (dim // num_heads) % 2 == 0
        

        if model_type == 'i2v' or model_type == 'fl2v':
            self.img_emb = MLPProj(1280, dim, fl_pos_emb=model_type == 'fl2v')

    def block_swap(self, blocks_to_swap, offload_txt_emb=False, offload_img_emb=False, vace_blocks_to_swap=None):
        log.info(f"Swapping {blocks_to_swap + 1} transformer blocks")
        self.blocks_to_swap = blocks_to_swap
        
        self.offload_img_emb = offload_img_emb
        self.offload_txt_emb = offload_txt_emb

        total_offload_memory = 0
        total_main_memory = 0
       
        for b, block in tqdm(enumerate(self.blocks), total=len(self.blocks), desc="Initializing block swap"):
            block_memory = get_module_memory_mb(block)
            
            if b > self.blocks_to_swap:
                block.to(self.main_device)
                total_main_memory += block_memory
            else:
                block.to(self.offload_device, non_blocking=self.use_non_blocking)
                total_offload_memory += block_memory

        if blocks_to_swap != -1 and vace_blocks_to_swap == 0:
            vace_blocks_to_swap = 1

        if vace_blocks_to_swap > 0 and self.vace_layers is not None:
            self.vace_blocks_to_swap = vace_blocks_to_swap

            for b, block in tqdm(enumerate(self.vace_blocks), total=len(self.vace_blocks), desc="Initializing vace block swap"):
                block_memory = get_module_memory_mb(block)
                
                if b > self.vace_blocks_to_swap:
                    block.to(self.main_device)
                    total_main_memory += block_memory
                else:
                    block.to(self.offload_device, non_blocking=self.use_non_blocking)
                    total_offload_memory += block_memory

        mm.soft_empty_cache()
        gc.collect()

        log.info("----------------------")
        log.info(f"Block swap memory summary:")
        log.info(f"Transformer blocks on {self.offload_device}: {total_offload_memory:.2f}MB")
        log.info(f"Transformer blocks on {self.main_device}: {total_main_memory:.2f}MB")
        log.info(f"Total memory used by transformer blocks: {(total_offload_memory + total_main_memory):.2f}MB")
        log.info(f"Non-blocking memory transfer: {self.use_non_blocking}")
        log.info("----------------------")

    def forward_vace(
        self,
        x,
        vace_context,
        seq_len,
        kwargs
    ):
        # embeddings
        c = [self.vace_patch_embedding(u.unsqueeze(0)) for u in vace_context]
        c = [u.flatten(2).transpose(1, 2) for u in c]
        c = torch.cat([
            torch.cat([u, u.new_zeros(1, seq_len - u.size(1), u.size(2))],
                      dim=1) for u in c
        ])

        if x.shape[1] > c.shape[1]:
            c = torch.cat([c.new_zeros(x.shape[0], x.shape[1] - c.shape[1], c.shape[2]), c], dim=1)
        if c.shape[1] > x.shape[1]:
            c = c[:, :x.shape[1]]
        
        c_list = [c]
        for b, block in enumerate(self.vace_blocks):
            if b <= self.vace_blocks_to_swap and self.vace_blocks_to_swap >= 0:
                block.to(self.main_device)
            c_list = block(
                c_list, x, 
                intermediate_device=self.offload_device if self.vace_blocks_to_swap != -1 else self.main_device, 
                nonblocking=self.use_non_blocking,
                **kwargs)
            if b <= self.vace_blocks_to_swap and self.vace_blocks_to_swap >= 0:
                block.to(self.offload_device, non_blocking=self.use_non_blocking)

        hints = c_list[:-1]
        
        return hints

    def forward(
        self,
        x,
        t,
        context,
        seq_len,
        is_uncond=False,
        current_step_percentage=0.0,
        clip_fea=None,
        y=None,
        device=torch.device('cuda'),
        freqs=None,
        current_step=0,
        pred_id=None,
        control_lora_enabled=False,
        vace_data = None,
        camera_embed = None
    ):
        r"""
        Forward pass through the diffusion model

        Args:
            x (List[Tensor]):
                List of input video tensors, each with shape [C_in, F, H, W]
            t (Tensor):
                Diffusion timesteps tensor of shape [B]
            context (List[Tensor]):
                List of text embeddings each with shape [L, C]
            seq_len (`int`):
                Maximum sequence length for positional encoding
            clip_fea (Tensor, *optional*):
                CLIP image features for image-to-video mode
            y (List[Tensor], *optional*):
                Conditional video inputs for image-to-video mode, same shape as x

        Returns:
            List[Tensor]:
                List of denoised video tensors with original input shapes [C_out, F, H / 8, W / 8]
        """        
        # params
        device = self.patch_embedding.weight.device
        if freqs is not None and freqs.device != device:
           freqs = freqs.to(device)

        _, F, H, W = x[0].shape
            
        if y is not None:
            x = [torch.cat([u, v], dim=0) for u, v in zip(x, y)]

        # embeddings
        if control_lora_enabled:
            self.expanded_patch_embedding.to(device)
            x = [
            self.expanded_patch_embedding(u.unsqueeze(0))
            for u in x
            ]
        else:
            self.original_patch_embedding.to(self.main_device)
            x = [
            self.original_patch_embedding(u.unsqueeze(0))
            for u in x
            ]

        grid_sizes = torch.stack(
            [torch.tensor(u.shape[2:], dtype=torch.long) for u in x])
        x = [u.flatten(2).transpose(1, 2) for u in x]
        seq_lens = torch.tensor([u.size(1) for u in x], dtype=torch.long)
        assert seq_lens.max() <= seq_len
        x = torch.cat([
            torch.cat([u, u.new_zeros(1, seq_len - u.size(1), u.size(2))],
                      dim=1) for u in x
        ])

        if freqs is None: #comfy rope
            rope_func = "comfy"
            f_len = ((F + (self.patch_size[0] // 2)) // self.patch_size[0])
            h_len = ((H + (self.patch_size[1] // 2)) // self.patch_size[1])
            w_len = ((W + (self.patch_size[2] // 2)) // self.patch_size[2])
            img_ids = torch.zeros((f_len, h_len, w_len, 3), device=x.device, dtype=x.dtype)
            img_ids[:, :, :, 0] = img_ids[:, :, :, 0] + torch.linspace(0, f_len - 1, steps=f_len, device=x.device, dtype=x.dtype).reshape(-1, 1, 1)
            img_ids[:, :, :, 1] = img_ids[:, :, :, 1] + torch.linspace(0, h_len - 1, steps=h_len, device=x.device, dtype=x.dtype).reshape(1, -1, 1)
            img_ids[:, :, :, 2] = img_ids[:, :, :, 2] + torch.linspace(0, w_len - 1, steps=w_len, device=x.device, dtype=x.dtype).reshape(1, 1, -1)
            img_ids = repeat(img_ids, "t h w c -> b (t h w) c", b=1)

            freqs = self.rope_embedder(img_ids).movedim(1, 2)
        else:
            rope_func = "default"

        # time embeddings
        with torch.autocast(device_type='cuda', dtype=torch.float32):
            e = self.time_embedding(
                sinusoidal_embedding_1d(self.freq_dim, t).float())
            e0 = self.time_projection(e).unflatten(1, (6, self.dim))
            assert e.dtype == torch.float32 and e0.dtype == torch.float32

        # context
        context_lens = None
        if self.offload_txt_emb:
            self.text_embedding.to(self.main_device)
        context = self.text_embedding(
            torch.stack([
                torch.cat(
                    [u, u.new_zeros(self.text_len - u.size(0), u.size(1))])
                for u in context
            ]))
        if self.offload_txt_emb:
            self.text_embedding.to(self.offload_device, non_blocking=self.use_non_blocking)

        clip_embed = None
        if clip_fea is not None:
            clip_fea = clip_fea.to(self.main_device)
            if self.offload_img_emb:
                self.img_emb.to(self.main_device)
            clip_embed = self.img_emb(clip_fea)  # bs x 257 x dim
            #context = torch.concat([context_clip, context], dim=1)
            if self.offload_img_emb:
                self.img_emb.to(self.offload_device, non_blocking=self.use_non_blocking)

        should_calc = True
        accumulated_rel_l1_distance = torch.tensor(0.0, dtype=torch.float32, device=device)
        if self.enable_teacache and self.teacache_start_step <= current_step <= self.teacache_end_step:
            if pred_id is None:
                pred_id = self.teacache_state.new_prediction(cache_device=self.teacache_cache_device)
                #log.info(current_step)
                #log.info(f"TeaCache: Initializing TeaCache variables for model pred: {pred_id}")
                should_calc = True                
            else:
                previous_modulated_input = self.teacache_state.get(pred_id)['previous_modulated_input']
                previous_modulated_input = previous_modulated_input.to(device)
                previous_residual = self.teacache_state.get(pred_id)['previous_residual']
                accumulated_rel_l1_distance = self.teacache_state.get(pred_id)['accumulated_rel_l1_distance']

                if self.teacache_use_coefficients:
                    rescale_func = np.poly1d(self.teacache_coefficients[self.teacache_mode])
                    temb = e if self.teacache_mode == 'e' else e0
                    accumulated_rel_l1_distance += rescale_func(((temb-previous_modulated_input).abs().mean() / previous_modulated_input.abs().mean()).cpu().item())
                else:
                    temb_relative_l1 = relative_l1_distance(previous_modulated_input, e0)
                    accumulated_rel_l1_distance = accumulated_rel_l1_distance.to(e0.device) + temb_relative_l1

                #print("accumulated_rel_l1_distance", accumulated_rel_l1_distance)

                if accumulated_rel_l1_distance < self.rel_l1_thresh:
                    should_calc = False
                else:
                    should_calc = True
                    accumulated_rel_l1_distance = torch.tensor(0.0, dtype=torch.float32, device=device)

            previous_modulated_input = e.clone() if (self.teacache_use_coefficients and self.teacache_mode == 'e') else e0.clone()
            if not should_calc:
                x = x.to(previous_residual.dtype) + previous_residual.to(x.device)
                #log.info(f"TeaCache: Skipping uncond step {current_step+1}")
                self.teacache_state.update(
                    pred_id,
                    accumulated_rel_l1_distance=accumulated_rel_l1_distance,
                )
                self.teacache_state.get(pred_id)['skipped_steps'].append(current_step)

        if not self.enable_teacache or (self.enable_teacache and should_calc):
            if self.enable_teacache:
                original_x = x.clone().to(self.teacache_cache_device, non_blocking=self.use_non_blocking)

            # arguments
            kwargs = dict(
                e=e0,
                seq_lens=seq_lens,
                grid_sizes=grid_sizes,
                freqs=freqs,
                context=context,
                context_lens=context_lens,
                clip_embed=clip_embed,
                rope_func=rope_func,
                current_step=current_step,
                video_attention_split_steps=self.video_attention_split_steps,
                camera_embed=camera_embed,
                )
            
            if vace_data is not None:
                vace_hint_list = []
                vace_scale_list = []
                if isinstance(vace_data[0], dict):
                    for data in vace_data:
                        if (data["start"] <= current_step_percentage <= data["end"]) or \
                            (data["end"] > 0 and current_step == 0 and current_step_percentage >= data["start"]):

                            vace_hints = self.forward_vace(x.to(torch.float32), data["context"], data["seq_len"], kwargs)
                            vace_hint_list.append(vace_hints)
                            vace_scale_list.append(data["scale"])
                else:
                    vace_hints = self.forward_vace(x.to(torch.float32), vace_data, seq_len, kwargs)
                    vace_hint_list.append(vace_hints)
                    vace_scale_list.append(1.0)
                
                kwargs['vace_hints'] = vace_hint_list
                kwargs['vace_context_scale'] = vace_scale_list

            for b, block in enumerate(self.blocks):
                if self.slg_blocks is not None:
                    if b in self.slg_blocks and is_uncond:
                        if self.slg_start_percent <= current_step_percentage <= self.slg_end_percent:
                            continue
                if b <= self.blocks_to_swap and self.blocks_to_swap >= 0:
                    block.to(self.main_device)
                x = block(x.to(torch.float32), **kwargs)
                if b <= self.blocks_to_swap and self.blocks_to_swap >= 0:
                    block.to(self.offload_device, non_blocking=self.use_non_blocking)

<<<<<<< HEAD
            x = self.head.norm(x).to(torch.float32)
            e_unsqueezed = e.unsqueeze(1).to(torch.float32)
            e_head = (self.head.modulation.to(torch.float32).to(e.device) + e_unsqueezed).chunk(2, dim=1)
            x = x * (1 + e_head[1].to(torch.float32)) + e_head[0].to(torch.float32)
            if self.enable_teacache and pred_id is not None:
=======
            if self.enable_teacache and (self.teacache_start_step <= current_step <= self.teacache_end_step) and pred_id is not None:
>>>>>>> cc8450b1
                self.teacache_state.update(
                    pred_id,
                    previous_residual=(x.to(original_x.device) - original_x),
                    accumulated_rel_l1_distance=accumulated_rel_l1_distance.to(self.teacache_cache_device, non_blocking=self.use_non_blocking),
                    previous_modulated_input=previous_modulated_input.to(self.teacache_cache_device, non_blocking=self.use_non_blocking)
                )

        # head
        x = self.head.head(x)
        x = self.unpatchify(x, grid_sizes)
        x = [u.float() for u in x]
        return (x, pred_id) if pred_id is not None else (x, None)

    def unpatchify(self, x, grid_sizes):
        r"""
        Reconstruct video tensors from patch embeddings.

        Args:
            x (List[Tensor]):
                List of patchified features, each with shape [L, C_out * prod(patch_size)]
            grid_sizes (Tensor):
                Original spatial-temporal grid dimensions before patching,
                    shape [B, 3] (3 dimensions correspond to F_patches, H_patches, W_patches)

        Returns:
            List[Tensor]:
                Reconstructed video tensors with shape [C_out, F, H / 8, W / 8]
        """

        c = self.out_dim
        out = []
        for u, v in zip(x, grid_sizes.tolist()):
            u = u[: math.prod(v)].view(*v, *self.patch_size, c)
            u = torch.einsum("fhwpqrc->cfphqwr", u)
            u = u.reshape(c, *[i * j for i, j in zip(v, self.patch_size)])
            out.append(u)
        return out

class TeaCacheState:
    def __init__(self, cache_device='cpu'):
        self.cache_device = cache_device
        log.info(f"TeaCache: Using cache device: {self.cache_device}")
        self.states = {}
        self._next_pred_id = 0
    
    def new_prediction(self, cache_device='cpu'):
        """Create new prediction state and return its ID"""
        self.cache_device = cache_device
        pred_id = self._next_pred_id
        self._next_pred_id += 1
        self.states[pred_id] = {
            'previous_residual': None,
            'accumulated_rel_l1_distance': 0,
            'previous_modulated_input': None,
            'skipped_steps': [],
        }
        return pred_id
    
    def update(self, pred_id, **kwargs):
        """Update state for specific prediction"""
        if pred_id not in self.states:
            return None
        for key, value in kwargs.items():
            self.states[pred_id][key] = value
    
    def get(self, pred_id):
        return self.states.get(pred_id, {})

    def report(self):
        for pred_id in self.states:
            log.info(f"Prediction {pred_id}: {self.states[pred_id]}")
    
    def clear_prediction(self, pred_id):
        if pred_id in self.states:
            del self.states[pred_id]
    
    def clear_all(self):
        self.states.clear()
        self._next_pred_id = 0

def relative_l1_distance(last_tensor, current_tensor):
    l1_distance = torch.abs(last_tensor.to(current_tensor.device) - current_tensor).mean()
    norm = torch.abs(last_tensor).mean()
    relative_l1_distance = l1_distance / norm
    return relative_l1_distance.to(torch.float32).to(current_tensor.device)<|MERGE_RESOLUTION|>--- conflicted
+++ resolved
@@ -1183,16 +1183,13 @@
                 x = block(x.to(torch.float32), **kwargs)
                 if b <= self.blocks_to_swap and self.blocks_to_swap >= 0:
                     block.to(self.offload_device, non_blocking=self.use_non_blocking)
-
-<<<<<<< HEAD
+            
             x = self.head.norm(x).to(torch.float32)
             e_unsqueezed = e.unsqueeze(1).to(torch.float32)
             e_head = (self.head.modulation.to(torch.float32).to(e.device) + e_unsqueezed).chunk(2, dim=1)
             x = x * (1 + e_head[1].to(torch.float32)) + e_head[0].to(torch.float32)
-            if self.enable_teacache and pred_id is not None:
-=======
+
             if self.enable_teacache and (self.teacache_start_step <= current_step <= self.teacache_end_step) and pred_id is not None:
->>>>>>> cc8450b1
                 self.teacache_state.update(
                     pred_id,
                     previous_residual=(x.to(original_x.device) - original_x),
