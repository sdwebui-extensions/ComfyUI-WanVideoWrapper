--- conflicted
+++ resolved
@@ -1165,15 +1165,10 @@
                     accumulated_rel_l1_distance=accumulated_rel_l1_distance.to(self.teacache_cache_device, non_blocking=self.use_non_blocking),
                     previous_modulated_input=previous_modulated_input.to(self.teacache_cache_device, non_blocking=self.use_non_blocking)
                 )
-<<<<<<< HEAD
 
         # head
         x = self.head.head(x)
         x = self.unpatchify(x, grid_sizes)
-=======
-        x = self.head(x, e)
-        x = self.unpatchify(x, grid_sizes) # type: ignore[arg-type]
->>>>>>> 179f85bf
         x = [u.float() for u in x]
         return (x, pred_id) if pred_id is not None else (x, None)
 
