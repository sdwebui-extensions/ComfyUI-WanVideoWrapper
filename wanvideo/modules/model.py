# Copyright 2024-2025 The Alibaba Wan Team Authors. All rights reserved.
import math

import torch
import torch.nn as nn
from diffusers.configuration_utils import ConfigMixin, register_to_config
from diffusers.models.modeling_utils import ModelMixin
from einops import repeat, rearrange
from ...enhance_a_video.enhance import get_feta_scores
from ...enhance_a_video.globals import is_enhance_enabled

from .attention import attention, swa_flash_attention
import numpy as np
__all__ = ['WanModel']

from tqdm import tqdm
import gc
import comfy.model_management as mm
from ...utils import log, get_module_memory_mb

from comfy.ldm.flux.math import apply_rope as apply_rope_comfy

def rope_riflex(pos, dim, theta, L_test, k, temporal):
    assert dim % 2 == 0
    if mm.is_device_mps(pos.device) or mm.is_intel_xpu() or mm.is_directml_enabled():
        device = torch.device("cpu")
    else:
        device = pos.device

    scale = torch.linspace(0, (dim - 2) / dim, steps=dim//2, dtype=torch.float64, device=device)
    omega = 1.0 / (theta**scale)

    # RIFLEX modification - adjust last frequency component if L_test and k are provided
    if temporal and k > 0 and L_test:
        omega[k-1] = 0.9 * 2 * torch.pi / L_test

    out = torch.einsum("...n,d->...nd", pos.to(dtype=torch.float32, device=device), omega)
    out = torch.stack([torch.cos(out), -torch.sin(out), torch.sin(out), torch.cos(out)], dim=-1)
    out = rearrange(out, "b n d (i j) -> b n d i j", i=2, j=2)
    return out.to(dtype=torch.float32, device=pos.device)

class EmbedND_RifleX(nn.Module):
    def __init__(self, dim, theta, axes_dim, num_frames, k):
        super().__init__()
        self.dim = dim
        self.theta = theta
        self.axes_dim = axes_dim
        self.num_frames = num_frames
        self.k = k

    def forward(self, ids):
        n_axes = ids.shape[-1]
        emb = torch.cat(
            [rope_riflex(ids[..., i], self.axes_dim[i], self.theta, self.num_frames, self.k, temporal=True if i == 0 else False) for i in range(n_axes)],
            dim=-3,
        )
        return emb.unsqueeze(1)

def poly1d(coefficients, x):
    result = torch.zeros_like(x)
    for i, coeff in enumerate(coefficients):
        result += coeff * (x ** (len(coefficients) - 1 - i))
    return result.abs()

def sinusoidal_embedding_1d(dim, position):
    # preprocess
    assert dim % 2 == 0
    half = dim // 2
    position = position.type(torch.float64)

    # calculation
    sinusoid = torch.outer(
        position, torch.pow(10000, -torch.arange(half).to(position).div(half)))
    x = torch.cat([torch.cos(sinusoid), torch.sin(sinusoid)], dim=1)
    return x


def rope_params(max_seq_len, dim, theta=10000, L_test=25, k=0):
    assert dim % 2 == 0
    exponents = torch.arange(0, dim, 2, dtype=torch.float64).div(dim)
    inv_theta_pow = 1.0 / torch.pow(theta, exponents)
    
    if k > 0:
        print(f"RifleX: Using {k}th freq")
        inv_theta_pow[k-1] = 0.9 * 2 * torch.pi / L_test
        
    freqs = torch.outer(torch.arange(max_seq_len), inv_theta_pow)
    freqs = torch.polar(torch.ones_like(freqs), freqs)
    return freqs

from comfy.model_management import get_torch_device, get_autocast_device
@torch.autocast(device_type=get_autocast_device(get_torch_device()), enabled=False)
@torch.compiler.disable()
def rope_apply(x, grid_sizes, freqs):
    n, c = x.size(2), x.size(3) // 2

    # split freqs
    freqs = freqs.split([c - 2 * (c // 3), c // 3, c // 3], dim=1)

    # loop over samples
    output = []
    for i, (f, h, w) in enumerate(grid_sizes.tolist()):
        seq_len = f * h * w

        # precompute multipliers
        x_i = torch.view_as_complex(x[i, :seq_len].to(torch.float64).reshape(
            seq_len, n, -1, 2))
        freqs_i = torch.cat([
            freqs[0][:f].view(f, 1, 1, -1).expand(f, h, w, -1),
            freqs[1][:h].view(1, h, 1, -1).expand(f, h, w, -1),
            freqs[2][:w].view(1, 1, w, -1).expand(f, h, w, -1)
        ],
                            dim=-1).reshape(seq_len, 1, -1)

        # apply rotary embedding
        x_i = torch.view_as_real(x_i * freqs_i).flatten(2)
        x_i = torch.cat([x_i, x[i, seq_len:]])

        # append to collection
        output.append(x_i)
    return torch.stack(output).float()


class WanRMSNorm(nn.Module):

    def __init__(self, dim, eps=1e-5):
        super().__init__()
        self.dim = dim
        self.eps = eps
        self.weight = nn.Parameter(torch.ones(dim))

    def forward(self, x):
        r"""
        Args:
            x(Tensor): Shape [B, L, C]
        """
        return self._norm(x.float()).type_as(x) * self.weight

    def _norm(self, x):
        return x * torch.rsqrt(x.pow(2).mean(dim=-1, keepdim=True) + self.eps)


class WanLayerNorm(nn.LayerNorm):

    def __init__(self, dim, eps=1e-6, elementwise_affine=False):
        super().__init__(dim, elementwise_affine=elementwise_affine, eps=eps)

    def forward(self, x):
        r"""
        Args:
            x(Tensor): Shape [B, L, C]
        """
        return super().forward(x.float()).type_as(x)


class WanSelfAttention(nn.Module):

    def __init__(self,
                 dim,
                 num_heads,
                 window_size=(-1, -1),
                 qk_norm=True,
                 eps=1e-6,
                 attention_mode='sdpa',
                 swa=False,
                 bidx=0):
        assert dim % num_heads == 0
        super().__init__()
        self.dim = dim
        self.num_heads = num_heads
        self.head_dim = dim // num_heads
        self.window_size = window_size
        self.qk_norm = qk_norm
        self.eps = eps
        self.attention_mode = attention_mode
        self.swa = swa
        self.bidx = bidx

        # layers
        self.q = nn.Linear(dim, dim)
        self.k = nn.Linear(dim, dim)
        self.v = nn.Linear(dim, dim)
        self.o = nn.Linear(dim, dim)
        self.norm_q = WanRMSNorm(dim, eps=eps) if qk_norm else nn.Identity()
        self.norm_k = WanRMSNorm(dim, eps=eps) if qk_norm else nn.Identity()
        if self.swa and (self.bidx + 1) % 5 != 0:
            self.forward = self.swa_forward

    def forward(self, x, seq_lens, grid_sizes, freqs, rope_func = "default"):
        r"""
        Args:
            x(Tensor): Shape [B, L, num_heads, C / num_heads]
            seq_lens(Tensor): Shape [B]
            grid_sizes(Tensor): Shape [B, 3], the second dimension contains (F, H, W)
            freqs(Tensor): Rope freqs, shape [1024, C / num_heads / 2]
        """
        b, s, n, d = *x.shape[:2], self.num_heads, self.head_dim

        # query, key, value function
        def qkv_fn(x):
            q = self.norm_q(self.q(x)).view(b, s, n, d)
            k = self.norm_k(self.k(x)).view(b, s, n, d)
            v = self.v(x).view(b, s, n, d)
            return q, k, v

        q, k, v = qkv_fn(x)

        if rope_func == "comfy":
            q, k = apply_rope_comfy(q, k, freqs)
        else:
            q=rope_apply(q, grid_sizes, freqs)
            k=rope_apply(k, grid_sizes, freqs)

        if is_enhance_enabled():
            feta_scores = get_feta_scores(q, k)

        x = attention(
            q=q,
            k=k,
            v=v,
            k_lens=seq_lens,
            window_size=self.window_size,
            attention_mode=self.attention_mode)

        # output
        x = x.flatten(2)
        x = self.o(x)

        if is_enhance_enabled():
            x *= feta_scores

        return x
    
    def swa_forward(self, x, seq_lens, grid_sizes, freqs, rope_func = "default"):
        r"""
        Args:
            x(Tensor): Shape [B, L, num_heads, C / num_heads]
            seq_lens(Tensor): Shape [B]
            grid_sizes(Tensor): Shape [B, 3], the second dimension contains (F, H, W)
            freqs(Tensor): Rope freqs, shape [1024, C / num_heads / 2]
        """
        b, s, n, d = *x.shape[:2], self.num_heads, self.head_dim

        # query, key, value function
        def qkv_fn(x):
            q = self.norm_q(self.q(x)).view(b, s, n, d)
            k = self.norm_k(self.k(x)).view(b, s, n, d)
            v = self.v(x).view(b, s, n, d)
            return q, k, v

        q, k, v = qkv_fn(x)
        x = swa_flash_attention(
            rope_apply(q, grid_sizes, freqs),
            rope_apply(k, grid_sizes, freqs),
            v,
            grid_sizes
        )
        x = x.flatten(2)
        x = self.o(x)
        return x
    
    def forward_split(self, x, seq_lens, grid_sizes, freqs, seq_chunks=1,current_step=0, video_attention_split_steps = [], rope_func = "default"):
        r"""
        Args:
            x(Tensor): Shape [B, L, num_heads, C / num_heads]
            seq_lens(Tensor): Shape [B]
            grid_sizes(Tensor): Shape [B, 3], the second dimension contains (F, H, W)
            freqs(Tensor): Rope freqs, shape [1024, C / num_heads / 2]
        """
        b, s, n, d = *x.shape[:2], self.num_heads, self.head_dim

        # query, key, value function
        def qkv_fn(x):
            q = self.norm_q(self.q(x)).view(b, s, n, d)
            k = self.norm_k(self.k(x)).view(b, s, n, d)
            v = self.v(x).view(b, s, n, d)
            return q, k, v

        q, k, v = qkv_fn(x)
        if self.swa and (self.bidx + 1) % 5 != 0:
            x = swa_flash_attention(
                rope_apply(q, grid_sizes, freqs),
                rope_apply(k, grid_sizes, freqs),
                v,
                grid_sizes
            )
            x = x.flatten(2)
            x = self.o(x)
            return x

        if rope_func == "comfy":
            q, k = apply_rope_comfy(q, k, freqs)
        else:
            q=rope_apply(q, grid_sizes, freqs)
            k=rope_apply(k, grid_sizes, freqs)

        if is_enhance_enabled():
            feta_scores = get_feta_scores(q, k)

        # Split by frames if multiple prompts are provided
        if seq_chunks > 1 and current_step in video_attention_split_steps:
            outputs = []
            # Extract frame, height, width from grid_sizes - force to CPU scalars
            frames = grid_sizes[0][0].item()
            height = grid_sizes[0][1].item()
            width = grid_sizes[0][2].item()
            tokens_per_frame = height * width
            
            actual_chunks = min(seq_chunks, frames)
            if isinstance(actual_chunks, torch.Tensor):
                actual_chunks = actual_chunks.item()
            
            frame_chunks = []  # Pre-calculate all chunk boundaries
            start_frame = 0
            base_frames_per_chunk = frames // actual_chunks
            extra_frames = frames % actual_chunks
            
            # Pre-calculate all chunks
            for i in range(actual_chunks):
                chunk_size = base_frames_per_chunk + (1 if i < extra_frames else 0)
                end_frame = start_frame + chunk_size
                frame_chunks.append((start_frame, end_frame))
                start_frame = end_frame
            
            # Process each chunk using the pre-calculated boundaries
            for start_frame, end_frame in frame_chunks:
                # Convert to token indices
                start_idx = int(start_frame * tokens_per_frame)
                end_idx = int(end_frame * tokens_per_frame)
                
                chunk_q = q[:, start_idx:end_idx, :, :]
                chunk_k = k[:, start_idx:end_idx, :, :]
                chunk_v = v[:, start_idx:end_idx, :, :]
                
                chunk_out = attention(
                    q=chunk_q,
                    k=chunk_k,
                    v=chunk_v,
                    k_lens=seq_lens,
                    window_size=self.window_size,
                    attention_mode=self.attention_mode)
                
                outputs.append(chunk_out)
            
            # Concatenate outputs along the sequence dimension
            x = torch.cat(outputs, dim=1)
        else:
            # Original attention computation
            x = attention(
                q=q,
                k=k,
                v=v,
                k_lens=seq_lens,
                window_size=self.window_size,
                attention_mode=self.attention_mode)

        # output
        x = x.flatten(2)
        x = self.o(x)

        if is_enhance_enabled():
            x *= feta_scores

        return x


class WanT2VCrossAttention(WanSelfAttention):

    def forward(self, x, context, context_lens, clip_embed=None):
        r"""
        Args:
            x(Tensor): Shape [B, L1, C]
            context(Tensor): Shape [B, L2, C]
            context_lens(Tensor): Shape [B]
        """
        b, n, d = x.size(0), self.num_heads, self.head_dim

        # compute query, key, value
        q = self.norm_q(self.q(x)).view(b, -1, n, d)
        k = self.norm_k(self.k(context)).view(b, -1, n, d)
        v = self.v(context).view(b, -1, n, d)

        # compute attention
        x = attention(q, k, v, k_lens=context_lens, attention_mode=self.attention_mode)

        # output
        x = x.flatten(2)
        x = self.o(x)
        return x


class WanI2VCrossAttention(WanSelfAttention):

    def __init__(self,
                 dim,
                 num_heads,
                 window_size=(-1, -1),
                 qk_norm=True,
                 eps=1e-6,
                 attention_mode='sdpa'):
        super().__init__(dim, num_heads, window_size, qk_norm, eps)

        self.k_img = nn.Linear(dim, dim)
        self.v_img = nn.Linear(dim, dim)
        # self.alpha = nn.Parameter(torch.zeros((1, )))
        self.norm_k_img = WanRMSNorm(dim, eps=eps) if qk_norm else nn.Identity()
        self.attention_mode = attention_mode

    def forward(self, x, context, context_lens, clip_embed):
        r"""
        Args:
            x(Tensor): Shape [B, L1, C]
            context(Tensor): Shape [B, L2, C]
            context_lens(Tensor): Shape [B]
        """
        #context_img = context[:, :clip_embed.shape[1]]
        #context = context[:, clip_embed.shape[1]:]
        b, n, d = x.size(0), self.num_heads, self.head_dim

        # compute query, key, value
        q = self.norm_q(self.q(x)).view(b, -1, n, d)
        k = self.norm_k(self.k(context)).view(b, -1, n, d)
        v = self.v(context).view(b, -1, n, d)
        if clip_embed is not None:
            k_img = self.norm_k_img(self.k_img(clip_embed)).view(b, -1, n, d)
            v_img = self.v_img(clip_embed).view(b, -1, n, d)
            img_x = attention(q, k_img, v_img, k_lens=None, attention_mode=self.attention_mode)
        # compute attention
        x = attention(q, k, v, k_lens=context_lens, attention_mode=self.attention_mode)

        # output
        x = x.flatten(2)
        if clip_embed is not None:
            img_x = img_x.flatten(2)
            x = x + img_x
        x = self.o(x)
        return x


WAN_CROSSATTENTION_CLASSES = {
    't2v_cross_attn': WanT2VCrossAttention,
    'i2v_cross_attn': WanI2VCrossAttention,
}


class WanAttentionBlock(nn.Module):

    def __init__(self,
                 cross_attn_type,
                 dim,
                 ffn_dim,
                 num_heads,
                 window_size=(-1, -1),
                 qk_norm=True,
                 cross_attn_norm=False,
                 eps=1e-6,
                 attention_mode='sdpa',
                 swa=False,
                 bidx=0):
        super().__init__()
        self.dim = dim
        self.ffn_dim = ffn_dim
        self.num_heads = num_heads
        self.window_size = window_size
        self.qk_norm = qk_norm
        self.cross_attn_norm = cross_attn_norm
        self.eps = eps
        self.attention_mode = attention_mode

        # layers
        self.norm1 = WanLayerNorm(dim, eps)
        self.self_attn = WanSelfAttention(dim, num_heads, window_size, qk_norm,
                                          eps, self.attention_mode, swa=swa, bidx=bidx)
        self.norm3 = WanLayerNorm(
            dim, eps,
            elementwise_affine=True) if cross_attn_norm else nn.Identity()
        self.cross_attn = WAN_CROSSATTENTION_CLASSES[cross_attn_type](dim,
                                                                      num_heads,
                                                                      (-1, -1),
                                                                      qk_norm,
                                                                      eps,#attention_mode=attention_mode sageattn doesn't seem faster here
                                                                      )
        self.norm2 = WanLayerNorm(dim, eps)
        self.ffn = nn.Sequential(
            nn.Linear(dim, ffn_dim), nn.GELU(approximate='tanh'),
            nn.Linear(ffn_dim, dim))

        # modulation
        self.modulation = nn.Parameter(torch.randn(1, 6, dim) / dim**0.5)

    def forward(
        self,
        x,
        e,
        seq_lens,
        grid_sizes,
        freqs,
        context,
        context_lens,
        current_step,
        video_attention_split_steps=[],
        rope_func = "default",
        clip_embed=None,
        camera_embed=None
        
    ):
        r"""
        Args:
            x(Tensor): Shape [B, L, C]
            e(Tensor): Shape [B, 6, C]
            seq_lens(Tensor): Shape [B], length of each sequence in batch
            grid_sizes(Tensor): Shape [B, 3], the second dimension contains (F, H, W)
            freqs(Tensor): Rope freqs, shape [1024, C / num_heads / 2]
        """
        #e = (self.modulation.to(e.device) + e).chunk(6, dim=1)
        
        if e.dim() == 3:
            modulation = self.modulation  # 1, 6, dim
            e = (modulation.to(e.device) + e).chunk(6, dim=1)
        elif e.dim() == 4:
            modulation = self.modulation.unsqueeze(2)  # 1, 6, 1, dim
            e = (modulation.to(e.device) + e).chunk(6, dim=1)
            e = [ei.squeeze(1) for ei in e]

        input_x = self.norm1(x) * (1 + e[1]) + e[0]

        if camera_embed is not None:
            # encode ReCamMaster camera
            camera_embed = self.cam_encoder(camera_embed.to(x))
            camera_embed = camera_embed.repeat(1, 2, 1)
            camera_embed = camera_embed.unsqueeze(2).unsqueeze(3).repeat(1, 1, grid_sizes[0][1], grid_sizes[0][2], 1)
            camera_embed = rearrange(camera_embed, 'b f h w d -> b (f h w) d')
            input_x += camera_embed

        # self-attention
        if (context.shape[0] > 1 or (clip_embed is not None and clip_embed.shape[0] > 1)) and x.shape[0] == 1:
            y = self.self_attn.forward_split(
            input_x, 
            seq_lens, grid_sizes,
            freqs, rope_func=rope_func, 
            seq_chunks=max(context.shape[0], clip_embed.shape[0] if clip_embed is not None else 0),
            current_step=current_step,
            video_attention_split_steps=video_attention_split_steps
            )
        else:
            y = self.self_attn.forward(
            input_x, 
            seq_lens, grid_sizes,
            freqs, rope_func=rope_func
            )
        #ReCamMaster
        if camera_embed is not None:
            y = self.projector(y)

        x = x.to(torch.float32) + (y.to(torch.float32) * e[2].to(torch.float32))

        # cross-attention & ffn function
        if (context.shape[0] > 1 or (clip_embed is not None and clip_embed.shape[0] > 1)) and x.shape[0] == 1:
            x = self.split_cross_attn_ffn(x, context, context_lens, e, clip_embed=clip_embed, grid_sizes=grid_sizes)
        else:
            x = self.cross_attn_ffn(x, context, context_lens, e, clip_embed=clip_embed, grid_sizes=grid_sizes)

        return x
    
    def cross_attn_ffn(self, x, context, context_lens, e, clip_embed=None, grid_sizes=None):
            x = x + self.cross_attn(self.norm3(x), context, context_lens, clip_embed=clip_embed)
            y = self.ffn(self.norm2(x).float() * (1 + e[4]) + e[3])
            x = x.to(torch.float32) + (y.to(torch.float32) * e[5])
            return x
    
    @torch.compiler.disable()
    def split_cross_attn_ffn(self, x, context, context_lens, e, clip_embed=None, grid_sizes=None):
        # Get number of prompts
        num_prompts = context.shape[0]
        num_clip_embeds = 0 if clip_embed is None else clip_embed.shape[0]
        num_segments = max(num_prompts, num_clip_embeds)
        
        # Extract spatial dimensions
        frames, height, width = grid_sizes[0]  # Assuming batch size 1
        tokens_per_frame = height * width
        
        # Distribute frames across prompts
        frames_per_segment = max(1, frames // num_segments)
        
        # Process each prompt segment
        x_combined = torch.zeros_like(x)
        
        for i in range(num_segments):
            # Calculate frame boundaries for this segment
            start_frame = i * frames_per_segment
            end_frame = min((i+1) * frames_per_segment, frames) if i < num_segments-1 else frames
            
            # Convert frame indices to token indices
            start_idx = start_frame * tokens_per_frame
            end_idx = end_frame * tokens_per_frame
            segment_indices = torch.arange(start_idx, end_idx, device=x.device, dtype=torch.long)
            
            # Get prompt segment (cycle through available prompts if needed)
            prompt_idx = i % num_prompts
            segment_context = context[prompt_idx:prompt_idx+1]
            segment_context_lens = None
            if context_lens is not None:
                segment_context_lens = context_lens[prompt_idx:prompt_idx+1]
            
            # Handle clip_embed for this segment (cycle through available embeddings)
            segment_clip_embed = None
            if clip_embed is not None:
                clip_idx = i % num_clip_embeds
                segment_clip_embed = clip_embed[clip_idx:clip_idx+1]
            
            # Get tensor segment
            x_segment = x[:, segment_indices, :]
            
            # Process segment with its prompt and clip embedding
            processed_segment = self.cross_attn(self.norm3(x_segment), segment_context, segment_context_lens, clip_embed=segment_clip_embed)
            processed_segment = processed_segment.to(x.dtype)
            
            # Add to combined result
            x_combined[:, segment_indices, :] = processed_segment
        
        # Continue with FFN
        x = x + x_combined
        y = self.ffn(self.norm2(x).float() * (1 + e[4]) + e[3])
        x = x.to(torch.float32) + (y.to(torch.float32) * e[5].to(torch.float32))
        return x            

class VaceWanAttentionBlock(WanAttentionBlock):
    def __init__(
            self,
            cross_attn_type,
            dim,
            ffn_dim,
            num_heads,
            window_size=(-1, -1),
            qk_norm=True,
            cross_attn_norm=False,
            eps=1e-6,
            block_id=0
    ):
        super().__init__(cross_attn_type, dim, ffn_dim, num_heads, window_size, qk_norm, cross_attn_norm, eps)
        self.block_id = block_id
        if block_id == 0:
            self.before_proj = nn.Linear(self.dim, self.dim)
            nn.init.zeros_(self.before_proj.weight)
            nn.init.zeros_(self.before_proj.bias)
        self.after_proj = nn.Linear(self.dim, self.dim)
        nn.init.zeros_(self.after_proj.weight)
        nn.init.zeros_(self.after_proj.bias)

    def forward(self, c_list, x, intermediate_device=None, nonblocking=True, **kwargs):
        if self.block_id == 0:
            c = self.before_proj(c_list[0]) + x
            all_c = []
        else:
            all_c = c_list
            c = all_c.pop(-1)
        c = super().forward(c, **kwargs)
        c_skip = self.after_proj(c)

        all_c += [c_skip.to(intermediate_device, non_blocking=nonblocking), c]
        
        return all_c

class BaseWanAttentionBlock(WanAttentionBlock):
    def __init__(
        self,
        cross_attn_type,
        dim,
        ffn_dim,
        num_heads,
        window_size=(-1, -1),
        qk_norm=True,
        cross_attn_norm=False,
        eps=1e-6,
        block_id=None,
        attention_mode='sdpa'
    ):
        super().__init__(cross_attn_type, dim, ffn_dim, num_heads, window_size, qk_norm, cross_attn_norm, eps, attention_mode)
        self.block_id = block_id

    def forward(self, x, vace_hints=None, vace_context_scale=[1.0], **kwargs):
        x = super().forward(x, **kwargs)
        if vace_hints is None:
            return x
        
        if self.block_id is not None:
            for i in range(len(vace_hints)):
                x = x + vace_hints[i][self.block_id].to(x.device) * vace_context_scale[i]
        return x

class Head(nn.Module):

    def __init__(self, dim, out_dim, patch_size, eps=1e-6):
        super().__init__()
        self.dim = dim
        self.out_dim = out_dim
        self.patch_size = patch_size
        self.eps = eps

        # layers
        out_dim = math.prod(patch_size) * out_dim
        self.norm = WanLayerNorm(dim, eps)
        self.head = nn.Linear(dim, out_dim)

        # modulation
        self.modulation = nn.Parameter(torch.randn(1, 2, dim) / dim**0.5)

    def forward(self, x, e):
        r"""
        Args:
            x(Tensor): Shape [B, L1, C]
            e(Tensor): Shape [B, C]
        """
        
        # e = (self.modulation.to(e.device) + e.unsqueeze(1)).chunk(2, dim=1)
        # normed = self.norm(x)
        # x = self.head(normed * (1 + e[1]) + e[0])

        if e.dim() == 2:
            modulation = self.modulation.to(e.device)  # 1, 2, dim
            e = (modulation + e.unsqueeze(1)).chunk(2, dim=1)
        elif e.dim() == 3:
            modulation = self.modulation.to(e.device).unsqueeze(2)  # 1, 2, seq, dim
            e = (modulation + e.unsqueeze(1)).chunk(2, dim=1)
            e = [ei.squeeze(1) for ei in e]
        x = self.head(self.norm(x) * (1 + e[1]) + e[0])
        return x


class MLPProj(torch.nn.Module):

    def __init__(self, in_dim, out_dim, fl_pos_emb=False):
        super().__init__()

        self.proj = torch.nn.Sequential(
            torch.nn.LayerNorm(in_dim), torch.nn.Linear(in_dim, in_dim),
            torch.nn.GELU(), torch.nn.Linear(in_dim, out_dim),
            torch.nn.LayerNorm(out_dim))
        if fl_pos_emb:  # NOTE: we only use this for `fl2v`
            self.emb_pos = nn.Parameter(torch.zeros(1, 257 * 2, 1280))

    def forward(self, image_embeds):
        if hasattr(self, 'emb_pos'):
            image_embeds = image_embeds + self.emb_pos
        clip_extra_context_tokens = self.proj(image_embeds)
        return clip_extra_context_tokens


class WanModel(ModelMixin, ConfigMixin):
    r"""
    Wan diffusion backbone supporting both text-to-video and image-to-video.
    """

    ignore_for_config = [
        'patch_size', 'cross_attn_norm', 'qk_norm', 'text_dim', 'window_size'
    ]
    _no_split_modules = ['WanAttentionBlock']

    @register_to_config
    def __init__(self,
                 model_type='t2v',
                 patch_size=(1, 2, 2),
                 text_len=512,
                 in_dim=16,
                 dim=2048,
                 ffn_dim=8192,
                 freq_dim=256,
                 text_dim=4096,
                 out_dim=16,
                 num_heads=16,
                 num_layers=32,
                 window_size=(-1, -1),
                 qk_norm=True,
                 cross_attn_norm=True,
                 eps=1e-6,
                 attention_mode='sdpa',
                 main_device=torch.device('cuda'),
                 offload_device=torch.device('cpu'),
                 teacache_coefficients=[],
                 vace_layers=None,
                 vace_in_dim=None,
<<<<<<< HEAD
                 swa=False,
=======
                 inject_sample_info=False,
>>>>>>> 6ba7bc81
                 ):
        r"""
        Initialize the diffusion model backbone.

        Args:
            model_type (`str`, *optional*, defaults to 't2v'):
                Model variant - 't2v' (text-to-video) or 'i2v' (image-to-video)
            patch_size (`tuple`, *optional*, defaults to (1, 2, 2)):
                3D patch dimensions for video embedding (t_patch, h_patch, w_patch)
            text_len (`int`, *optional*, defaults to 512):
                Fixed length for text embeddings
            in_dim (`int`, *optional*, defaults to 16):
                Input video channels (C_in)
            dim (`int`, *optional*, defaults to 2048):
                Hidden dimension of the transformer
            ffn_dim (`int`, *optional*, defaults to 8192):
                Intermediate dimension in feed-forward network
            freq_dim (`int`, *optional*, defaults to 256):
                Dimension for sinusoidal time embeddings
            text_dim (`int`, *optional*, defaults to 4096):
                Input dimension for text embeddings
            out_dim (`int`, *optional*, defaults to 16):
                Output video channels (C_out)
            num_heads (`int`, *optional*, defaults to 16):
                Number of attention heads
            num_layers (`int`, *optional*, defaults to 32):
                Number of transformer blocks
            window_size (`tuple`, *optional*, defaults to (-1, -1)):
                Window size for local attention (-1 indicates global attention)
            qk_norm (`bool`, *optional*, defaults to True):
                Enable query/key normalization
            cross_attn_norm (`bool`, *optional*, defaults to False):
                Enable cross-attention normalization
            eps (`float`, *optional*, defaults to 1e-6):
                Epsilon value for normalization layers
        """

        super().__init__()

        self.model_type = model_type

        self.patch_size = patch_size
        self.text_len = text_len
        self.in_dim = in_dim
        self.dim = dim
        self.ffn_dim = ffn_dim
        self.freq_dim = freq_dim
        self.text_dim = text_dim
        self.out_dim = out_dim
        self.num_heads = num_heads
        self.num_layers = num_layers
        self.window_size = window_size
        self.qk_norm = qk_norm
        self.cross_attn_norm = cross_attn_norm
        self.eps = eps
        self.attention_mode = attention_mode
        self.main_device = main_device
        self.offload_device = offload_device

        self.blocks_to_swap = -1
        self.offload_txt_emb = False
        self.offload_img_emb = False
        self.vace_blocks_to_swap = -1

        #init TeaCache variables
        self.enable_teacache = False
        self.rel_l1_thresh = 0.15
        self.teacache_start_step= 0
        self.teacache_end_step = -1
        self.teacache_cache_device = offload_device
        self.teacache_state = TeaCacheState(cache_device=self.teacache_cache_device)
        self.teacache_coefficients = teacache_coefficients
        self.teacache_use_coefficients = False
        self.teacache_mode = 'e'

        self.slg_blocks = None
        self.slg_start_percent = 0.0
        self.slg_end_percent = 1.0

        self.use_non_blocking = True

        self.video_attention_split_steps = []

        # embeddings
        self.patch_embedding = nn.Conv3d(
            in_dim, dim, kernel_size=patch_size, stride=patch_size)
        
        self.original_patch_embedding = self.patch_embedding
        self.expanded_patch_embedding = self.patch_embedding

        self.text_embedding = nn.Sequential(
            nn.Linear(text_dim, dim), nn.GELU(approximate='tanh'),
            nn.Linear(dim, dim))

        self.time_embedding = nn.Sequential(
            nn.Linear(freq_dim, dim), nn.SiLU(), nn.Linear(dim, dim))
        self.time_projection = nn.Sequential(nn.SiLU(), nn.Linear(dim, dim * 6))

        if vace_layers is not None:
            self.vace_layers = [i for i in range(0, self.num_layers, 2)] if vace_layers is None else vace_layers
            self.vace_in_dim = self.in_dim if vace_in_dim is None else vace_in_dim

            self.vace_layers_mapping = {i: n for n, i in enumerate(self.vace_layers)}

            # vace blocks
            self.vace_blocks = nn.ModuleList([
                VaceWanAttentionBlock('t2v_cross_attn', self.dim, self.ffn_dim, self.num_heads, self.window_size, self.qk_norm,
                                        self.cross_attn_norm, self.eps, block_id=i)
                for i in self.vace_layers
            ])

            # vace patch embeddings
            self.vace_patch_embedding = nn.Conv3d(
                self.vace_in_dim, self.dim, kernel_size=self.patch_size, stride=self.patch_size
            )
            self.blocks = nn.ModuleList([
            BaseWanAttentionBlock('t2v_cross_attn', dim, ffn_dim, num_heads,
                              window_size, qk_norm, cross_attn_norm, eps,
                              attention_mode=self.attention_mode,
                              block_id=self.vace_layers_mapping[i] if i in self.vace_layers else None)
            for i in range(num_layers)
            ])
        else:
            # blocks
            cross_attn_type = 't2v_cross_attn' if model_type == 't2v' else 'i2v_cross_attn'
            self.blocks = nn.ModuleList([
                WanAttentionBlock(cross_attn_type, dim, ffn_dim, num_heads,
                                window_size, qk_norm, cross_attn_norm, eps,
                                attention_mode=self.attention_mode, swa=swa, bidx=_)
                for _ in range(num_layers)
            ])

        # head
        self.head = Head(dim, out_dim, patch_size, eps)
        

        d = self.dim // self.num_heads
        self.rope_embedder = EmbedND_RifleX(
            d, 
            10000.0, 
            [d - 4 * (d // 6), 2 * (d // 6), 2 * (d // 6)],
            num_frames=None,
            k=None,
            )

        # buffers (don't use register_buffer otherwise dtype will be changed in to())
        assert (dim % num_heads) == 0 and (dim // num_heads) % 2 == 0
        
        if model_type == 'i2v' or model_type == 'fl2v':
            self.img_emb = MLPProj(1280, dim, fl_pos_emb=model_type == 'fl2v')

        if inject_sample_info:
            self.fps_embedding = nn.Embedding(2, dim)
            self.fps_projection = nn.Sequential(nn.Linear(dim, dim), nn.SiLU(), nn.Linear(dim, dim * 6))

    def block_swap(self, blocks_to_swap, offload_txt_emb=False, offload_img_emb=False, vace_blocks_to_swap=None):
        log.info(f"Swapping {blocks_to_swap + 1} transformer blocks")
        self.blocks_to_swap = blocks_to_swap
        
        self.offload_img_emb = offload_img_emb
        self.offload_txt_emb = offload_txt_emb

        total_offload_memory = 0
        total_main_memory = 0
       
        for b, block in tqdm(enumerate(self.blocks), total=len(self.blocks), desc="Initializing block swap"):
            block_memory = get_module_memory_mb(block)
            
            if b > self.blocks_to_swap:
                block.to(self.main_device)
                total_main_memory += block_memory
            else:
                block.to(self.offload_device, non_blocking=self.use_non_blocking)
                total_offload_memory += block_memory

        if blocks_to_swap != -1 and vace_blocks_to_swap == 0:
            vace_blocks_to_swap = 1

        if vace_blocks_to_swap > 0 and self.vace_layers is not None:
            self.vace_blocks_to_swap = vace_blocks_to_swap

            for b, block in tqdm(enumerate(self.vace_blocks), total=len(self.vace_blocks), desc="Initializing vace block swap"):
                block_memory = get_module_memory_mb(block)
                
                if b > self.vace_blocks_to_swap:
                    block.to(self.main_device)
                    total_main_memory += block_memory
                else:
                    block.to(self.offload_device, non_blocking=self.use_non_blocking)
                    total_offload_memory += block_memory

        mm.soft_empty_cache()
        gc.collect()

        log.info("----------------------")
        log.info(f"Block swap memory summary:")
        log.info(f"Transformer blocks on {self.offload_device}: {total_offload_memory:.2f}MB")
        log.info(f"Transformer blocks on {self.main_device}: {total_main_memory:.2f}MB")
        log.info(f"Total memory used by transformer blocks: {(total_offload_memory + total_main_memory):.2f}MB")
        log.info(f"Non-blocking memory transfer: {self.use_non_blocking}")
        log.info("----------------------")

    def forward_vace(
        self,
        x,
        vace_context,
        seq_len,
        kwargs
    ):
        # embeddings
        c = [self.vace_patch_embedding(u.unsqueeze(0)) for u in vace_context]
        c = [u.flatten(2).transpose(1, 2) for u in c]
        c = torch.cat([
            torch.cat([u, u.new_zeros(1, seq_len - u.size(1), u.size(2))],
                      dim=1) for u in c
        ])

        if x.shape[1] > c.shape[1]:
            c = torch.cat([c.new_zeros(x.shape[0], x.shape[1] - c.shape[1], c.shape[2]), c], dim=1)
        if c.shape[1] > x.shape[1]:
            c = c[:, :x.shape[1]]
        
        c_list = [c]
        for b, block in enumerate(self.vace_blocks):
            if b <= self.vace_blocks_to_swap and self.vace_blocks_to_swap >= 0:
                block.to(self.main_device)
            c_list = block(
                c_list, x, 
                intermediate_device=self.offload_device if self.vace_blocks_to_swap != -1 else self.main_device, 
                nonblocking=self.use_non_blocking,
                **kwargs)
            if b <= self.vace_blocks_to_swap and self.vace_blocks_to_swap >= 0:
                block.to(self.offload_device, non_blocking=self.use_non_blocking)

        hints = c_list[:-1]
        
        return hints

    def forward(
        self,
        x,
        t,
        context,
        seq_len,
        is_uncond=False,
        current_step_percentage=0.0,
        clip_fea=None,
        y=None,
        device=torch.device('cuda'),
        freqs=None,
        current_step=0,
        pred_id=None,
        control_lora_enabled=False,
        vace_data=None,
        camera_embed=None,
        unianim_data=None,
        fps_embeds=None,
    ):
        r"""
        Forward pass through the diffusion model

        Args:
            x (List[Tensor]):
                List of input video tensors, each with shape [C_in, F, H, W]
            t (Tensor):
                Diffusion timesteps tensor of shape [B]
            context (List[Tensor]):
                List of text embeddings each with shape [L, C]
            seq_len (`int`):
                Maximum sequence length for positional encoding
            clip_fea (Tensor, *optional*):
                CLIP image features for image-to-video mode
            y (List[Tensor], *optional*):
                Conditional video inputs for image-to-video mode, same shape as x

        Returns:
            List[Tensor]:
                List of denoised video tensors with original input shapes [C_out, F, H / 8, W / 8]
        """        
        # params
        device = self.patch_embedding.weight.device
        if freqs is not None and freqs.device != device:
           freqs = freqs.to(device)

        _, F, H, W = x[0].shape
            
        if y is not None:
            if hasattr(self, "randomref_embedding_pose") and unianim_data is not None:
                if unianim_data['start_percent'] <= current_step_percentage <= unianim_data['end_percent']:
                    random_ref_emb = unianim_data["random_ref"]
                    if random_ref_emb is not None:
                        y[0] = y[0] + random_ref_emb * unianim_data["strength"]
            x = [torch.cat([u, v], dim=0) for u, v in zip(x, y)]

        # embeddings
        if control_lora_enabled:
            self.expanded_patch_embedding.to(device)
            x = [
            self.expanded_patch_embedding(u.unsqueeze(0))
            for u in x
            ]
        else:
            self.original_patch_embedding.to(self.main_device)
            x = [
            self.original_patch_embedding(u.unsqueeze(0))
            for u in x
            ]

        grid_sizes = torch.stack(
            [torch.tensor(u.shape[2:], dtype=torch.long) for u in x])

        x = [u.flatten(2).transpose(1, 2) for u in x]
        seq_lens = torch.tensor([u.size(1) for u in x], dtype=torch.long)
        assert seq_lens.max() <= seq_len
        x = torch.cat([
            torch.cat([u, u.new_zeros(1, seq_len - u.size(1), u.size(2))],
                      dim=1) for u in x
        ])

        if freqs is None: #comfy rope
            rope_func = "comfy"
            f_len = ((F + (self.patch_size[0] // 2)) // self.patch_size[0])
            h_len = ((H + (self.patch_size[1] // 2)) // self.patch_size[1])
            w_len = ((W + (self.patch_size[2] // 2)) // self.patch_size[2])
            img_ids = torch.zeros((f_len, h_len, w_len, 3), device=x.device, dtype=x.dtype)
            img_ids[:, :, :, 0] = img_ids[:, :, :, 0] + torch.linspace(0, f_len - 1, steps=f_len, device=x.device, dtype=x.dtype).reshape(-1, 1, 1)
            img_ids[:, :, :, 1] = img_ids[:, :, :, 1] + torch.linspace(0, h_len - 1, steps=h_len, device=x.device, dtype=x.dtype).reshape(1, -1, 1)
            img_ids[:, :, :, 2] = img_ids[:, :, :, 2] + torch.linspace(0, w_len - 1, steps=w_len, device=x.device, dtype=x.dtype).reshape(1, 1, -1)
            img_ids = repeat(img_ids, "t h w c -> b (t h w) c", b=1)

            freqs = self.rope_embedder(img_ids).movedim(1, 2)
        else:
            rope_func = "default"

        # time embeddings
        with torch.autocast(device_type='cuda', dtype=torch.float32):
            # e = self.time_embedding(
            #     sinusoidal_embedding_1d(self.freq_dim, t).float())
            # e0 = self.time_projection(e).unflatten(1, (6, self.dim))
            # assert e.dtype == torch.float32 and e0.dtype == torch.float32
            if t.dim() == 2:
                b, f = t.shape
                _flag_df = True
            else:
                _flag_df = False

            e = self.time_embedding(
                sinusoidal_embedding_1d(self.freq_dim, t.flatten()).to(self.patch_embedding.weight.dtype)
            )  # b, dim
            e0 = self.time_projection(e).unflatten(1, (6, self.dim))  # b, 6, dim

            if fps_embeds is not None:
                fps_embeds = torch.tensor(fps_embeds, dtype=torch.long, device=device)

                fps_emb = self.fps_embedding(fps_embeds).float()
                if _flag_df:
                    e0 = e0 + self.fps_projection(fps_emb).unflatten(1, (6, self.dim)).repeat(t.shape[1], 1, 1)
                else:
                    e0 = e0 + self.fps_projection(fps_emb).unflatten(1, (6, self.dim))

            if _flag_df:
                e = e.view(b, f, 1, 1, self.dim)
                e0 = e0.view(b, f, 1, 1, 6, self.dim)
                e = e.repeat(1, 1, grid_sizes[0][1], grid_sizes[0][2], 1).flatten(1, 3)
                e0 = e0.repeat(1, 1, grid_sizes[0][1], grid_sizes[0][2], 1, 1).flatten(1, 3)
                e0 = e0.transpose(1, 2).contiguous()

            assert e.dtype == torch.float32 and e0.dtype == torch.float32

        # context
        context_lens = None
        if self.offload_txt_emb:
            self.text_embedding.to(self.main_device)
        context = self.text_embedding(
            torch.stack([
                torch.cat(
                    [u, u.new_zeros(self.text_len - u.size(0), u.size(1))])
                for u in context
            ]))
        if self.offload_txt_emb:
            self.text_embedding.to(self.offload_device, non_blocking=self.use_non_blocking)

        clip_embed = None
        if clip_fea is not None:
            clip_fea = clip_fea.to(self.main_device)
            if self.offload_img_emb:
                self.img_emb.to(self.main_device)
            clip_embed = self.img_emb(clip_fea)  # bs x 257 x dim
            #context = torch.concat([context_clip, context], dim=1)
            if self.offload_img_emb:
                self.img_emb.to(self.offload_device, non_blocking=self.use_non_blocking)

        should_calc = True
        accumulated_rel_l1_distance = torch.tensor(0.0, dtype=torch.float32, device=device)
        if self.enable_teacache and self.teacache_start_step <= current_step <= self.teacache_end_step:
            if pred_id is None:
                pred_id = self.teacache_state.new_prediction(cache_device=self.teacache_cache_device)
                #log.info(current_step)
                #log.info(f"TeaCache: Initializing TeaCache variables for model pred: {pred_id}")
                should_calc = True                
            else:
                previous_modulated_input = self.teacache_state.get(pred_id)['previous_modulated_input']
                previous_modulated_input = previous_modulated_input.to(device)
                previous_residual = self.teacache_state.get(pred_id)['previous_residual']
                accumulated_rel_l1_distance = self.teacache_state.get(pred_id)['accumulated_rel_l1_distance']

                if self.teacache_use_coefficients:
                    rescale_func = np.poly1d(self.teacache_coefficients[self.teacache_mode])
                    temb = e if self.teacache_mode == 'e' else e0
                    accumulated_rel_l1_distance += rescale_func(((temb-previous_modulated_input).abs().mean() / previous_modulated_input.abs().mean()).cpu().item())
                else:
                    temb_relative_l1 = relative_l1_distance(previous_modulated_input, e0)
                    accumulated_rel_l1_distance = accumulated_rel_l1_distance.to(e0.device) + temb_relative_l1

                #print("accumulated_rel_l1_distance", accumulated_rel_l1_distance)

                if accumulated_rel_l1_distance < self.rel_l1_thresh:
                    should_calc = False
                else:
                    should_calc = True
                    accumulated_rel_l1_distance = torch.tensor(0.0, dtype=torch.float32, device=device)

            previous_modulated_input = e.clone() if (self.teacache_use_coefficients and self.teacache_mode == 'e') else e0.clone()
            if not should_calc:
                x = x.to(previous_residual.dtype) + previous_residual.to(x.device)
                #log.info(f"TeaCache: Skipping uncond step {current_step+1}")
                self.teacache_state.update(
                    pred_id,
                    accumulated_rel_l1_distance=accumulated_rel_l1_distance,
                )
                self.teacache_state.get(pred_id)['skipped_steps'].append(current_step)

        if not self.enable_teacache or (self.enable_teacache and should_calc):
            if self.enable_teacache:
                original_x = x.clone().to(self.teacache_cache_device, non_blocking=self.use_non_blocking)

            if hasattr(self, "dwpose_embedding") and unianim_data is not None:
                if unianim_data['start_percent'] <= current_step_percentage <= unianim_data['end_percent']:
                    dwpose_emb = unianim_data['dwpose']
                    x += dwpose_emb * unianim_data['strength']

            # arguments
            kwargs = dict(
                e=e0,
                seq_lens=seq_lens,
                grid_sizes=grid_sizes,
                freqs=freqs,
                context=context,
                context_lens=context_lens,
                clip_embed=clip_embed,
                rope_func=rope_func,
                current_step=current_step,
                video_attention_split_steps=self.video_attention_split_steps,
                camera_embed=camera_embed,
                )
            
            if vace_data is not None:
                vace_hint_list = []
                vace_scale_list = []
                if isinstance(vace_data[0], dict):
                    for data in vace_data:
                        if (data["start"] <= current_step_percentage <= data["end"]) or \
                            (data["end"] > 0 and current_step == 0 and current_step_percentage >= data["start"]):

                            vace_hints = self.forward_vace(x.to(torch.float32), data["context"], data["seq_len"], kwargs)
                            vace_hint_list.append(vace_hints)
                            vace_scale_list.append(data["scale"])
                else:
                    vace_hints = self.forward_vace(x.to(torch.float32), vace_data, seq_len, kwargs)
                    vace_hint_list.append(vace_hints)
                    vace_scale_list.append(1.0)
                
                kwargs['vace_hints'] = vace_hint_list
                kwargs['vace_context_scale'] = vace_scale_list

            for b, block in enumerate(self.blocks):
                if self.slg_blocks is not None:
                    if b in self.slg_blocks and is_uncond:
                        if self.slg_start_percent <= current_step_percentage <= self.slg_end_percent:
                            continue
                if b <= self.blocks_to_swap and self.blocks_to_swap >= 0:
                    block.to(self.main_device)
                x = block(x.to(torch.float32), **kwargs)
                if b <= self.blocks_to_swap and self.blocks_to_swap >= 0:
                    block.to(self.offload_device, non_blocking=self.use_non_blocking)
            
            x = self.head.norm(x).to(torch.float32)
            e_unsqueezed = e.unsqueeze(1).to(torch.float32)
            e_head = (self.head.modulation.to(torch.float32).to(e.device) + e_unsqueezed).chunk(2, dim=1)
            x = x * (1 + e_head[1].to(torch.float32)) + e_head[0].to(torch.float32)

            if self.enable_teacache and (self.teacache_start_step <= current_step <= self.teacache_end_step) and pred_id is not None:
                self.teacache_state.update(
                    pred_id,
                    previous_residual=(x.to(original_x.device) - original_x),
                    accumulated_rel_l1_distance=accumulated_rel_l1_distance.to(self.teacache_cache_device, non_blocking=self.use_non_blocking),
                    previous_modulated_input=previous_modulated_input.to(self.teacache_cache_device, non_blocking=self.use_non_blocking)
                )

        # head
        x = self.head.head(x)
        x = self.unpatchify(x, grid_sizes)
        x = [u.float() for u in x]
        return (x, pred_id) if pred_id is not None else (x, None)

    def unpatchify(self, x, grid_sizes):
        r"""
        Reconstruct video tensors from patch embeddings.

        Args:
            x (List[Tensor]):
                List of patchified features, each with shape [L, C_out * prod(patch_size)]
            grid_sizes (Tensor):
                Original spatial-temporal grid dimensions before patching,
                    shape [B, 3] (3 dimensions correspond to F_patches, H_patches, W_patches)

        Returns:
            List[Tensor]:
                Reconstructed video tensors with shape [C_out, F, H / 8, W / 8]
        """

        c = self.out_dim
        out = []
        for u, v in zip(x, grid_sizes.tolist()):
            u = u[: math.prod(v)].view(*v, *self.patch_size, c)
            u = torch.einsum("fhwpqrc->cfphqwr", u)
            u = u.reshape(c, *[i * j for i, j in zip(v, self.patch_size)])
            out.append(u)
        return out

class TeaCacheState:
    def __init__(self, cache_device='cpu'):
        self.cache_device = cache_device
        log.info(f"TeaCache: Using cache device: {self.cache_device}")
        self.states = {}
        self._next_pred_id = 0
    
    def new_prediction(self, cache_device='cpu'):
        """Create new prediction state and return its ID"""
        self.cache_device = cache_device
        pred_id = self._next_pred_id
        self._next_pred_id += 1
        self.states[pred_id] = {
            'previous_residual': None,
            'accumulated_rel_l1_distance': 0,
            'previous_modulated_input': None,
            'skipped_steps': [],
        }
        return pred_id
    
    def update(self, pred_id, **kwargs):
        """Update state for specific prediction"""
        if pred_id not in self.states:
            return None
        for key, value in kwargs.items():
            self.states[pred_id][key] = value
    
    def get(self, pred_id):
        return self.states.get(pred_id, {})

    def report(self):
        for pred_id in self.states:
            log.info(f"Prediction {pred_id}: {self.states[pred_id]}")
    
    def clear_prediction(self, pred_id):
        if pred_id in self.states:
            del self.states[pred_id]
    
    def clear_all(self):
        self.states.clear()
        self._next_pred_id = 0

def relative_l1_distance(last_tensor, current_tensor):
    l1_distance = torch.abs(last_tensor.to(current_tensor.device) - current_tensor).mean()
    norm = torch.abs(last_tensor).mean()
    relative_l1_distance = l1_distance / norm
    return relative_l1_distance.to(torch.float32).to(current_tensor.device)<|MERGE_RESOLUTION|>--- conflicted
+++ resolved
@@ -779,11 +779,8 @@
                  teacache_coefficients=[],
                  vace_layers=None,
                  vace_in_dim=None,
-<<<<<<< HEAD
+                 inject_sample_info=False,
                  swa=False,
-=======
-                 inject_sample_info=False,
->>>>>>> 6ba7bc81
                  ):
         r"""
         Initialize the diffusion model backbone.
