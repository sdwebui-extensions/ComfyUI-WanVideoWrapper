# Copyright 2024-2025 The Alibaba Wan Team Authors. All rights reserved.
import math

import torch
import torch.nn as nn
from diffusers.configuration_utils import ConfigMixin, register_to_config
from diffusers.models.modeling_utils import ModelMixin
from einops import repeat, rearrange
from ...enhance_a_video.enhance import get_feta_scores

try:
    from torch.nn.attention.flex_attention import create_block_mask, flex_attention, BlockMask
    create_block_mask = torch.compile(create_block_mask)
    flex_attention = torch.compile(flex_attention)
except:
    BlockMask = create_block_mask = flex_attention = None
    pass

from .attention import attention, swa_flash_attention
import numpy as np
__all__ = ['WanModel']

from tqdm import tqdm
import gc
import comfy.model_management as mm
from ...utils import log, get_module_memory_mb

from ...multitalk.multitalk import get_attn_map_with_target

from comfy.ldm.flux.math import apply_rope as apply_rope_comfy
try:
    import flashinfer
except:
    flashinfer = None

def apply_rope_comfy_chunked(xq, xk, freqs_cis, num_chunks=4):
    seq_dim = 1
    
    # Initialize output tensors
    xq_out = torch.empty_like(xq)
    xk_out = torch.empty_like(xk)
    
    # Calculate chunks
    seq_len = xq.shape[seq_dim]
    chunk_sizes = [seq_len // num_chunks + (1 if i < seq_len % num_chunks else 0) 
                  for i in range(num_chunks)]
    
    # First pass: process xq completely
    start_idx = 0
    for size in chunk_sizes:
        end_idx = start_idx + size
        
        slices = [slice(None)] * len(xq.shape)
        slices[seq_dim] = slice(start_idx, end_idx)
        
        freq_slices = [slice(None)] * len(freqs_cis.shape)
        if seq_dim < len(freqs_cis.shape):
            freq_slices[seq_dim] = slice(start_idx, end_idx)
        freqs_chunk = freqs_cis[tuple(freq_slices)]
        
        xq_chunk = xq[tuple(slices)]
        xq_chunk_ = xq_chunk.to(dtype=freqs_cis.dtype).reshape(*xq_chunk.shape[:-1], -1, 1, 2)
        xq_out[tuple(slices)] = (freqs_chunk[..., 0] * xq_chunk_[..., 0] + 
                                freqs_chunk[..., 1] * xq_chunk_[..., 1]).reshape(*xq_chunk.shape).type_as(xq)
        
        del xq_chunk, xq_chunk_, freqs_chunk
        start_idx = end_idx
    
    # Second pass: process xk completely
    start_idx = 0
    for size in chunk_sizes:
        end_idx = start_idx + size
        
        slices = [slice(None)] * len(xk.shape)
        slices[seq_dim] = slice(start_idx, end_idx)
        
        freq_slices = [slice(None)] * len(freqs_cis.shape)
        if seq_dim < len(freqs_cis.shape):
            freq_slices[seq_dim] = slice(start_idx, end_idx)
        freqs_chunk = freqs_cis[tuple(freq_slices)]
        
        xk_chunk = xk[tuple(slices)]
        xk_chunk_ = xk_chunk.to(dtype=freqs_cis.dtype).reshape(*xk_chunk.shape[:-1], -1, 1, 2)
        xk_out[tuple(slices)] = (freqs_chunk[..., 0] * xk_chunk_[..., 0] + 
                                freqs_chunk[..., 1] * xk_chunk_[..., 1]).reshape(*xk_chunk.shape).type_as(xk)
        
        del xk_chunk, xk_chunk_, freqs_chunk
        start_idx = end_idx
    
    return xq_out, xk_out

def rope_riflex(pos, dim, theta, L_test, k, temporal):
    assert dim % 2 == 0
    if mm.is_device_mps(pos.device) or mm.is_intel_xpu() or mm.is_directml_enabled():
        device = torch.device("cpu")
    else:
        device = pos.device

    scale = torch.linspace(0, (dim - 2) / dim, steps=dim//2, dtype=torch.float64, device=device)
    omega = 1.0 / (theta**scale)

    # RIFLEX modification - adjust last frequency component if L_test and k are provided
    if temporal and k > 0 and L_test:
        omega[k-1] = 0.9 * 2 * torch.pi / L_test

    out = torch.einsum("...n,d->...nd", pos.to(dtype=torch.float32, device=device), omega)
    out = torch.stack([torch.cos(out), -torch.sin(out), torch.sin(out), torch.cos(out)], dim=-1)
    out = rearrange(out, "b n d (i j) -> b n d i j", i=2, j=2)
    return out.to(dtype=torch.float32, device=pos.device)

class EmbedND_RifleX(nn.Module):
    def __init__(self, dim, theta, axes_dim, num_frames, k):
        super().__init__()
        self.dim = dim
        self.theta = theta
        self.axes_dim = axes_dim
        self.num_frames = num_frames
        self.k = k

    def forward(self, ids):
        n_axes = ids.shape[-1]
        emb = torch.cat(
            [rope_riflex(ids[..., i], self.axes_dim[i], self.theta, self.num_frames, self.k, temporal=True if i == 0 else False) for i in range(n_axes)],
            dim=-3,
        )
        return emb.unsqueeze(1)

def poly1d(coefficients, x):
    result = torch.zeros_like(x)
    for i, coeff in enumerate(coefficients):
        result += coeff * (x ** (len(coefficients) - 1 - i))
    return result.abs()

def sinusoidal_embedding_1d(dim, position):
    # preprocess
    assert dim % 2 == 0
    half = dim // 2
    position = position.type(torch.float64)

    # calculation
    sinusoid = torch.outer(
        position, torch.pow(10000, -torch.arange(half).to(position).div(half)))
    x = torch.cat([torch.cos(sinusoid), torch.sin(sinusoid)], dim=1)
    return x


def rope_params(max_seq_len, dim, theta=10000, L_test=25, k=0):
    assert dim % 2 == 0
    exponents = torch.arange(0, dim, 2, dtype=torch.float32).div(dim)
    inv_theta_pow = 1.0 / torch.pow(theta, exponents)
    
    if k > 0:
        print(f"RifleX: Using {k}th freq")
        inv_theta_pow[k-1] = 0.9 * 2 * torch.pi / L_test
        
    freqs = torch.outer(torch.arange(max_seq_len), inv_theta_pow)
    freqs = torch.polar(torch.ones_like(freqs), freqs)
    return freqs

from comfy.model_management import get_torch_device, get_autocast_device
@torch.autocast(device_type=get_autocast_device(get_torch_device()), enabled=False)
def rope_apply(x, grid_sizes, freqs):
    n, c = x.size(2), x.size(3) // 2

    # split freqs
    # freqs = freqs.split([c - 2 * (c // 3), c // 3, c // 3], dim=1)

    # loop over samples
    output = []
    for i, (f, h, w) in enumerate(grid_sizes.tolist()):
        seq_len = f * h * w

        # precompute multipliers
        x_i = torch.view_as_complex(x[i, :seq_len].to(torch.float32).reshape(
            seq_len, n, -1, 2))
        # freqs_i = torch.cat([
        #     freqs[0][:f].view(f, 1, 1, -1).expand(f, h, w, -1),
        #     freqs[1][:h].view(1, h, 1, -1).expand(f, h, w, -1),
        #     freqs[2][:w].view(1, 1, w, -1).expand(f, h, w, -1)
        # ],
        #                     dim=-1).reshape(seq_len, 1, -1)
        freqs_i = freqs[i]

        # apply rotary embedding
        x_i = torch.view_as_real(x_i * freqs_i).flatten(2)
        x_i = torch.cat([x_i, x[i, seq_len:]])

        # append to collection
        output.append(x_i)
    return torch.stack(output).to(x.dtype)


class WanRMSNorm(nn.Module):

    def __init__(self, dim, eps=1e-5):
        super().__init__()
        self.dim = dim
        self.eps = eps
        self.weight = nn.Parameter(torch.ones(dim))

    def forward(self, x, num_chunks=1):
        r"""
        Args:
            x(Tensor): Shape [B, L, C]
        """
        use_chunked = num_chunks > 1
        if use_chunked:
            return self.forward_chunked(x, num_chunks)
        else:
            return self._norm(x) * self.weight

    def _norm(self, x):
        return x * torch.rsqrt(x.pow(2).mean(dim=-1, keepdim=True) + self.eps).to(x.dtype)

    def forward_chunked(self, x, num_chunks=4):
        output = torch.empty_like(x)
        
        chunk_sizes = [x.shape[1] // num_chunks + (1 if i < x.shape[1] % num_chunks else 0) 
                    for i in range(num_chunks)]
        
        start_idx = 0
        for size in chunk_sizes:
            end_idx = start_idx + size
            
            chunk = x[:, start_idx:end_idx, :]
            
            norm_factor = torch.rsqrt(chunk.pow(2).mean(dim=-1, keepdim=True) + self.eps)
            output[:, start_idx:end_idx, :] = chunk * norm_factor.to(chunk.dtype) * self.weight

            start_idx = end_idx
            
        return output


class WanLayerNorm(nn.LayerNorm):

    def __init__(self, dim, eps=1e-6, elementwise_affine=False):
        super().__init__(dim, elementwise_affine=elementwise_affine, eps=eps)

    def forward(self, x):
        r"""
        Args:
            x(Tensor): Shape [B, L, C]
        """
        return super().forward(x)


class WanSelfAttention(nn.Module):

    def __init__(self,
                 in_features,
                 out_features,
                 num_heads,
                 qk_norm=True,
                 eps=1e-6,
                 attention_mode='sdpa',
                 swa=False,
                 bidx=0):
        assert in_features % num_heads == 0
        super().__init__()
        self.dim = out_features
        self.num_heads = num_heads
        self.head_dim = out_features // num_heads
        self.qk_norm = qk_norm
        self.eps = eps
        self.attention_mode = attention_mode
        self.swa = swa
        self.bidx = bidx

        # layers
        self.q = nn.Linear(in_features, out_features)
        self.k = nn.Linear(in_features, out_features)
        self.v = nn.Linear(in_features, out_features)
        self.o = nn.Linear(in_features, out_features)
        self.norm_q = WanRMSNorm(out_features, eps=eps) if qk_norm else nn.Identity()
        self.norm_k = WanRMSNorm(out_features, eps=eps) if qk_norm else nn.Identity()
    
    def qkv_fn(self, x):
        b, s, n, d = *x.shape[:2], self.num_heads, self.head_dim
        q = self.norm_q(self.q(x)).view(b, s, n, d)
        k = self.norm_k(self.k(x)).view(b, s, n, d)
        v = self.v(x).view(b, s, n, d)
        return q, k, v

    def forward(self, q, k, v, seq_lens, block_mask=None):
        r"""
        Args:
            x(Tensor): Shape [B, L, num_heads, C / num_heads]
            seq_lens(Tensor): Shape [B]
            grid_sizes(Tensor): Shape [B, 3], the second dimension contains (F, H, W)
            freqs(Tensor): Rope freqs, shape [1024, C / num_heads / 2]
        """

        if self.attention_mode == 'flex_attention':
            padded_length = math.ceil(q.shape[1] / 128) * 128 - q.shape[1]
            padded_roped_query = torch.cat(
                [q, torch.zeros([q.shape[0], padded_length, q.shape[2], q.shape[3]],
                             device=q.device, dtype=v.dtype)], dim=1
                )

            padded_roped_key = torch.cat(
                [k, torch.zeros([k.shape[0], padded_length, k.shape[2], k.shape[3]],
                                        device=k.device, dtype=v.dtype)], dim=1
                )

            padded_v = torch.cat(
                [v, torch.zeros([v.shape[0], padded_length, v.shape[2], v.shape[3]],
                                device=v.device, dtype=v.dtype)],  dim=1
                )

            x = flex_attention(
                query=padded_roped_query.transpose(2, 1),
                key=padded_roped_key.transpose(2, 1),
                value=padded_v.transpose(2, 1),
                block_mask=block_mask
            )[:, :, :-padded_length].transpose(2, 1)
        else:                
            x = attention(
                q, k, v,
                k_lens=seq_lens,
                attention_mode=self.attention_mode
                )

        # output
        x = x.flatten(2)
        x = self.o(x)

        return x
    
    def forward_multitalk(self, q, k, v, seq_lens, grid_sizes, ref_target_masks):
        x = attention(
            q, k, v,
            k_lens=seq_lens,
            attention_mode=self.attention_mode
            )

        # output
        x = x.flatten(2)
        x = self.o(x)

        x_ref_attn_map = get_attn_map_with_target(q.type_as(x), k.type_as(x), grid_sizes[0], ref_target_masks=ref_target_masks)

        return x, x_ref_attn_map
    
    def forward_split(self, q, k, v, seq_lens, grid_sizes, freqs, seq_chunks=1,current_step=0, video_attention_split_steps = []):
        r"""
        Args:
            x(Tensor): Shape [B, L, num_heads, C / num_heads]
            seq_lens(Tensor): Shape [B]
            grid_sizes(Tensor): Shape [B, 3], the second dimension contains (F, H, W)
            freqs(Tensor): Rope freqs, shape [1024, C / num_heads / 2]
        """

        # Split by frames if multiple prompts are provided
        if seq_chunks > 1 and current_step in video_attention_split_steps:
            outputs = []
            # Extract frame, height, width from grid_sizes - force to CPU scalars
            frames = grid_sizes[0][0].item()
            height = grid_sizes[0][1].item()
            width = grid_sizes[0][2].item()
            tokens_per_frame = height * width
            
            actual_chunks = min(seq_chunks, frames)
            if isinstance(actual_chunks, torch.Tensor):
                actual_chunks = actual_chunks.item()
            
            frame_chunks = []  # Pre-calculate all chunk boundaries
            start_frame = 0
            base_frames_per_chunk = frames // actual_chunks
            extra_frames = frames % actual_chunks
            
            # Pre-calculate all chunks
            for i in range(actual_chunks):
                chunk_size = base_frames_per_chunk + (1 if i < extra_frames else 0)
                end_frame = start_frame + chunk_size
                frame_chunks.append((start_frame, end_frame))
                start_frame = end_frame
            
            # Process each chunk using the pre-calculated boundaries
            for start_frame, end_frame in frame_chunks:
                # Convert to token indices
                start_idx = int(start_frame * tokens_per_frame)
                end_idx = int(end_frame * tokens_per_frame)
                
                chunk_q = q[:, start_idx:end_idx, :, :]
                chunk_k = k[:, start_idx:end_idx, :, :]
                chunk_v = v[:, start_idx:end_idx, :, :]
                
                chunk_out = attention(
                    q=chunk_q,
                    k=chunk_k,
                    v=chunk_v,
                    k_lens=seq_lens,
                    attention_mode=self.attention_mode)
                
                outputs.append(chunk_out)
            
            # Concatenate outputs along the sequence dimension
            x = torch.cat(outputs, dim=1)
        else:
            # Original attention computation
            x = attention(
                q=q,
                k=k,
                v=v,
                k_lens=seq_lens,
                attention_mode=self.attention_mode)

        # output
        x = x.flatten(2)
        x = self.o(x)

        return x
    
    def normalized_attention_guidance(self, b, n, d, q, context, nag_context=None, nag_params={}):
        # NAG text attention
        context_positive = context
        context_negative = nag_context
        nag_scale = nag_params['nag_scale']
        nag_alpha = nag_params['nag_alpha']
        nag_tau = nag_params['nag_tau']

        k_positive = self.norm_k(self.k(context_positive)).view(b, -1, n, d)
        v_positive = self.v(context_positive).view(b, -1, n, d)
        k_negative = self.norm_k(self.k(context_negative)).view(b, -1, n, d)
        v_negative = self.v(context_negative).view(b, -1, n, d)

        x_positive = attention(q, k_positive, v_positive, k_lens=None, attention_mode=self.attention_mode)
        x_positive = x_positive.flatten(2)

        x_negative = attention(q, k_negative, v_negative, k_lens=None, attention_mode=self.attention_mode)
        x_negative = x_negative.flatten(2)

        nag_guidance = x_positive * nag_scale - x_negative * (nag_scale - 1)
        
        norm_positive = torch.norm(x_positive, p=1, dim=-1, keepdim=True)
        norm_guidance = torch.norm(nag_guidance, p=1, dim=-1, keepdim=True)
        
        scale = norm_guidance / norm_positive
        scale = torch.nan_to_num(scale, nan=10.0)
        
        mask = scale > nag_tau
        adjustment = (norm_positive * nag_tau) / (norm_guidance + 1e-7)
        nag_guidance = torch.where(mask, nag_guidance * adjustment, nag_guidance)
        del mask, adjustment
        
        return nag_guidance * nag_alpha + x_positive * (1 - nag_alpha)

#region T2V crossattn
class WanT2VCrossAttention(WanSelfAttention):

    def __init__(self, in_features, out_features, num_heads, qk_norm=True, eps=1e-6, attention_mode='sdpa'):
        super().__init__(in_features, out_features, num_heads, qk_norm, eps)
        self.attention_mode = attention_mode

    def forward(self, x, context, context_lens, clip_embed=None, audio_proj=None, audio_context_lens=None, audio_scale=1.0, 
                num_latent_frames=21, nag_params={}, nag_context=None, is_uncond=False, rope_func="comfy"):
        b, n, d = x.size(0), self.num_heads, self.head_dim
        # compute query
        q = self.norm_q(self.q(x),num_chunks=2 if rope_func == "comfy_chunked" else 1).view(b, -1, n, d)

        if nag_context is not None and not is_uncond:
            x_text = self.normalized_attention_guidance(b, n, d, q, context, nag_context, nag_params)
        else:
            k = self.norm_k(self.k(context)).view(b, -1, n, d)
            v = self.v(context).view(b, -1, n, d)
            x_text = attention(q, k, v, k_lens=None, attention_mode=self.attention_mode)
            x_text = x_text.flatten(2)

        x = x_text

        # FantasyTalking audio attention
        if audio_proj is not None:
            if len(audio_proj.shape) == 4:
                audio_q = q.view(b * num_latent_frames, -1, n, d)
                ip_key = self.k_proj(audio_proj).view(b * num_latent_frames, -1, n, d)
                ip_value = self.v_proj(audio_proj).view(b * num_latent_frames, -1, n, d)
                audio_x = attention(
                    audio_q, ip_key, ip_value, k_lens=audio_context_lens, attention_mode=self.attention_mode
                )
                audio_x = audio_x.view(b, q.size(1), n, d).flatten(2)
            elif len(audio_proj.shape) == 3:
                ip_key = self.k_proj(audio_proj).view(b, -1, n, d)
                ip_value = self.v_proj(audio_proj).view(b, -1, n, d)
                audio_x = attention(q, ip_key, ip_value, k_lens=audio_context_lens, attention_mode=self.attention_mode).flatten(2)
            
            x = x + audio_x * audio_scale

        x = self.o(x)
        return x


class WanI2VCrossAttention(WanSelfAttention):

    def __init__(self, in_features, out_features, num_heads, qk_norm=True, eps=1e-6, attention_mode='sdpa'):
        super().__init__(in_features, out_features, num_heads, qk_norm, eps)
        self.k_img = nn.Linear(in_features, out_features)
        self.v_img = nn.Linear(in_features, out_features)
        self.norm_k_img = WanRMSNorm(out_features, eps=eps) if qk_norm else nn.Identity()
        self.attention_mode = attention_mode

    def forward(self, x, context, context_lens, clip_embed, audio_proj=None, audio_context_lens=None, 
                audio_scale=1.0, num_latent_frames=21, nag_params={}, nag_context=None, is_uncond=False, rope_func="comfy"):
        r"""
        Args:
            x(Tensor): Shape [B, L1, C]
            context(Tensor): Shape [B, L2, C]
            context_lens(Tensor): Shape [B]
        """
        b, n, d = x.size(0), self.num_heads, self.head_dim
        # compute query
        q = self.norm_q(self.q(x),num_chunks=2 if rope_func == "comfy_chunked" else 1).view(b, -1, n, d)

        if nag_context is not None and not is_uncond:
            x_text = self.normalized_attention_guidance(b, n, d, q, context, nag_context, nag_params)
        else:
            # text attention
            k = self.norm_k(self.k(context)).view(b, -1, n, d)
            v = self.v(context).view(b, -1, n, d)
            x_text = attention(q, k, v, k_lens=context_lens, attention_mode=self.attention_mode).flatten(2)

        #img attention
        if clip_embed is not None:
            k_img = self.norm_k_img(self.k_img(clip_embed)).view(b, -1, n, d)
            v_img = self.v_img(clip_embed).view(b, -1, n, d)
            img_x = attention(q, k_img, v_img, k_lens=None, attention_mode=self.attention_mode).flatten(2)
            x = x_text + img_x
        else:
            x = x_text

        # FantasyTalking audio attention
        if audio_proj is not None:
            if len(audio_proj.shape) == 4:
                audio_q = q.view(b * num_latent_frames, -1, n, d)
                ip_key = self.k_proj(audio_proj).view(b * num_latent_frames, -1, n, d)
                ip_value = self.v_proj(audio_proj).view(b * num_latent_frames, -1, n, d)
                audio_x = attention(
                    audio_q, ip_key, ip_value, k_lens=audio_context_lens, attention_mode=self.attention_mode
                )
                audio_x = audio_x.view(b, q.size(1), n, d).flatten(2)
            elif len(audio_proj.shape) == 3:
                ip_key = self.k_proj(audio_proj).view(b, -1, n, d)
                ip_value = self.v_proj(audio_proj).view(b, -1, n, d)
                audio_x = attention(q, ip_key, ip_value, k_lens=audio_context_lens, attention_mode=self.attention_mode).flatten(2)
            
            x = x + audio_x * audio_scale

        x = self.o(x)
        return x


WAN_CROSSATTENTION_CLASSES = {
    't2v_cross_attn': WanT2VCrossAttention,
    'i2v_cross_attn': WanI2VCrossAttention,
}


class WanAttentionBlock(nn.Module):

    def __init__(self,
                 cross_attn_type,
                 in_features,
                 out_features,
                 ffn_dim,
                 ffn2_dim,
                 num_heads,
                 qk_norm=True,
                 cross_attn_norm=False,
                 eps=1e-6,
                 attention_mode='sdpa',
                 rope_func="comfy"
                 ):
        super().__init__()
        self.dim = out_features
        self.ffn_dim = ffn_dim
        self.num_heads = num_heads
        self.qk_norm = qk_norm
        self.cross_attn_norm = cross_attn_norm
        self.eps = eps
        self.attention_mode = attention_mode
        self.rope_func = rope_func

        # layers
        self.norm1 = WanLayerNorm(out_features, eps)
        self.self_attn = WanSelfAttention(in_features, out_features, num_heads, qk_norm,
                                          eps, self.attention_mode)
        if cross_attn_type != "no_cross_attn":
            self.norm3 = WanLayerNorm(
                out_features, eps,
                elementwise_affine=True) if cross_attn_norm else nn.Identity()
            self.cross_attn = WAN_CROSSATTENTION_CLASSES[cross_attn_type](in_features,
                                                                          out_features,
                                                                          num_heads,
                                                                          qk_norm,
                                                                          eps,#attention_mode=attention_mode sageattn doesn't seem faster here
                                                                          )
        self.norm2 = WanLayerNorm(out_features, eps)
        self.ffn = nn.Sequential(
            nn.Linear(in_features, ffn_dim), nn.GELU(approximate='tanh'),
            nn.Linear(ffn2_dim, out_features))

        # modulation
        self.modulation = nn.Parameter(torch.randn(1, 6, out_features) / in_features**0.5)

    @torch.compiler.disable()
    def get_mod(self, e):
        if e.dim() == 3:
            modulation = self.modulation  # 1, 6, dim
            e = (modulation.to(e.device) + e).chunk(6, dim=1)
        elif e.dim() == 4:
            modulation = self.modulation.unsqueeze(2)  # 1, 6, 1, dim
            e = (modulation.to(e.device) + e).chunk(6, dim=1)
            e = [ei.squeeze(1) for ei in e]
        return e
    
    def modulate(self, x, shift_msa, scale_msa):
        return torch.addcmul(shift_msa, x, 1 + scale_msa)
    
    def ffn_chunked(self, x, shift_mlp, scale_mlp, num_chunks=4):
        modulated_input = torch.addcmul(shift_mlp, self.norm2(x), 1 + scale_mlp)
        
        result = torch.empty_like(x)
        seq_len = modulated_input.shape[1]
        
        chunk_sizes = [seq_len // num_chunks + (1 if i < seq_len % num_chunks else 0) 
                    for i in range(num_chunks)]
        
        start_idx = 0
        for size in chunk_sizes:
            end_idx = start_idx + size
            chunk = modulated_input[:, start_idx:end_idx, :]
            result[:, start_idx:end_idx, :] = self.ffn(chunk)
            start_idx = end_idx
        
        return result

    #region attention forward
    def forward(
        self,
        x,
        e,
        seq_lens,
        grid_sizes,
        freqs,
        context,
        context_lens,
        current_step,
        video_attention_split_steps=[],
        clip_embed=None,
        camera_embed=None,
        audio_proj=None,
        audio_context_lens=None,
        audio_scale=1.0,
        num_latent_frames=21,
        enhance_enabled=False,
        block_mask=None,
        nag_params={},
        nag_context=None,
        is_uncond=False,
        multitalk_audio_embedding=None,
        ref_target_masks=None,
        human_num=0
    ):
        r"""
        Args:
            x(Tensor): Shape [B, L, C]
            e(Tensor): Shape [B, 6, C]
            seq_lens(Tensor): Shape [B], length of each sequence in batch
            grid_sizes(Tensor): Shape [B, 3], the second dimension contains (F, H, W)
            freqs(Tensor): Rope freqs, shape [1024, C / num_heads / 2]
        """
        #e = (self.modulation.to(e.device) + e).chunk(6, dim=1)
        shift_msa, scale_msa, gate_msa, shift_mlp, scale_mlp, gate_mlp = self.get_mod(e)
        input_x = self.modulate(self.norm1(x), shift_msa, scale_msa)

        if camera_embed is not None:
            # encode ReCamMaster camera
            camera_embed = self.cam_encoder(camera_embed.to(x))
            camera_embed = camera_embed.repeat(1, 2, 1)
            camera_embed = camera_embed.unsqueeze(2).unsqueeze(3).repeat(1, 1, grid_sizes[0][1], grid_sizes[0][2], 1)
            camera_embed = rearrange(camera_embed, 'b f h w d -> b (f h w) d')
            input_x += camera_embed

        # self-attention
        x_ref_attn_map = None

        #query, key, value
        q, k, v = self.self_attn.qkv_fn(input_x)

        # FETA
        if enhance_enabled:
            feta_scores = get_feta_scores(q, k)

        #RoPE
        if self.rope_func == "comfy":
            q, k = apply_rope_comfy(q, k, freqs)
        elif self.rope_func == "comfy_chunked":
            q, k = apply_rope_comfy_chunked(q, k, freqs)
        else:
            q=rope_apply(q, grid_sizes, freqs)
            k=rope_apply(k, grid_sizes, freqs)

        #self-attention
        split_attn = context is not None and (context.shape[0] > 1 or (clip_embed is not None and clip_embed.shape[0] > 1)) and x.shape[0] == 1
        if split_attn:
            y = self.self_attn.forward_split(
            q, k, v, 
            seq_lens, grid_sizes, freqs, 
            seq_chunks=max(context.shape[0], clip_embed.shape[0] if clip_embed is not None else 0),
            current_step=current_step,
            video_attention_split_steps=video_attention_split_steps
            )
        elif ref_target_masks is not None:
            y, x_ref_attn_map = self.self_attn.forward_multitalk(q, k, v, seq_lens, grid_sizes, ref_target_masks)
        else:
            y = self.self_attn.forward(q, k, v, seq_lens, block_mask=block_mask)

        # FETA
        if enhance_enabled:
            y.mul_(feta_scores)

        #ReCamMaster
        if camera_embed is not None:
            y = self.projector(y)        

        x = x.addcmul(y, gate_msa)

        # cross-attention & ffn function
        
        if context is not None:
            if split_attn:
                if nag_context is not None:
                    raise NotImplementedError("nag_context is not supported in split_cross_attn_ffn")
                x = self.split_cross_attn_ffn(x, context, context_lens, shift_mlp, scale_mlp, gate_mlp, clip_embed=clip_embed, grid_sizes=grid_sizes)
            else:
                x = self.cross_attn_ffn(x, context, context_lens, shift_mlp, scale_mlp, gate_mlp, clip_embed=clip_embed, grid_sizes=grid_sizes, 
                                        audio_proj=audio_proj, audio_context_lens=audio_context_lens, audio_scale=audio_scale, 
                                        num_latent_frames=num_latent_frames, nag_params=nag_params, nag_context=nag_context, is_uncond=is_uncond, 
                                        multitalk_audio_embedding=multitalk_audio_embedding, x_ref_attn_map=x_ref_attn_map, human_num=human_num)
        else:
            if self.rope_func == "comfy_chunked":
                y = self.ffn_chunked(x, shift_mlp, scale_mlp)
            else:
                y = self.ffn(torch.addcmul(shift_mlp, self.norm2(x), 1 + scale_mlp))
            x = x.addcmul(y, gate_mlp)

        return x

    
    def cross_attn_ffn(self, x, context, context_lens, shift_mlp, scale_mlp, gate_mlp, clip_embed=None, grid_sizes=None, 
                       audio_proj=None, audio_context_lens=None, audio_scale=1.0, num_latent_frames=21, nag_params={}, 
                       nag_context=None, is_uncond=False, multitalk_audio_embedding=None, x_ref_attn_map=None, human_num=0):
            x = x + self.cross_attn(self.norm3(x), context, context_lens, clip_embed=clip_embed,
                                    audio_proj=audio_proj, audio_context_lens=audio_context_lens, audio_scale=audio_scale, 
                                    num_latent_frames=num_latent_frames, nag_params=nag_params, nag_context=nag_context, is_uncond=is_uncond, rope_func=self.rope_func)
            #multitalk
            if multitalk_audio_embedding is not None and not isinstance(self, VaceWanAttentionBlock):
                x_audio = self.audio_cross_attn(self.norm_x(x), encoder_hidden_states=multitalk_audio_embedding,
                                            shape=grid_sizes[0], x_ref_attn_map=x_ref_attn_map, human_num=human_num)
                x = x + x_audio * audio_scale

            if self.rope_func == "comfy_chunked":
                y = self.ffn_chunked(x, shift_mlp, scale_mlp)
            else:
                y = self.ffn(torch.addcmul(shift_mlp, self.norm2(x), 1 + scale_mlp))
            x = x.addcmul(y, gate_mlp)
            return x
    
    @torch.compiler.disable()
    def split_cross_attn_ffn(self, x, context, context_lens, shift_mlp, scale_mlp, gate_mlp, clip_embed=None, grid_sizes=None):
        # Get number of prompts
        num_prompts = context.shape[0]
        num_clip_embeds = 0 if clip_embed is None else clip_embed.shape[0]
        num_segments = max(num_prompts, num_clip_embeds)
        
        # Extract spatial dimensions
        frames, height, width = grid_sizes[0]  # Assuming batch size 1
        tokens_per_frame = height * width
        
        # Distribute frames across prompts
        frames_per_segment = max(1, frames // num_segments)
        
        # Process each prompt segment
        x_combined = torch.zeros_like(x)
        
        for i in range(num_segments):
            # Calculate frame boundaries for this segment
            start_frame = i * frames_per_segment
            end_frame = min((i+1) * frames_per_segment, frames) if i < num_segments-1 else frames
            
            # Convert frame indices to token indices
            start_idx = start_frame * tokens_per_frame
            end_idx = end_frame * tokens_per_frame
            segment_indices = torch.arange(start_idx, end_idx, device=x.device, dtype=torch.long)
            
            # Get prompt segment (cycle through available prompts if needed)
            prompt_idx = i % num_prompts
            segment_context = context[prompt_idx:prompt_idx+1]
            segment_context_lens = None
            if context_lens is not None:
                segment_context_lens = context_lens[prompt_idx:prompt_idx+1]
            
            # Handle clip_embed for this segment (cycle through available embeddings)
            segment_clip_embed = None
            if clip_embed is not None:
                clip_idx = i % num_clip_embeds
                segment_clip_embed = clip_embed[clip_idx:clip_idx+1]
            
            # Get tensor segment
            x_segment = x[:, segment_indices, :]
            
            # Process segment with its prompt and clip embedding
            processed_segment = self.cross_attn(self.norm3(x_segment), segment_context, segment_context_lens, clip_embed=segment_clip_embed)
            processed_segment = processed_segment.to(x.dtype)
            
            # Add to combined result
            x_combined[:, segment_indices, :] = processed_segment
        
        # Continue with FFN
        x = x + x_combined
        y = self.ffn_chunked(x, shift_mlp, scale_mlp)
        x = x.addcmul(y, gate_mlp)
        return x

class VaceWanAttentionBlock(WanAttentionBlock):
    def __init__(
            self,
            cross_attn_type,
            in_features,
            out_features,
            ffn_dim,
            ffn2_dim,
            num_heads,
            qk_norm=True,
            cross_attn_norm=False,
            eps=1e-6,
            block_id=0,
            attention_mode='sdpa',
            rope_func="comfy"
    ):
        super().__init__(cross_attn_type, in_features, out_features, ffn_dim, ffn2_dim, num_heads, qk_norm, cross_attn_norm, eps, attention_mode, rope_func)
        self.block_id = block_id
        if block_id == 0:
            self.before_proj = nn.Linear(in_features, out_features)
        self.after_proj = nn.Linear(in_features, out_features)

    def forward(self, c, **kwargs):
        return super().forward(c, **kwargs)

class BaseWanAttentionBlock(WanAttentionBlock):
    def __init__(
        self,
        cross_attn_type,
        in_features,
        out_features,
        ffn_dim,
        ffn2_dim,
        num_heads,
        qk_norm=True,
        cross_attn_norm=False,
        eps=1e-6,
        block_id=None,
        attention_mode='sdpa',
        rope_func="comfy"
    ):
        super().__init__(cross_attn_type, in_features, out_features, ffn_dim, ffn2_dim, num_heads, qk_norm, cross_attn_norm, eps, attention_mode, rope_func)
        self.block_id = block_id

    def forward(self, x, vace_hints=None, vace_context_scale=[1.0], **kwargs):
        x = super().forward(x, **kwargs)
        if vace_hints is None:
            return x
        
        if self.block_id is not None:
            for i in range(len(vace_hints)):
                x.add_(vace_hints[i][self.block_id].to(x.device), alpha=vace_context_scale[i])
        return x

class Head(nn.Module):

    def __init__(self, dim, out_dim, patch_size, eps=1e-6):
        super().__init__()
        self.dim = dim
        self.out_dim = out_dim
        self.patch_size = patch_size
        self.eps = eps

        # layers
        out_dim = math.prod(patch_size) * out_dim
        self.norm = WanLayerNorm(dim, eps)
        self.head = nn.Linear(dim, out_dim)

        # modulation
        self.modulation = nn.Parameter(torch.randn(1, 2, dim) / dim**0.5)

    def get_mod(self, e):
        if e.dim() == 2:
            modulation = self.modulation.to(e.device)  # 1, 2, dim
            e = (modulation + e.unsqueeze(1)).chunk(2, dim=1)
        elif e.dim() == 3:
            modulation = self.modulation.to(e.device).unsqueeze(2)  # 1, 2, seq, dim
            e = (modulation + e.unsqueeze(1)).chunk(2, dim=1)
            e = [ei.squeeze(1) for ei in e]
        return e

    def forward(self, x, e):
        r"""
        Args:
            x(Tensor): Shape [B, L1, C]
            e(Tensor): Shape [B, C]
        """
        
        # e = (self.modulation.to(e.device) + e.unsqueeze(1)).chunk(2, dim=1)
        # normed = self.norm(x)
        # x = self.head(normed * (1 + e[1]) + e[0])

        e = self.get_mod(e)
        x = self.head(self.norm(x).mul_(1 + e[1]).add_(e[0]))
        return x


class MLPProj(torch.nn.Module):

    def __init__(self, in_dim, out_dim, fl_pos_emb=False):
        super().__init__()

        self.proj = torch.nn.Sequential(
            torch.nn.LayerNorm(in_dim), torch.nn.Linear(in_dim, in_dim),
            torch.nn.GELU(), torch.nn.Linear(in_dim, out_dim),
            torch.nn.LayerNorm(out_dim))
        if fl_pos_emb:  # NOTE: we only use this for `fl2v`
            self.emb_pos = nn.Parameter(torch.zeros(1, 257 * 2, 1280))

    def forward(self, image_embeds):
        if hasattr(self, 'emb_pos'):
            image_embeds = image_embeds + self.emb_pos.to(image_embeds.device)
        clip_extra_context_tokens = self.proj(image_embeds)
        return clip_extra_context_tokens


class WanModel(ModelMixin, ConfigMixin):
    r"""
    Wan diffusion backbone supporting both text-to-video and image-to-video.
    """

    ignore_for_config = [
        'patch_size', 'cross_attn_norm', 'qk_norm', 'text_dim'
    ]
    _no_split_modules = ['WanAttentionBlock']

    @register_to_config
    def __init__(self,
                 model_type='t2v',
                 patch_size=(1, 2, 2),
                 text_len=512,
                 in_dim=16,
                 dim=2048,
                 in_features=5120,
                 out_features=5120,
                 ffn_dim=8192,
                 ffn2_dim=8192,
                 freq_dim=256,
                 text_dim=4096,
                 out_dim=16,
                 num_heads=16,
                 num_layers=32,
                 qk_norm=True,
                 cross_attn_norm=True,
                 eps=1e-6,
                 attention_mode='sdpa',
                 rope_func='comfy',
                 main_device=torch.device('cuda'),
                 offload_device=torch.device('cpu'),
                 teacache_coefficients=[],
                 magcache_ratios=[],
                 vace_layers=None,
                 vace_in_dim=None,
                 inject_sample_info=False,
                 add_ref_conv=False,
                 in_dim_ref_conv=16,
                 add_control_adapter=False,
                 in_dim_control_adapter=24,
                 swa=False,
                 ):
        r"""
        Initialize the diffusion model backbone.

        Args:
            model_type (`str`, *optional*, defaults to 't2v'):
                Model variant - 't2v' (text-to-video) or 'i2v' (image-to-video)
            patch_size (`tuple`, *optional*, defaults to (1, 2, 2)):
                3D patch dimensions for video embedding (t_patch, h_patch, w_patch)
            text_len (`int`, *optional*, defaults to 512):
                Fixed length for text embeddings
            in_dim (`int`, *optional*, defaults to 16):
                Input video channels (C_in)
            dim (`int`, *optional*, defaults to 2048):
                Hidden dimension of the transformer
            ffn_dim (`int`, *optional*, defaults to 8192):
                Intermediate dimension in feed-forward network
            freq_dim (`int`, *optional*, defaults to 256):
                Dimension for sinusoidal time embeddings
            text_dim (`int`, *optional*, defaults to 4096):
                Input dimension for text embeddings
            out_dim (`int`, *optional*, defaults to 16):
                Output video channels (C_out)
            num_heads (`int`, *optional*, defaults to 16):
                Number of attention heads
            num_layers (`int`, *optional*, defaults to 32):
                Number of transformer blocks
            qk_norm (`bool`, *optional*, defaults to True):
                Enable query/key normalization
            cross_attn_norm (`bool`, *optional*, defaults to False):
                Enable cross-attention normalization
            eps (`float`, *optional*, defaults to 1e-6):
                Epsilon value for normalization layers
        """

        super().__init__()

        self.model_type = model_type

        self.patch_size = patch_size
        self.text_len = text_len
        self.in_dim = in_dim
        self.dim = dim
        self.in_features = in_features
        self.out_features = out_features
        self.ffn_dim = ffn_dim
        self.ffn2_dim = ffn2_dim
        self.freq_dim = freq_dim
        self.text_dim = text_dim
        self.out_dim = out_dim
        self.num_heads = num_heads
        self.num_layers = num_layers
        self.qk_norm = qk_norm
        self.cross_attn_norm = cross_attn_norm
        self.eps = eps
        self.attention_mode = attention_mode
        self.rope_func = rope_func
        self.main_device = main_device
        self.offload_device = offload_device

        self.blocks_to_swap = -1
        self.offload_txt_emb = False
        self.offload_img_emb = False
        self.vace_blocks_to_swap = -1

        self.cache_device = offload_device

        #init TeaCache variables
        self.enable_teacache = False
        self.rel_l1_thresh = 0.15
        self.teacache_start_step= 0
        self.teacache_end_step = -1
        self.teacache_state = TeaCacheState(cache_device=self.cache_device)
        self.teacache_coefficients = teacache_coefficients
        self.teacache_use_coefficients = False
        self.teacache_mode = 'e'

        #init MagCache variables
        self.enable_magcache = False
        self.magcache_state = MagCacheState(cache_device=self.cache_device)
        self.magcache_thresh = 0.24
        self.magcache_K = 4
        self.magcache_start_step = 0
        self.magcache_end_step = -1
        self.magcache_ratios = magcache_ratios

        #init EasyCache variables
        self.enable_easycache = False
        self.easycache_thresh = 0.1
        self.easycache_start_step = 0
        self.easycache_end_step = -1
        self.easycache_state = EasyCacheState(cache_device=self.cache_device)

        self.slg_blocks = None
        self.slg_start_percent = 0.0
        self.slg_end_percent = 1.0

        self.use_non_blocking = True

        self.video_attention_split_steps = []

        # embeddings
        self.patch_embedding = nn.Conv3d(
            in_dim, dim, kernel_size=patch_size, stride=patch_size)
        
        self.original_patch_embedding = self.patch_embedding
        self.expanded_patch_embedding = self.patch_embedding

        if model_type != 'no_cross_attn':
            self.text_embedding = nn.Sequential(
                nn.Linear(text_dim, dim), nn.GELU(approximate='tanh'),
                nn.Linear(dim, dim))

        self.time_embedding = nn.Sequential(
            nn.Linear(freq_dim, dim), nn.SiLU(), nn.Linear(dim, dim))
        self.time_projection = nn.Sequential(nn.SiLU(), nn.Linear(dim, dim * 6))

        if vace_layers is not None:
            self.vace_layers = [i for i in range(0, self.num_layers, 2)] if vace_layers is None else vace_layers
            self.vace_in_dim = self.in_dim if vace_in_dim is None else vace_in_dim

            self.vace_layers_mapping = {i: n for n, i in enumerate(self.vace_layers)}

            # vace blocks
            self.vace_blocks = nn.ModuleList([
                VaceWanAttentionBlock('t2v_cross_attn', self.in_features, self.out_features, self.ffn_dim, self.ffn2_dim,self.num_heads, self.qk_norm,
                                        self.cross_attn_norm, self.eps, block_id=i, attention_mode=self.attention_mode, rope_func=self.rope_func)
                for i in self.vace_layers
            ])

            # vace patch embeddings
            self.vace_patch_embedding = nn.Conv3d(
                self.vace_in_dim, self.dim, kernel_size=self.patch_size, stride=self.patch_size
            )
            self.blocks = nn.ModuleList([
            BaseWanAttentionBlock('t2v_cross_attn', self.in_features, self.out_features, ffn_dim, self.ffn2_dim, num_heads,
                              qk_norm, cross_attn_norm, eps,
                              attention_mode=self.attention_mode, rope_func=self.rope_func,
                              block_id=self.vace_layers_mapping[i] if i in self.vace_layers else None)
            for i in range(num_layers)
            ])
        else:
            # blocks
            if model_type == 't2v':
                cross_attn_type = 't2v_cross_attn'
            elif model_type == 'i2v' or model_type == 'fl2v':
                cross_attn_type = 'i2v_cross_attn'
            else:
                cross_attn_type = 'no_cross_attn'

            self.blocks = nn.ModuleList([
                WanAttentionBlock(cross_attn_type, self.in_features, self.out_features, ffn_dim, ffn2_dim, num_heads,
                                qk_norm, cross_attn_norm, eps,
                                attention_mode=self.attention_mode, rope_func=self.rope_func)
                for _ in range(num_layers)
            ])

        # head
        self.head = Head(dim, out_dim, patch_size, eps)
        

        d = self.dim // self.num_heads
        self.rope_embedder = EmbedND_RifleX(
            d, 
            10000.0, 
            [d - 4 * (d // 6), 2 * (d // 6), 2 * (d // 6)],
            num_frames=None,
            k=None,
            )
        self.cached_freqs = self.cached_shape = self.cached_cond = None

        # buffers (don't use register_buffer otherwise dtype will be changed in to())
        assert (dim % num_heads) == 0 and (dim // num_heads) % 2 == 0
        
        if model_type == 'i2v' or model_type == 'fl2v':
            self.img_emb = MLPProj(1280, dim, fl_pos_emb=model_type == 'fl2v')

        #skyreels v2
        if inject_sample_info:
            self.fps_embedding = nn.Embedding(2, dim)
            self.fps_projection = nn.Sequential(nn.Linear(dim, dim), nn.SiLU(), nn.Linear(dim, dim * 6))
        #fun 1.1
        if add_ref_conv:
            self.ref_conv = nn.Conv2d(in_dim_ref_conv, dim, kernel_size=patch_size[1:], stride=patch_size[1:])
        else:
            self.ref_conv = None

        if add_control_adapter:
            from .wan_camera_adapter import SimpleAdapter
            self.control_adapter = SimpleAdapter(in_dim_control_adapter, dim, kernel_size=patch_size[1:], stride=patch_size[1:])
        else:
            self.control_adapter = None

        self.block_mask=None

    @staticmethod
    def _prepare_blockwise_causal_attn_mask(
        device: torch.device | str, num_frames: int = 21,
        frame_seqlen: int = 1560, num_frame_per_block=1
    ):
        """
        we will divide the token sequence into the following format
        [1 latent frame] [1 latent frame] ... [1 latent frame]
        We use flexattention to construct the attention mask
        """
        print("num_frames", num_frames)
        print("frame_seqlen", frame_seqlen)
        total_length = num_frames * frame_seqlen

        # we do right padding to get to a multiple of 128
        padded_length = math.ceil(total_length / 128) * 128 - total_length

        ends = torch.zeros(total_length + padded_length,
                           device=device, dtype=torch.long)

        # Block-wise causal mask will attend to all elements that are before the end of the current chunk
        frame_indices = torch.arange(
            start=0,
            end=total_length,
            step=frame_seqlen * num_frame_per_block,
            device=device
        )

        for tmp in frame_indices:
            ends[tmp:tmp + frame_seqlen * num_frame_per_block] = tmp + \
                frame_seqlen * num_frame_per_block

        def attention_mask(b, h, q_idx, kv_idx):
            return (kv_idx < ends[q_idx]) | (q_idx == kv_idx)
            # return ((kv_idx < total_length) & (q_idx < total_length))  | (q_idx == kv_idx) # bidirectional mask

        
        block_mask = create_block_mask(attention_mask, B=None, H=None, Q_LEN=total_length + padded_length,
                                       KV_LEN=total_length + padded_length, _compile=False, device=device)

        return block_mask

    def block_swap(self, blocks_to_swap, offload_txt_emb=False, offload_img_emb=False, vace_blocks_to_swap=None):
        log.info(f"Swapping {blocks_to_swap + 1} transformer blocks")
        self.blocks_to_swap = blocks_to_swap
        
        self.offload_img_emb = offload_img_emb
        self.offload_txt_emb = offload_txt_emb

        total_offload_memory = 0
        total_main_memory = 0
       
        for b, block in tqdm(enumerate(self.blocks), total=len(self.blocks), desc="Initializing block swap"):
            block_memory = get_module_memory_mb(block)
            
            if b > self.blocks_to_swap:
                block.to(self.main_device)
                total_main_memory += block_memory
            else:
                block.to(self.offload_device, non_blocking=self.use_non_blocking)
                total_offload_memory += block_memory

        if blocks_to_swap != -1 and vace_blocks_to_swap == 0:
            vace_blocks_to_swap = 1

        if vace_blocks_to_swap > 0 and self.vace_layers is not None:
            self.vace_blocks_to_swap = vace_blocks_to_swap

            for b, block in tqdm(enumerate(self.vace_blocks), total=len(self.vace_blocks), desc="Initializing vace block swap"):
                block_memory = get_module_memory_mb(block)
                
                if b > self.vace_blocks_to_swap:
                    block.to(self.main_device)
                    total_main_memory += block_memory
                else:
                    block.to(self.offload_device, non_blocking=self.use_non_blocking)
                    total_offload_memory += block_memory

        mm.soft_empty_cache()
        gc.collect()

        log.info("----------------------")
        log.info(f"Block swap memory summary:")
        log.info(f"Transformer blocks on {self.offload_device}: {total_offload_memory:.2f}MB")
        log.info(f"Transformer blocks on {self.main_device}: {total_main_memory:.2f}MB")
        log.info(f"Total memory used by transformer blocks: {(total_offload_memory + total_main_memory):.2f}MB")
        log.info(f"Non-blocking memory transfer: {self.use_non_blocking}")
        log.info("----------------------")

    def forward_vace(
        self,
        x,
        vace_context,
        seq_len,
        kwargs
    ):
        # embeddings
        c = [self.vace_patch_embedding(u.unsqueeze(0).float()).to(x.dtype) for u in vace_context]
        c = [u.flatten(2).transpose(1, 2) for u in c]
        c = torch.cat([
            torch.cat([u, u.new_zeros(1, seq_len - u.size(1), u.size(2))],
                      dim=1) for u in c
        ])

        if x.shape[1] > c.shape[1]:
            c = torch.cat([c.new_zeros(x.shape[0], x.shape[1] - c.shape[1], c.shape[2]), c], dim=1)
        if c.shape[1] > x.shape[1]:
            c = c[:, :x.shape[1]]
        
        hints = []
        current_c = c
        
        for b, block in enumerate(self.vace_blocks):
            if b <= self.vace_blocks_to_swap and self.vace_blocks_to_swap >= 0:
                block.to(self.main_device)
                
            if b == 0:
                c_processed = block.before_proj(current_c) + x
            else:
                c_processed = current_c
                
            c_processed = block.forward(c_processed, **kwargs)
            
            # Store skip connection
            c_skip = block.after_proj(c_processed)
            hints.append(c_skip.to(
                self.offload_device if self.vace_blocks_to_swap != -1 else self.main_device, 
                non_blocking=self.use_non_blocking
            ))
            
            current_c = c_processed
            
            if b <= self.vace_blocks_to_swap and self.vace_blocks_to_swap >= 0:
                block.to(self.offload_device, non_blocking=self.use_non_blocking)

        return hints

    def forward(
        self,
        x,
        t,
        context,
        seq_len,
        is_uncond=False,
        current_step_percentage=0.0,
        current_step=0,
        total_steps=50,
        clip_fea=None,
        y=None,
        device=torch.device('cuda'),
        freqs=None,
        enhance_enabled=False,
        pred_id=None,
        control_lora_enabled=False,
        vace_data=None,
        camera_embed=None,
        unianim_data=None,
        fps_embeds=None,
        fun_ref=None,
        fun_camera=None,
        audio_proj=None,
        audio_context_lens=None,
        audio_scale=1.0,
        pcd_data=None,
        controlnet=None,
        add_cond=None,
        attn_cond=None,
        nag_params={},
        nag_context=None,
        multitalk_audio=None,
        ref_target_masks=None
    ):
        r"""
        Forward pass through the diffusion model

        Args:
            x (List[Tensor]):
                List of input video tensors, each with shape [C_in, F, H, W]
            t (Tensor):
                Diffusion timesteps tensor of shape [B]
            context (List[Tensor]):
                List of text embeddings each with shape [L, C]
            seq_len (`int`):
                Maximum sequence length for positional encoding
            clip_fea (Tensor, *optional*):
                CLIP image features for image-to-video mode
            y (List[Tensor], *optional*):
                Conditional video inputs for image-to-video mode, same shape as x

        Returns:
            List[Tensor]:
                List of denoised video tensors with original input shapes [C_out, F, H / 8, W / 8]
        """        
        # params
        device = self.patch_embedding.weight.device
        if freqs is not None and freqs.device != device:
           freqs = freqs.to(device)

        _, F, H, W = x[0].shape
 
        # Construct blockwise causal attn mask
        if self.attention_mode == 'flex_attention' and current_step == 0:
            self.block_mask = self._prepare_blockwise_causal_attn_mask(
                device, num_frames=F,
                frame_seqlen=H * W // (self.patch_size[1] * self.patch_size[2]),
                num_frame_per_block=3
            )
            
        if y is not None:
            if hasattr(self, "randomref_embedding_pose") and unianim_data is not None:
                if unianim_data['start_percent'] <= current_step_percentage <= unianim_data['end_percent']:
                    random_ref_emb = unianim_data["random_ref"]
                    if random_ref_emb is not None:
                        y[0] = y[0] + random_ref_emb * unianim_data["strength"]
            x = [torch.cat([u, v], dim=0) for u, v in zip(x, y)]
        
        #uni3c controlnet
        if pcd_data is not None:
            hidden_states = x[0].unsqueeze(0).clone().float()
            render_latent = torch.cat([hidden_states[:, :20], pcd_data["render_latent"]], dim=1)

        # embeddings
        if control_lora_enabled:
            self.expanded_patch_embedding.to(device)
            x = [
            self.expanded_patch_embedding(u.unsqueeze(0).to(torch.float32)).to(x[0].dtype)
            for u in x
            ]
        else:
            self.original_patch_embedding.to(self.main_device)
            x = [
            self.original_patch_embedding(u.unsqueeze(0).to(torch.float32)).to(x[0].dtype)
            for u in x
            ]

        if self.control_adapter is not None and fun_camera is not None:
            fun_camera = self.control_adapter(fun_camera)
            x = [u + v for u, v in zip(x, fun_camera)]

        grid_sizes = torch.stack(
            [torch.tensor(u.shape[2:], device=device, dtype=torch.long) for u in x])

        x = [u.flatten(2).transpose(1, 2) for u in x]

        x_len = x[0].shape[1]

        if add_cond is not None:
            add_cond = self.add_conv_in(add_cond.to(self.add_conv_in.weight.dtype)).to(x[0].dtype)
            add_cond = add_cond.flatten(2).transpose(1, 2)
            x[0] = x[0] + self.add_proj(add_cond)
        if attn_cond is not None:
            F_cond, H_cond, W_cond = attn_cond.shape[2], attn_cond.shape[3], attn_cond.shape[4]
            grid_sizes = torch.stack([torch.tensor([u[0] + 1, u[1], u[2]]) for u in grid_sizes]).to(grid_sizes.device)
            attn_cond = self.attn_conv_in(attn_cond.to(self.attn_conv_in.weight.dtype)).to(x[0].dtype)
            attn_cond = attn_cond.flatten(2).transpose(1, 2)
            x[0] = torch.cat([x[0], attn_cond], dim=1)
            seq_len += attn_cond.size(1)

        if self.ref_conv is not None and fun_ref is not None:
            fun_ref = self.ref_conv(fun_ref).flatten(2).transpose(1, 2)
            grid_sizes = torch.stack([torch.tensor([u[0] + 1, u[1], u[2]]) for u in grid_sizes]).to(grid_sizes.device)
            seq_len += fun_ref.size(1)
            F += 1
            x = [torch.concat([_fun_ref.unsqueeze(0), u], dim=1) for _fun_ref, u in zip(fun_ref, x)]

        seq_lens = torch.tensor([u.size(1) for u in x], dtype=torch.long)
        assert seq_lens.max() <= seq_len
        x = torch.cat([
            torch.cat([u, u.new_zeros(1, seq_len - u.size(1), u.size(2))],
                      dim=1) for u in x
        ])

        if freqs is None: #comfy rope
            current_shape = (F, H, W)
            has_cond = attn_cond is not None
            if (self.cached_freqs is not None and 
                self.cached_shape == current_shape and 
                self.cached_cond == has_cond):
                freqs = self.cached_freqs
            else:
                f_len = ((F + (self.patch_size[0] // 2)) // self.patch_size[0])
                h_len = ((H + (self.patch_size[1] // 2)) // self.patch_size[1])
                w_len = ((W + (self.patch_size[2] // 2)) // self.patch_size[2])
                img_ids = torch.zeros((f_len, h_len, w_len, 3), device=x.device, dtype=x.dtype)
                img_ids[:, :, :, 0] = img_ids[:, :, :, 0] + torch.linspace(0, f_len - 1, steps=f_len, device=x.device, dtype=x.dtype).reshape(-1, 1, 1)
                img_ids[:, :, :, 1] = img_ids[:, :, :, 1] + torch.linspace(0, h_len - 1, steps=h_len, device=x.device, dtype=x.dtype).reshape(1, -1, 1)
                img_ids[:, :, :, 2] = img_ids[:, :, :, 2] + torch.linspace(0, w_len - 1, steps=w_len, device=x.device, dtype=x.dtype).reshape(1, 1, -1)

                if attn_cond is not None:   
                    cond_f_len = ((F_cond + (self.patch_size[0] // 2)) // self.patch_size[0])
                    cond_h_len = ((H_cond + (self.patch_size[1] // 2)) // self.patch_size[1])
                    cond_w_len = ((W_cond + (self.patch_size[2] // 2)) // self.patch_size[2])
                    cond_img_ids = torch.zeros((cond_f_len, cond_h_len, cond_w_len, 3), device=x.device, dtype=x.dtype)
                    
                    #shift
                    shift_f_size = 81 # Default value
                    shift_f = False
                    if shift_f:
                        cond_img_ids[:, :, :, 0] = cond_img_ids[:, :, :, 0] + torch.linspace(shift_f_size, shift_f_size + cond_f_len - 1,steps=cond_f_len, device=x.device, dtype=x.dtype).reshape(-1, 1, 1)
                    else:
                        cond_img_ids[:, :, :, 0] = cond_img_ids[:, :, :, 0] + torch.linspace(0, cond_f_len - 1, steps=cond_f_len, device=x.device, dtype=x.dtype).reshape(-1, 1, 1)
                    cond_img_ids[:, :, :, 1] = cond_img_ids[:, :, :, 1] + torch.linspace(h_len, h_len + cond_h_len - 1, steps=cond_h_len, device=x.device, dtype=x.dtype).reshape(1, -1, 1)
                    cond_img_ids[:, :, :, 2] = cond_img_ids[:, :, :, 2] + torch.linspace(w_len, w_len + cond_w_len - 1, steps=cond_w_len, device=x.device, dtype=x.dtype).reshape(1, 1, -1)
                
                    # Combine original and conditional position ids
                    img_ids = repeat(img_ids, "t h w c -> b (t h w) c", b=1)
                    cond_img_ids = repeat(cond_img_ids, "t h w c -> b (t h w) c", b=1)
                    combined_img_ids = torch.cat([img_ids, cond_img_ids], dim=1)
                    
                    # Generate RoPE frequencies for the combined positions
                    freqs = self.rope_embedder(combined_img_ids).movedim(1, 2)
                else:
                    img_ids = repeat(img_ids, "t h w c -> b (t h w) c", b=1)
                    freqs = self.rope_embedder(img_ids).movedim(1, 2)
                self.cached_freqs = freqs
                self.cached_shape = current_shape
                self.cached_cond = has_cond

        # time embeddings
        if t.dim() == 2:
            b, f = t.shape
            diffusion_forcing = True
        else:
            diffusion_forcing = False

        e = self.time_embedding(
            sinusoidal_embedding_1d(self.freq_dim, t.flatten()).to(x.dtype)
        )  # b, dim
        e0 = self.time_projection(e).unflatten(1, (6, self.dim))  # b, 6, dim

        if fps_embeds is not None:
            fps_embeds = torch.tensor(fps_embeds, dtype=torch.long, device=device)

            fps_emb = self.fps_embedding(fps_embeds).to(e0.dtype)
            if diffusion_forcing:
                e0 = e0 + self.fps_projection(fps_emb).unflatten(1, (6, self.dim)).repeat(t.shape[1], 1, 1)
            else:
                e0 = e0 + self.fps_projection(fps_emb).unflatten(1, (6, self.dim))

        if diffusion_forcing:
            e = e.view(b, f, 1, 1, self.dim).expand(b, f, grid_sizes[0][1], grid_sizes[0][2], self.dim)
            e0 = e0.view(b, f, 1, 1, 6, self.dim).expand(b, f, grid_sizes[0][1], grid_sizes[0][2], 6, self.dim)
            
            e = e.flatten(1, 3)
            e0 = e0.flatten(1, 3)
            
            e0 = e0.transpose(1, 2)
            if not e0.is_contiguous():
                e0 = e0.contiguous()
            
            e = e.to(self.offload_device, non_blocking=self.use_non_blocking)

        # context (text embedding)
        context_lens = None
        if hasattr(self, "text_embedding") and context != []:
            if self.offload_txt_emb:
                self.text_embedding.to(self.main_device)
            context = self.text_embedding(
                torch.stack([
                    torch.cat(
                        [u, u.new_zeros(self.text_len - u.size(0), u.size(1))])
                    for u in context
                ]).to(x.dtype))
            # NAG
            if nag_context is not None:
                nag_context = self.text_embedding(
                torch.stack([
                    torch.cat(
                        [u, u.new_zeros(self.text_len - u.size(0), u.size(1))])
                    for u in nag_context
                ]).to(x.dtype))
            
            if self.offload_txt_emb:
                self.text_embedding.to(self.offload_device, non_blocking=self.use_non_blocking)
        else:
            context = None

        clip_embed = None
        if clip_fea is not None and hasattr(self, "img_emb"):
            clip_fea = clip_fea.to(self.main_device)
            if self.offload_img_emb:
                self.img_emb.to(self.main_device)
            clip_embed = self.img_emb(clip_fea)  # bs x 257 x dim
            #context = torch.concat([context_clip, context], dim=1)
            if self.offload_img_emb:
                self.img_emb.to(self.offload_device, non_blocking=self.use_non_blocking)

        # MultiTalk
        if multitalk_audio is not None:
            self.audio_proj.to(self.main_device)
            audio_cond = multitalk_audio.to(device=x.device, dtype=x.dtype)
            first_frame_audio_emb_s = audio_cond[:, :1, ...] 
            latter_frame_audio_emb = audio_cond[:, 1:, ...] 
            latter_frame_audio_emb = rearrange(latter_frame_audio_emb, "b (n_t n) w s c -> b n_t n w s c", n=4) 
            middle_index = self.audio_proj.seq_len // 2
            latter_first_frame_audio_emb = latter_frame_audio_emb[:, :, :1, :middle_index+1, ...] 
            latter_first_frame_audio_emb = rearrange(latter_first_frame_audio_emb, "b n_t n w s c -> b n_t (n w) s c") 
            latter_last_frame_audio_emb = latter_frame_audio_emb[:, :, -1:, middle_index:, ...] 
            latter_last_frame_audio_emb = rearrange(latter_last_frame_audio_emb, "b n_t n w s c -> b n_t (n w) s c") 
            latter_middle_frame_audio_emb = latter_frame_audio_emb[:, :, 1:-1, middle_index:middle_index+1, ...] 
            latter_middle_frame_audio_emb = rearrange(latter_middle_frame_audio_emb, "b n_t n w s c -> b n_t (n w) s c") 
            latter_frame_audio_emb_s = torch.concat([latter_first_frame_audio_emb, latter_middle_frame_audio_emb, latter_last_frame_audio_emb], dim=2) 
            multitalk_audio_embedding = self.audio_proj(first_frame_audio_emb_s, latter_frame_audio_emb_s) 
            human_num = len(multitalk_audio_embedding)
            multitalk_audio_embedding = torch.concat(multitalk_audio_embedding.split(1), dim=2).to(x.dtype)
            self.audio_proj.to(self.offload_device)

        # convert ref_target_masks to token_ref_target_masks
        token_ref_target_masks = None
        if ref_target_masks is not None:
            ref_target_masks = ref_target_masks.unsqueeze(0).to(torch.float32) 
            token_ref_target_masks = nn.functional.interpolate(ref_target_masks, size=(H // 2, W // 2), mode='nearest') 
            token_ref_target_masks = token_ref_target_masks.squeeze(0)
            token_ref_target_masks = (token_ref_target_masks > 0)
            token_ref_target_masks = token_ref_target_masks.view(token_ref_target_masks.shape[0], -1) 
            token_ref_target_masks = token_ref_target_masks.to(x.dtype).to(device)

        should_calc = True
        #TeaCache
        if self.enable_teacache and self.teacache_start_step <= current_step <= self.teacache_end_step:
            accumulated_rel_l1_distance = torch.tensor(0.0, dtype=torch.float32, device=device)
            if pred_id is None:
                pred_id = self.teacache_state.new_prediction(cache_device=self.cache_device)
                should_calc = True                
            else:
                previous_modulated_input = self.teacache_state.get(pred_id)['previous_modulated_input']
                previous_modulated_input = previous_modulated_input.to(device)
                previous_residual = self.teacache_state.get(pred_id)['previous_residual']
                accumulated_rel_l1_distance = self.teacache_state.get(pred_id)['accumulated_rel_l1_distance']

                if self.teacache_use_coefficients:
                    rescale_func = np.poly1d(self.teacache_coefficients[self.teacache_mode])
                    temb = e if self.teacache_mode == 'e' else e0
                    accumulated_rel_l1_distance += rescale_func((
                        (temb.to(device) - previous_modulated_input).abs().mean() / previous_modulated_input.abs().mean()
                        ).cpu().item())
                    del temb
                else:
                    temb_relative_l1 = relative_l1_distance(previous_modulated_input, e0)
                    accumulated_rel_l1_distance = accumulated_rel_l1_distance.to(e0.device) + temb_relative_l1
                    del temb_relative_l1


                if accumulated_rel_l1_distance < self.rel_l1_thresh:
                    should_calc = False
                else:
                    should_calc = True
                    accumulated_rel_l1_distance = torch.tensor(0.0, dtype=torch.float32, device=device)
                accumulated_rel_l1_distance = accumulated_rel_l1_distance.to(self.cache_device)

            previous_modulated_input = e.to(self.cache_device).clone() if (self.teacache_use_coefficients and self.teacache_mode == 'e') else e0.to(self.cache_device).clone()
           
            if not should_calc:
                x = x.to(previous_residual.dtype) + previous_residual.to(x.device)
                self.teacache_state.update(
                    pred_id,
                    accumulated_rel_l1_distance=accumulated_rel_l1_distance,
                )
                self.teacache_state.get(pred_id)['skipped_steps'].append(current_step)

        # MagCache
        if self.enable_magcache and self.magcache_start_step <= current_step <= self.magcache_end_step:
            if pred_id is None:
                pred_id = self.magcache_state.new_prediction(cache_device=self.cache_device)
                should_calc = True
            else:
                accumulated_ratio = self.magcache_state.get(pred_id)['accumulated_ratio']
                accumulated_err = self.magcache_state.get(pred_id)['accumulated_err']
                accumulated_steps = self.magcache_state.get(pred_id)['accumulated_steps']

                calibration_len = len(self.magcache_ratios) // 2
                cur_mag_ratio = self.magcache_ratios[int((current_step*(calibration_len/total_steps)))]

                accumulated_ratio *= cur_mag_ratio
                accumulated_err += np.abs(1-accumulated_ratio)
                accumulated_steps += 1

                self.magcache_state.update(
                    pred_id,
                    accumulated_ratio=accumulated_ratio,
                    accumulated_steps=accumulated_steps,
                    accumulated_err=accumulated_err
                )

                if accumulated_err<=self.magcache_thresh and accumulated_steps<=self.magcache_K:
                    should_calc = False
                    x += self.magcache_state.get(pred_id)['residual_cache'].to(x.device)
                    self.magcache_state.get(pred_id)['skipped_steps'].append(current_step)
                else:
                    should_calc = True
                    self.magcache_state.update(
                        pred_id,
                        accumulated_ratio=1.0,
                        accumulated_steps=0,
                        accumulated_err=0
                    )

        # EasyCache
        if self.enable_easycache and self.easycache_start_step <= current_step <= self.easycache_end_step:
            if pred_id is None:
                pred_id = self.easycache_state.new_prediction(cache_device=self.cache_device)
                should_calc = True
            else:
                state = self.easycache_state.get(pred_id)
                previous_raw_input = state.get('previous_raw_input')
                previous_raw_output = state.get('previous_raw_output')
                cache = state.get('cache')
                accumulated_error = state.get('accumulated_error')

                if previous_raw_input is not None and previous_raw_output is not None:
                    raw_input = x.clone()
                    # Calculate input change
                    raw_input_change = (raw_input - previous_raw_input.to(raw_input.device)).abs().mean()

                    accumulated_error += raw_input_change

                    # Predict output change
                    if accumulated_error < self.easycache_thresh:
                        should_calc = False
                        x = raw_input + cache.to(x.device)
                        self.easycache_state.get(pred_id)['skipped_steps'].append(current_step)
                    else:
                        should_calc = True
                        accumulated_error = 0.0
                else:
                    should_calc = True

        if should_calc:
<<<<<<< HEAD
            if self.enable_teacache or self.enable_magcache:
                original_x = x.to(self.cache_device, non_blocking=True, copy=True) # .clone()
=======
            if self.enable_teacache or self.enable_magcache or self.enable_easycache:
                original_x = x.to(self.cache_device).clone()
>>>>>>> 17d48e3e

            if hasattr(self, "dwpose_embedding") and unianim_data is not None:
                if unianim_data['start_percent'] <= current_step_percentage <= unianim_data['end_percent']:
                    dwpose_emb = unianim_data['dwpose']
                    x += dwpose_emb * unianim_data['strength']
            # arguments
            kwargs = dict(
                e=e0,
                seq_lens=seq_lens,
                grid_sizes=grid_sizes,
                freqs=freqs,
                context=context,
                context_lens=context_lens,
                clip_embed=clip_embed,
                current_step=current_step,
                video_attention_split_steps=self.video_attention_split_steps,
                camera_embed=camera_embed,
                audio_proj=audio_proj,
                audio_context_lens=audio_context_lens,
                num_latent_frames = F,
                enhance_enabled=enhance_enabled,
                audio_scale=audio_scale,
                block_mask=self.block_mask,
                nag_params=nag_params,
                nag_context=nag_context,
                is_uncond = is_uncond,
                multitalk_audio_embedding=multitalk_audio_embedding if multitalk_audio is not None else None,
                ref_target_masks=token_ref_target_masks if multitalk_audio is not None else None,
                human_num=human_num if multitalk_audio is not None else 0
                )
            
            if vace_data is not None:
                vace_hint_list = []
                vace_scale_list = []
                if isinstance(vace_data[0], dict):
                    for data in vace_data:
                        if (data["start"] <= current_step_percentage <= data["end"]) or \
                            (data["end"] > 0 and current_step == 0 and current_step_percentage >= data["start"]):

                            vace_hints = self.forward_vace(x, data["context"], data["seq_len"], kwargs)
                            vace_hint_list.append(vace_hints)
                            vace_scale_list.append(data["scale"][current_step])
                else:
                    vace_hints = self.forward_vace(x, vace_data, seq_len, kwargs)
                    vace_hint_list.append(vace_hints)
                    vace_scale_list.append(1.0)
                
                kwargs['vace_hints'] = vace_hint_list
                kwargs['vace_context_scale'] = vace_scale_list

            #uni3c controlnet
            pdc_controlnet_states = None
            if pcd_data is not None:
                if (pcd_data["start"] <= current_step_percentage <= pcd_data["end"]) or \
                            (pcd_data["end"] > 0 and current_step == 0 and current_step_percentage >= pcd_data["start"]):
                    self.controlnet.to(self.main_device)
                    with torch.autocast(device_type=mm.get_autocast_device(device), dtype=x.dtype, enabled=True):
                        pdc_controlnet_states = self.controlnet(
                            render_latent=render_latent.to(self.main_device, self.controlnet.dtype), 
                            render_mask=pcd_data["render_mask"], 
                            camera_embedding=pcd_data["camera_embedding"], 
                            temb=e.to(self.main_device),
                            device=self.offload_device)
                    self.controlnet.to(self.offload_device)

            for b, block in enumerate(self.blocks):
                #skip layer guidance
                if self.slg_blocks is not None:
                    if b in self.slg_blocks and is_uncond:
                        if self.slg_start_percent <= current_step_percentage <= self.slg_end_percent:
                            continue
                if b <= self.blocks_to_swap and self.blocks_to_swap >= 0:
                    block.to(self.main_device)
                x = block(x, **kwargs)

                #uni3c controlnet
                if pdc_controlnet_states is not None and b < len(pdc_controlnet_states):
                    x[:, :x_len] += pdc_controlnet_states[b].to(x) * pcd_data["controlnet_weight"]
                #controlnet
                if (controlnet is not None) and (b % controlnet["controlnet_stride"] == 0) and (b // controlnet["controlnet_stride"] < len(controlnet["controlnet_states"])):
                    x[:, :x_len] += controlnet["controlnet_states"][b // controlnet["controlnet_stride"]].to(x) * controlnet["controlnet_weight"]

                if b <= self.blocks_to_swap and self.blocks_to_swap >= 0:
                    block.to(self.offload_device, non_blocking=self.use_non_blocking)
            
            if self.enable_magcache and (self.magcache_start_step <= current_step <= self.magcache_end_step) and pred_id is not None:
                self.magcache_state.update(
                    pred_id,
                    residual_cache=(x.to(original_x.device) - original_x)
                )
            
            if self.ref_conv is not None and fun_ref is not None:
                full_ref_length = fun_ref.size(1)
                x = x[:, full_ref_length:]
                grid_sizes = torch.stack([torch.tensor([u[0] - 1, u[1], u[2]]) for u in grid_sizes]).to(grid_sizes.device)
            ori_dtype = x.dtype
            x = self.head.norm(x).to(torch.float32)
            e_unsqueezed = e.unsqueeze(1).to(torch.float32)
            e_head = (self.head.modulation.to(torch.float32).to(e.device) + e_unsqueezed).chunk(2, dim=1)
            x = (x * (1 + e_head[1].to(torch.float32)) + e_head[0].to(torch.float32)).to(ori_dtype)

            if self.enable_teacache and (self.teacache_start_step <= current_step <= self.teacache_end_step) and pred_id is not None:
                self.teacache_state.update(
                    pred_id,
                    previous_residual=(x.to(original_x.device) - original_x),
                    accumulated_rel_l1_distance=accumulated_rel_l1_distance,
                    previous_modulated_input=previous_modulated_input
                )
<<<<<<< HEAD

        # if self.ref_conv is not None and fun_ref is not None:
        #     full_ref_length = fun_ref.size(1)
        #     x = x[:, full_ref_length:]
        #     grid_sizes = torch.stack([torch.tensor([u[0] - 1, u[1], u[2]]) for u in grid_sizes]).to(grid_sizes.device)
=======
            elif self.enable_magcache and (self.magcache_start_step <= current_step <= self.magcache_end_step) and pred_id is not None:
                self.magcache_state.update(
                    pred_id,
                    residual_cache=(x.to(original_x.device) - original_x)
                )
            elif self.enable_easycache and (self.easycache_start_step <= current_step <= self.easycache_end_step) and pred_id is not None:
                self.easycache_state.update(
                    pred_id,
                    previous_raw_input=original_x,
                    previous_raw_output=x.clone(),
                    cache=x.to(original_x.device) - original_x,
                    accumulated_error=0.0
                )
                
        if self.ref_conv is not None and fun_ref is not None:
            full_ref_length = fun_ref.size(1)
            x = x[:, full_ref_length:]
            grid_sizes = torch.stack([torch.tensor([u[0] - 1, u[1], u[2]]) for u in grid_sizes]).to(grid_sizes.device)
>>>>>>> 17d48e3e

        if attn_cond is not None:
            x = x[:, :x_len]
            grid_sizes = torch.stack([torch.tensor([u[0] - 1, u[1], u[2]]) for u in grid_sizes]).to(grid_sizes.device)

        x = self.head.head(x)
        x = self.unpatchify(x, grid_sizes)
        x = [u.float() for u in x]
        return (x, pred_id) if pred_id is not None else (x, None)

    def unpatchify(self, x, grid_sizes):
        r"""
        Reconstruct video tensors from patch embeddings.

        Args:
            x (List[Tensor]):
                List of patchified features, each with shape [L, C_out * prod(patch_size)]
            grid_sizes (Tensor):
                Original spatial-temporal grid dimensions before patching,
                    shape [B, 3] (3 dimensions correspond to F_patches, H_patches, W_patches)

        Returns:
            List[Tensor]:
                Reconstructed video tensors with shape [C_out, F, H / 8, W / 8]
        """

        c = self.out_dim
        out = []
        for u, v in zip(x, grid_sizes.tolist()):
            u = u[: math.prod(v)].view(*v, *self.patch_size, c)
            u = torch.einsum("fhwpqrc->cfphqwr", u)
            u = u.reshape(c, *[i * j for i, j in zip(v, self.patch_size)])
            out.append(u)
        return out

class TeaCacheState:
    def __init__(self, cache_device='cpu'):
        self.cache_device = cache_device
        self.states = {}
        self._next_pred_id = 0
    
    def new_prediction(self, cache_device='cpu'):
        """Create new prediction state and return its ID"""
        self.cache_device = cache_device
        pred_id = self._next_pred_id
        self._next_pred_id += 1
        self.states[pred_id] = {
            'previous_residual': None,
            'accumulated_rel_l1_distance': 0,
            'previous_modulated_input': None,
            'skipped_steps': [],
        }
        return pred_id
    
    def update(self, pred_id, **kwargs):
        """Update state for specific prediction"""
        if pred_id not in self.states:
            return None
        for key, value in kwargs.items():
            self.states[pred_id][key] = value
    
    def get(self, pred_id):
        return self.states.get(pred_id, {})
    
    def clear_all(self):
        self.states = {}
        self._next_pred_id = 0

class MagCacheState:
    def __init__(self, cache_device='cpu'):
        self.cache_device = cache_device
        self.states = {}
        self._next_pred_id = 0
    
    def new_prediction(self, cache_device='cpu'):
        """Create new prediction state and return its ID"""
        self.cache_device = cache_device
        pred_id = self._next_pred_id
        self._next_pred_id += 1
        self.states[pred_id] = {
            'residual_cache': None,
            'accumulated_ratio': 1.0,
            'accumulated_steps': 0,
            'accumulated_err': 0,
            'skipped_steps': [],
        }
        return pred_id
    
    def update(self, pred_id, **kwargs):
        """Update state for specific prediction"""
        if pred_id not in self.states:
            return None
        for key, value in kwargs.items():
            self.states[pred_id][key] = value
    
    def get(self, pred_id):
        return self.states.get(pred_id, {})
    
    def clear_all(self):
        self.states = {}
        self._next_pred_id = 0

class EasyCacheState:
    def __init__(self, cache_device='cpu'):
        self.cache_device = cache_device
        self.states = {}
        self._next_pred_id = 0

    def new_prediction(self, cache_device='cpu'):
        """Create a new prediction state and return its ID."""
        self.cache_device = cache_device
        pred_id = self._next_pred_id
        self._next_pred_id += 1
        self.states[pred_id] = {
            'previous_raw_input': None,
            'previous_raw_output': None,
            'cache': None,
            'accumulated_error': 0.0,
            'skipped_steps': [],
        }
        return pred_id

    def update(self, pred_id, **kwargs):
        """Update state for a specific prediction."""
        if pred_id not in self.states:
            return None
        for key, value in kwargs.items():
            self.states[pred_id][key] = value

    def get(self, pred_id):
        return self.states.get(pred_id, {})

    def clear_all(self):
        self.states = {}
        self._next_pred_id = 0

def relative_l1_distance(last_tensor, current_tensor):
    l1_distance = torch.abs(last_tensor.to(current_tensor.device) - current_tensor).mean()
    norm = torch.abs(last_tensor).mean()
    relative_l1_distance = l1_distance / norm
    return relative_l1_distance.to(torch.float32).to(current_tensor.device)<|MERGE_RESOLUTION|>--- conflicted
+++ resolved
@@ -1704,13 +1704,8 @@
                     should_calc = True
 
         if should_calc:
-<<<<<<< HEAD
-            if self.enable_teacache or self.enable_magcache:
+            if self.enable_teacache or self.enable_magcache or self.enable_easycache:
                 original_x = x.to(self.cache_device, non_blocking=True, copy=True) # .clone()
-=======
-            if self.enable_teacache or self.enable_magcache or self.enable_easycache:
-                original_x = x.to(self.cache_device).clone()
->>>>>>> 17d48e3e
 
             if hasattr(self, "dwpose_embedding") and unianim_data is not None:
                 if unianim_data['start_percent'] <= current_step_percentage <= unianim_data['end_percent']:
@@ -1801,6 +1796,14 @@
                     pred_id,
                     residual_cache=(x.to(original_x.device) - original_x)
                 )
+            elif self.enable_easycache and (self.easycache_start_step <= current_step <= self.easycache_end_step) and pred_id is not None:
+                self.easycache_state.update(
+                    pred_id,
+                    previous_raw_input=original_x,
+                    previous_raw_output=x.clone(),
+                    cache=x.to(original_x.device) - original_x,
+                    accumulated_error=0.0
+                )
             
             if self.ref_conv is not None and fun_ref is not None:
                 full_ref_length = fun_ref.size(1)
@@ -1819,32 +1822,12 @@
                     accumulated_rel_l1_distance=accumulated_rel_l1_distance,
                     previous_modulated_input=previous_modulated_input
                 )
-<<<<<<< HEAD
+                
 
         # if self.ref_conv is not None and fun_ref is not None:
         #     full_ref_length = fun_ref.size(1)
         #     x = x[:, full_ref_length:]
         #     grid_sizes = torch.stack([torch.tensor([u[0] - 1, u[1], u[2]]) for u in grid_sizes]).to(grid_sizes.device)
-=======
-            elif self.enable_magcache and (self.magcache_start_step <= current_step <= self.magcache_end_step) and pred_id is not None:
-                self.magcache_state.update(
-                    pred_id,
-                    residual_cache=(x.to(original_x.device) - original_x)
-                )
-            elif self.enable_easycache and (self.easycache_start_step <= current_step <= self.easycache_end_step) and pred_id is not None:
-                self.easycache_state.update(
-                    pred_id,
-                    previous_raw_input=original_x,
-                    previous_raw_output=x.clone(),
-                    cache=x.to(original_x.device) - original_x,
-                    accumulated_error=0.0
-                )
-                
-        if self.ref_conv is not None and fun_ref is not None:
-            full_ref_length = fun_ref.size(1)
-            x = x[:, full_ref_length:]
-            grid_sizes = torch.stack([torch.tensor([u[0] - 1, u[1], u[2]]) for u in grid_sizes]).to(grid_sizes.device)
->>>>>>> 17d48e3e
 
         if attn_cond is not None:
             x = x[:, :x_len]
