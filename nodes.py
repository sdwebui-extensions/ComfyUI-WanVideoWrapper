--- conflicted
+++ resolved
@@ -2501,12 +2501,8 @@
 
     def process(self, model, text_embeds, image_embeds, shift, steps, cfg, seed, scheduler, riflex_freq_index, 
         force_offload=True, samples=None, feta_args=None, denoise_strength=1.0, context_options=None, 
-<<<<<<< HEAD
-        teacache_args=None, flowedit_args=None, batched_cfg=False, slg_args=None, rope_function="default", loop_args=None, 
+        cache_args=None, teacache_args=None, flowedit_args=None, batched_cfg=False, slg_args=None, rope_function="default", loop_args=None, 
         nocfg_begin=1.0, nocfg_end=1.0, 
-=======
-        cache_args=None, teacache_args=None, flowedit_args=None, batched_cfg=False, slg_args=None, rope_function="default", loop_args=None, 
->>>>>>> c3ee35f3
         experimental_args=None, sigmas=None, unianimate_poses=None, fantasytalking_embeds=None, uni3c_embeds=None):
         
         patcher = model
