--- conflicted
+++ resolved
@@ -6,23 +6,6 @@
 import math
 from tqdm import tqdm
 
-<<<<<<< HEAD
-=======
-from .wanvideo.modules.clip import CLIPModel
-from .wanvideo.modules.model import WanModel, rope_params
-from .wanvideo.modules.t5 import T5EncoderModel
-from .wanvideo.utils.fm_solvers import (FlowDPMSolverMultistepScheduler,
-                               get_sampling_sigmas, retrieve_timesteps)
-from .wanvideo.utils.fm_solvers_unipc import FlowUniPCMultistepScheduler
-from diffusers.schedulers import FlowMatchEulerDiscreteScheduler
-
-from .enhance_a_video.globals import enable_enhance, disable_enhance, set_enhance_weight, set_num_frames
-from .taehv import TAEHV
-
-from accelerate import init_empty_weights
-from accelerate.utils import set_module_tensor_to_device
-
->>>>>>> 56bd434a
 import folder_paths
 import comfy.model_management as mm
 from comfy.utils import load_torch_file, save_torch_file, ProgressBar, common_upscale
@@ -1297,6 +1280,7 @@
         from .wanvideo.utils.fm_solvers_unipc import FlowUniPCMultistepScheduler
         from .enhance_a_video.globals import enable_enhance, disable_enhance, set_enhance_weight, set_num_frames
         from diffusers.schedulers import FlowMatchEulerDiscreteScheduler
+        from .taehv import TAEHV
 
         device = mm.get_torch_device()
         offload_device = mm.unet_offload_device()
@@ -2038,6 +2022,7 @@
     CATEGORY = "WanVideoWrapper"
 
     def decode(self, vae, samples, enable_vae_tiling, tile_x, tile_y, tile_stride_x, tile_stride_y):
+        from .taehv import TAEHV
         device = mm.get_torch_device()
         offload_device = mm.unet_offload_device()
         mm.soft_empty_cache()
@@ -2099,6 +2084,7 @@
     CATEGORY = "WanVideoWrapper"
 
     def encode(self, vae, image, enable_vae_tiling, tile_x, tile_y, tile_stride_x, tile_stride_y, noise_aug_strength=0.0, latent_strength=1.0, mask=None):
+        from .taehv import TAEHV
         device = mm.get_torch_device()
         offload_device = mm.unet_offload_device()
 
