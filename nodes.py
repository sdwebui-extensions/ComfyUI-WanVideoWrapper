import os, gc, math
import torch
import torch.nn.functional as F
import numpy as np
from tqdm import tqdm
import inspect
import hashlib

from .fp8_optimization import convert_linear_with_lora_and_scale, remove_lora_from_module
from .wanvideo.schedulers import get_scheduler, get_sampling_sigmas, retrieve_timesteps, scheduler_list
from .gguf.gguf import set_lora_params
from .multitalk.multitalk import timestep_transform, add_noise
from .utils import log, print_memory, apply_lora, clip_encode_image_tiled, fourier_filter, is_image_black, add_noise_to_reference_video, optimized_scale, setup_radial_attention, compile_model, dict_to_device, tangential_projection
from .cache_methods.cache_methods import cache_report
from .enhance_a_video.globals import set_enhance_weight, set_num_frames

from einops import rearrange

from comfy import model_management as mm
from comfy.utils import ProgressBar, common_upscale
from comfy.clip_vision import clip_preprocess, ClipVisionModel
from comfy.cli_args import args, LatentPreviewMethod
from .wanvideo.modules.model import rope_params

script_directory = os.path.dirname(os.path.abspath(__file__))

device = mm.get_torch_device()
offload_device = mm.unet_offload_device()

VAE_STRIDE = (4, 8, 8)
PATCH_SIZE = (1, 2, 2)

class WanVideoEnhanceAVideo:
    @classmethod
    def INPUT_TYPES(s):
        return {
            "required": {
                "weight": ("FLOAT", {"default": 2.0, "min": 0, "max": 100, "step": 0.01, "tooltip": "The feta Weight of the Enhance-A-Video"}),
                "start_percent": ("FLOAT", {"default": 0.0, "min": 0.0, "max": 1.0, "step": 0.01, "tooltip": "Start percentage of the steps to apply Enhance-A-Video"}),
                "end_percent": ("FLOAT", {"default": 1.0, "min": 0.0, "max": 1.0, "step": 0.01, "tooltip": "End percentage of the steps to apply Enhance-A-Video"}),
            },
        }
    RETURN_TYPES = ("FETAARGS",)
    RETURN_NAMES = ("feta_args",)
    FUNCTION = "setargs"
    CATEGORY = "WanVideoWrapper"
    DESCRIPTION = "https://github.com/NUS-HPC-AI-Lab/Enhance-A-Video"

    def setargs(self, **kwargs):
        return (kwargs, )

class WanVideoSetBlockSwap:
    @classmethod
    def INPUT_TYPES(s):
        return {
            "required": {
                "model": ("WANVIDEOMODEL", ),
               },
            "optional": {
                "block_swap_args": ("BLOCKSWAPARGS", ),
               }
        }

    RETURN_TYPES = ("WANVIDEOMODEL",)
    RETURN_NAMES = ("model", )
    FUNCTION = "loadmodel"
    CATEGORY = "WanVideoWrapper"

    def loadmodel(self, model, block_swap_args=None):
        if block_swap_args is None:
            return (model,)
        patcher = model.clone()
        if 'transformer_options' not in patcher.model_options:
            patcher.model_options['transformer_options'] = {}
        patcher.model_options["transformer_options"]["block_swap_args"] = block_swap_args     

        return (patcher,)

class WanVideoSetRadialAttention:
    @classmethod
    def INPUT_TYPES(s):
        return {
            "required": {
                "model": ("WANVIDEOMODEL", ),
                "dense_attention_mode": ([
                    "sdpa",
                    "flash_attn_2",
                    "flash_attn_3",
                    "sageattn",
                    "sparse_sage_attention",
                    ], {"default": "sageattn", "tooltip": "The attention mode for dense attention"}),
                "dense_blocks": ("INT",  {"default": 1, "min": 0, "max": 40, "step": 1, "tooltip": "Number of blocks to apply normal attention to"}),
                "dense_vace_blocks": ("INT",  {"default": 1, "min": 0, "max": 15, "step": 1, "tooltip": "Number of vace blocks to apply normal attention to"}),
                "dense_timesteps": ("INT",  {"default": 2, "min": 0, "max": 100, "step": 1, "tooltip": "The step to start applying sparse attention"}),
                "decay_factor": ("FLOAT",  {"default": 0.2, "min": 0, "max": 1, "step": 0.01, "tooltip": "Controls how quickly the attention window shrinks as the distance between frames increases in the sparse attention mask."}),
                "block_size":([128, 64], {"default": 128, "tooltip": "Radial attention block size, larger blocks are faster but restricts usable dimensions more."}),
               }
        }

    RETURN_TYPES = ("WANVIDEOMODEL",)
    RETURN_NAMES = ("model", )
    FUNCTION = "loadmodel"
    CATEGORY = "WanVideoWrapper"
    DESCRIPTION = "Sets radial attention parameters, dense attention refers to normal attention"

    def loadmodel(self, model, dense_attention_mode, dense_blocks, dense_vace_blocks, dense_timesteps, decay_factor, block_size):
        if "radial" not in model.model.diffusion_model.attention_mode:
            raise Exception("Enable radial attention first in the model loader.")
            
        patcher = model.clone()
        if 'transformer_options' not in patcher.model_options:
            patcher.model_options['transformer_options'] = {}

        patcher.model_options["transformer_options"]["dense_attention_mode"] = dense_attention_mode
        patcher.model_options["transformer_options"]["dense_blocks"] = dense_blocks
        patcher.model_options["transformer_options"]["dense_vace_blocks"] = dense_vace_blocks
        patcher.model_options["transformer_options"]["dense_timesteps"] = dense_timesteps
        patcher.model_options["transformer_options"]["decay_factor"] = decay_factor
        patcher.model_options["transformer_options"]["block_size"] = block_size

        return (patcher,)

class WanVideoBlockList:
    @classmethod
    def INPUT_TYPES(s):
        return {
            "required": {
                "blocks": ("STRING",  {"default": "1", "multiline":True}),
               }
        }

    RETURN_TYPES = ("INT",)
    RETURN_NAMES = ("block_list", )
    FUNCTION = "create_list"
    CATEGORY = "WanVideoWrapper"
    DESCRIPTION = "Comma separated list of blocks to apply block swap to, can also use ranges like '0-5' or '0,2,3-5' etc., can be connected to the dense_blocks input of 'WanVideoSetRadialAttention' node"

    def create_list(self, blocks):
        block_list = []
        for line in blocks.splitlines():
            for part in line.split(","):
                part = part.strip()
                if not part:
                    continue
                if "-" in part:
                    try:
                        start, end = map(int, part.split("-", 1))
                        block_list.extend(range(start, end + 1))
                    except Exception:
                        raise ValueError(f"Invalid range: '{part}'")
                else:
                    try:
                        block_list.append(int(part))
                    except Exception:
                        raise ValueError(f"Invalid integer: '{part}'")
        return (block_list,)

#region TextEncode
class WanVideoTextEncode:
    @classmethod
    def INPUT_TYPES(s):
        return {"required": {
            "positive_prompt": ("STRING", {"default": "", "multiline": True} ),
            "negative_prompt": ("STRING", {"default": "", "multiline": True} ),
            },
            "optional": {
                "t5": ("WANTEXTENCODER",),
                "force_offload": ("BOOLEAN", {"default": True}),
                "model_to_offload": ("WANVIDEOMODEL", {"tooltip": "Model to move to offload_device before encoding"}),
                "use_disk_cache": ("BOOLEAN", {"default": False, "tooltip": "Cache the text embeddings to disk for faster re-use, under the custom_nodes/ComfyUI-WanVideoWrapper/text_embed_cache directory"}),
                "device": (["gpu", "cpu"], {"default": "gpu", "tooltip": "Device to run the text encoding on."}),
            }
        }

    RETURN_TYPES = ("WANVIDEOTEXTEMBEDS", )
    RETURN_NAMES = ("text_embeds",)
    FUNCTION = "process"
    CATEGORY = "WanVideoWrapper"
    DESCRIPTION = "Encodes text prompts into text embeddings. For rudimentary prompt travel you can input multiple prompts separated by '|', they will be equally spread over the video length"


    def process(self, positive_prompt, negative_prompt, t5=None, force_offload=True, model_to_offload=None, use_disk_cache=False, device="gpu"):
        if t5 is None and not use_disk_cache:
            raise ValueError("T5 encoder is required for text encoding. Please provide a valid T5 encoder or enable disk cache.")

        # Prepare cache directory if needed
        if use_disk_cache:
            cache_dir = os.path.join(script_directory, 'text_embed_cache')
            os.makedirs(cache_dir, exist_ok=True)

            # Use unified cache key for any prompt
            def get_cache_path(prompt):
                cache_key = prompt.strip()
                cache_hash = hashlib.sha256(cache_key.encode('utf-8')).hexdigest()
                return os.path.join(cache_dir, f"{cache_hash}.pt")

            context = None
            context_null = None

            pos_cache_path = get_cache_path(positive_prompt)
            neg_cache_path = get_cache_path(negative_prompt)

            # Try to load positive prompt embeds
            if os.path.exists(pos_cache_path):
                try:
                    log.info(f"Loading prompt embeds from cache: {pos_cache_path}")
                    context = torch.load(pos_cache_path)
                except Exception as e:
                    log.warning(f"Failed to load cache: {e}, will re-encode.")

            # Try to load negative prompt embeds
            if os.path.exists(neg_cache_path):
                try:
                    log.info(f"Loading prompt embeds from cache: {neg_cache_path}")
                    context_null = torch.load(neg_cache_path)
                except Exception as e:
                    log.warning(f"Failed to load cache: {e}, will re-encode.")

            # If both loaded, return combined
            if context is not None and context_null is not None:
                prompt_embeds_dict = {
                    "prompt_embeds": context,
                    "negative_prompt_embeds": context_null,
                }
                return (prompt_embeds_dict,)

        if t5 is None:
            raise ValueError("No cached text embeds found for prompts, please provide a T5 encoder.")

        if model_to_offload is not None and device == "gpu":
            log.info(f"Moving video model to {offload_device}")
            model_to_offload.model.to(offload_device)

        encoder = t5["model"]
        dtype = t5["dtype"]
        echoshot = False

        positive_prompts = []
        all_weights = []

        # Split positive prompts and process each with weights
        if "|" in positive_prompt:
            log.info("Multiple positive prompts detected, splitting by '|'")
            positive_prompts_raw = [p.strip() for p in positive_prompt.split('|')]
        elif "[1]" in positive_prompt:
            log.info("Multiple positive prompts detected, splitting by [#] and enabling EchoShot")
            import re
            segments = re.split(r'\[\d+\]', positive_prompt)
            positive_prompts_raw = [segment.strip() for segment in segments if segment.strip()]
            assert len(positive_prompts_raw) > 1 and len(positive_prompts_raw) < 7, 'Input shot num must between 2~6 !'
            echoshot = True
        else:
            positive_prompts_raw = [positive_prompt.strip()]
            
        for p in positive_prompts_raw:
            cleaned_prompt, weights = self.parse_prompt_weights(p)
            positive_prompts.append(cleaned_prompt)
            all_weights.append(weights)

        mm.soft_empty_cache()

        if device == "gpu":
            device = mm.get_torch_device()
            encoder.model.to(device)
        elif device == "cpu":
            encoder.model.to(torch.device("cpu"))

        with torch.autocast(device_type=mm.get_autocast_device(device), dtype=dtype, enabled=True):
            # Encode positive if not loaded from cache
            if use_disk_cache and context is not None:
                pass
            else:
                context = encoder(positive_prompts, device)
                # Apply weights to embeddings if any were extracted
                for i, weights in enumerate(all_weights):
                    for text, weight in weights.items():
                        log.info(f"Applying weight {weight} to prompt: {text}")
                        if len(weights) > 0:
                            context[i] = context[i] * weight

            # Encode negative if not loaded from cache
            if use_disk_cache and context_null is not None:
                pass
            else:
                context_null = encoder([negative_prompt], device)

        if force_offload:
            encoder.model.to(offload_device)
            mm.soft_empty_cache()

        prompt_embeds_dict = {
            "prompt_embeds": context,
            "negative_prompt_embeds": context_null,
            "echoshot": echoshot,
        }

        # Save each part to its own cache file if needed
        if use_disk_cache:
            try:
                if not os.path.exists(pos_cache_path):
                    torch.save(context, pos_cache_path)
                    log.info(f"Saved prompt embeds to cache: {pos_cache_path}")
            except Exception as e:
                log.warning(f"Failed to save cache: {e}")
            try:
                if not os.path.exists(neg_cache_path):
                    torch.save(context_null, neg_cache_path)
                    log.info(f"Saved prompt embeds to cache: {neg_cache_path}")
            except Exception as e:
                log.warning(f"Failed to save cache: {e}")

        return (prompt_embeds_dict,)
    
    def parse_prompt_weights(self, prompt):
        """Extract text and weights from prompts with (text:weight) format"""
        import re
        
        # Parse all instances of (text:weight) in the prompt
        pattern = r'\((.*?):([\d\.]+)\)'
        matches = re.findall(pattern, prompt)
        
        # Replace each match with just the text part
        cleaned_prompt = prompt
        weights = {}
        
        for match in matches:
            text, weight = match
            orig_text = f"({text}:{weight})"
            cleaned_prompt = cleaned_prompt.replace(orig_text, text)
            weights[text] = float(weight)
            
        return cleaned_prompt, weights
    
class WanVideoTextEncodeSingle:
    @classmethod
    def INPUT_TYPES(s):
        return {"required": {
            "prompt": ("STRING", {"default": "", "multiline": True} ),
            },
            "optional": {
                "t5": ("WANTEXTENCODER",),
                "force_offload": ("BOOLEAN", {"default": True}),
                "model_to_offload": ("WANVIDEOMODEL", {"tooltip": "Model to move to offload_device before encoding"}),
                "use_disk_cache": ("BOOLEAN", {"default": False, "tooltip": "Cache the text embeddings to disk for faster re-use, under the custom_nodes/ComfyUI-WanVideoWrapper/text_embed_cache directory"}),
                "device": (["gpu", "cpu"], {"default": "gpu", "tooltip": "Device to run the text encoding on."}),
            }
        }

    RETURN_TYPES = ("WANVIDEOTEXTEMBEDS", )
    RETURN_NAMES = ("text_embeds",)
    FUNCTION = "process"
    CATEGORY = "WanVideoWrapper"
    DESCRIPTION = "Encodes text prompt into text embedding."

    def process(self, prompt, t5=None, force_offload=True, model_to_offload=None, use_disk_cache=False, device="gpu"):
        # Unified cache logic: use a single cache file per unique prompt
        encoded = None
        if use_disk_cache:
            cache_dir = os.path.join(script_directory, 'text_embed_cache')
            os.makedirs(cache_dir, exist_ok=True)
            def get_cache_path(prompt):
                cache_key = prompt.strip()
                cache_hash = hashlib.sha256(cache_key.encode('utf-8')).hexdigest()
                return os.path.join(cache_dir, f"{cache_hash}.pt")
            cache_path = get_cache_path(prompt)
            if os.path.exists(cache_path):
                try:
                    log.info(f"Loading prompt embeds from cache: {cache_path}")
                    encoded = torch.load(cache_path)
                except Exception as e:
                    log.warning(f"Failed to load cache: {e}, will re-encode.")

        if t5 is None and encoded is None:
            raise ValueError("No cached text embeds found for prompts, please provide a T5 encoder.")

        if encoded is None:
            if model_to_offload is not None and device == "gpu":
                log.info(f"Moving video model to {offload_device}")
                model_to_offload.model.to(offload_device)
                mm.soft_empty_cache()

            encoder = t5["model"]
            dtype = t5["dtype"]

            if device == "gpu":
                device = mm.get_torch_device()
                encoder.model.to(device)
            elif device == "cpu":
                encoder.model.to(torch.device("cpu"))

            encoder.model.to(device)
           
            with torch.autocast(device_type=mm.get_autocast_device(device), dtype=dtype, enabled=True):
                encoded = encoder([prompt], device)

            if force_offload:
                encoder.model.to(offload_device)
                mm.soft_empty_cache()

            # Save to cache if enabled
            if use_disk_cache:
                try:
                    if not os.path.exists(cache_path):
                        torch.save(encoded, cache_path)
                        log.info(f"Saved prompt embeds to cache: {cache_path}")
                except Exception as e:
                    log.warning(f"Failed to save cache: {e}")

        prompt_embeds_dict = {
            "prompt_embeds": encoded,
            "negative_prompt_embeds": None,
        }
        return (prompt_embeds_dict,)
    
class WanVideoApplyNAG:
    @classmethod
    def INPUT_TYPES(s):
        return {"required": {
            "original_text_embeds": ("WANVIDEOTEXTEMBEDS",),
            "nag_text_embeds": ("WANVIDEOTEXTEMBEDS",),
            "nag_scale": ("FLOAT", {"default": 11.0, "min": 0.0, "max": 100.0, "step": 0.1}),
            "nag_tau": ("FLOAT", {"default": 2.5, "min": 0.0, "max": 10.0, "step": 0.1}),
            "nag_alpha": ("FLOAT", {"default": 0.25, "min": 0.0, "max": 1.0, "step": 0.01}),
            },
        }

    RETURN_TYPES = ("WANVIDEOTEXTEMBEDS", )
    RETURN_NAMES = ("text_embeds",)
    FUNCTION = "process"
    CATEGORY = "WanVideoWrapper"
    DESCRIPTION = "Adds NAG prompt embeds to original prompt embeds: 'https://github.com/ChenDarYen/Normalized-Attention-Guidance'"

    def process(self, original_text_embeds, nag_text_embeds, nag_scale, nag_tau, nag_alpha):
        prompt_embeds_dict_copy = original_text_embeds.copy()
        prompt_embeds_dict_copy.update({
                "nag_prompt_embeds": nag_text_embeds["prompt_embeds"],
                "nag_params": {
                    "nag_scale": nag_scale,
                    "nag_tau": nag_tau,
                    "nag_alpha": nag_alpha,
                }
            })
        return (prompt_embeds_dict_copy,)
    
class WanVideoTextEmbedBridge:
    @classmethod
    def INPUT_TYPES(s):
        return {"required": {
            "positive": ("CONDITIONING",),
            },
            "optional": {
                "negative": ("CONDITIONING",),
            }
        }

    RETURN_TYPES = ("WANVIDEOTEXTEMBEDS", )
    RETURN_NAMES = ("text_embeds",)
    FUNCTION = "process"
    CATEGORY = "WanVideoWrapper"
    DESCRIPTION = "Bridge between ComfyUI native text embedding and WanVideoWrapper text embedding"

    def process(self, positive, negative=None):
        prompt_embeds_dict = {
                "prompt_embeds": positive[0][0].to(device),
                "negative_prompt_embeds": negative[0][0].to(device) if negative is not None else None,
            }
        return (prompt_embeds_dict,)
    
#region clip vision
class WanVideoClipVisionEncode:
    @classmethod
    def INPUT_TYPES(s):
        return {"required": {
            "clip_vision": ("CLIP_VISION",),
            "image_1": ("IMAGE", {"tooltip": "Image to encode"}),
            "strength_1": ("FLOAT", {"default": 1.0, "min": 0.0, "max": 10.0, "step": 0.001, "tooltip": "Additional clip embed multiplier"}), 
            "strength_2": ("FLOAT", {"default": 1.0, "min": 0.0, "max": 10.0, "step": 0.001, "tooltip": "Additional clip embed multiplier"}),
            "crop": (["center", "disabled"], {"default": "center", "tooltip": "Crop image to 224x224 before encoding"}),
            "combine_embeds": (["average", "sum", "concat", "batch"], {"default": "average", "tooltip": "Method to combine multiple clip embeds"}),
            "force_offload": ("BOOLEAN", {"default": True}),
            },
            "optional": {
                "image_2": ("IMAGE", ),
                "negative_image": ("IMAGE", {"tooltip": "image to use for uncond"}),
                "tiles": ("INT", {"default": 0, "min": 0, "max": 16, "step": 2, "tooltip": "Use matteo's tiled image encoding for improved accuracy"}),
                "ratio": ("FLOAT", {"default": 0.5, "min": 0.0, "max": 1.0, "step": 0.01, "tooltip": "Ratio of the tile average"}),
            }
        }

    RETURN_TYPES = ("WANVIDIMAGE_CLIPEMBEDS",)
    RETURN_NAMES = ("image_embeds",)
    FUNCTION = "process"
    CATEGORY = "WanVideoWrapper"

    def process(self, clip_vision, image_1, strength_1, strength_2, force_offload, crop, combine_embeds, image_2=None, negative_image=None, tiles=0, ratio=1.0):
        image_mean = [0.48145466, 0.4578275, 0.40821073]
        image_std = [0.26862954, 0.26130258, 0.27577711]

        if image_2 is not None:
            image = torch.cat([image_1, image_2], dim=0)
        else:
            image = image_1

        clip_vision.model.to(device)
        
        negative_clip_embeds = None

        if tiles > 0:
            log.info("Using tiled image encoding")
            clip_embeds = clip_encode_image_tiled(clip_vision, image.to(device), tiles=tiles, ratio=ratio)
            if negative_image is not None:
                negative_clip_embeds = clip_encode_image_tiled(clip_vision, negative_image.to(device), tiles=tiles, ratio=ratio)
        else:
            if isinstance(clip_vision, ClipVisionModel):
                clip_embeds = clip_vision.encode_image(image).penultimate_hidden_states.to(device)
                if negative_image is not None:
                    negative_clip_embeds = clip_vision.encode_image(negative_image).penultimate_hidden_states.to(device)
            else:
                pixel_values = clip_preprocess(image.to(device), size=224, mean=image_mean, std=image_std, crop=(not crop == "disabled")).float()
                clip_embeds = clip_vision.visual(pixel_values)
                if negative_image is not None:
                    pixel_values = clip_preprocess(negative_image.to(device), size=224, mean=image_mean, std=image_std, crop=(not crop == "disabled")).float()
                    negative_clip_embeds = clip_vision.visual(pixel_values)
    
        log.info(f"Clip embeds shape: {clip_embeds.shape}, dtype: {clip_embeds.dtype}")

        weighted_embeds = []
        weighted_embeds.append(clip_embeds[0:1] * strength_1)

        # Handle all additional embeddings
        if clip_embeds.shape[0] > 1:
            weighted_embeds.append(clip_embeds[1:2] * strength_2)
            
            if clip_embeds.shape[0] > 2:
                for i in range(2, clip_embeds.shape[0]):
                    weighted_embeds.append(clip_embeds[i:i+1])  # Add as-is without strength modifier
            
            # Combine all weighted embeddings
            if combine_embeds == "average":
                clip_embeds = torch.mean(torch.stack(weighted_embeds), dim=0)
            elif combine_embeds == "sum":
                clip_embeds = torch.sum(torch.stack(weighted_embeds), dim=0)
            elif combine_embeds == "concat":
                clip_embeds = torch.cat(weighted_embeds, dim=1)
            elif combine_embeds == "batch":
                clip_embeds = torch.cat(weighted_embeds, dim=0)
        else:
            clip_embeds = weighted_embeds[0]
                

        log.info(f"Combined clip embeds shape: {clip_embeds.shape}")
        
        if force_offload:
            clip_vision.model.to(offload_device)
            mm.soft_empty_cache()

        clip_embeds_dict = {
            "clip_embeds": clip_embeds,
            "negative_clip_embeds": negative_clip_embeds
        }

        return (clip_embeds_dict,)
        
class WanVideoRealisDanceLatents:
    @classmethod
    def INPUT_TYPES(s):
        return {"required": {
            "ref_latent": ("LATENT", {"tooltip": "Reference image to encode"}),
            "pose_cond_start_percent": ("FLOAT", {"default": 0.0, "min": 0.0, "max": 1.0, "step": 0.01, "tooltip": "Start percent of the SMPL model"}),
            "pose_cond_end_percent": ("FLOAT", {"default": 1.0, "min": 0.0, "max": 1.0, "step": 0.01, "tooltip": "End percent of the SMPL model"}),
            },
            "optional": {
                "smpl_latent": ("LATENT", {"tooltip": "SMPL pose image to encode"}),
                "hamer_latent": ("LATENT", {"tooltip": "Hamer hand pose image to encode"}),
            },
        }

    RETURN_TYPES = ("ADD_COND_LATENTS",)
    RETURN_NAMES = ("add_cond_latents",)
    FUNCTION = "process"
    CATEGORY = "WanVideoWrapper"

    def process(self, ref_latent, pose_cond_start_percent, pose_cond_end_percent, hamer_latent=None, smpl_latent=None):
        if smpl_latent is None and hamer_latent is None:
            raise Exception("At least one of smpl_latent or hamer_latent must be provided")
        if smpl_latent is None:
            smpl = torch.zeros_like(hamer_latent["samples"])
        else:
            smpl = smpl_latent["samples"]
        if hamer_latent is None:
            hamer = torch.zeros_like(smpl_latent["samples"])
        else:
            hamer = hamer_latent["samples"]

        pose_latent = torch.cat((smpl, hamer), dim=1)
        
        add_cond_latents = {
            "ref_latent": ref_latent["samples"],
            "pose_latent": pose_latent,
            "pose_cond_start_percent": pose_cond_start_percent,
            "pose_cond_end_percent": pose_cond_end_percent,
        }

        return (add_cond_latents,)

class WanVideoImageToVideoEncode:
    @classmethod
    def INPUT_TYPES(s):
        return {"required": {
            "vae": ("WANVAE",),
            "width": ("INT", {"default": 832, "min": 64, "max": 8096, "step": 8, "tooltip": "Width of the image to encode"}),
            "height": ("INT", {"default": 480, "min": 64, "max": 8096, "step": 8, "tooltip": "Height of the image to encode"}),
            "num_frames": ("INT", {"default": 81, "min": 1, "max": 10000, "step": 4, "tooltip": "Number of frames to encode"}),
            "noise_aug_strength": ("FLOAT", {"default": 0.0, "min": 0.0, "max": 10.0, "step": 0.001, "tooltip": "Strength of noise augmentation, helpful for I2V where some noise can add motion and give sharper results"}),
            "start_latent_strength": ("FLOAT", {"default": 1.0, "min": 0.0, "max": 10.0, "step": 0.001, "tooltip": "Additional latent multiplier, helpful for I2V where lower values allow for more motion"}),
            "end_latent_strength": ("FLOAT", {"default": 1.0, "min": 0.0, "max": 10.0, "step": 0.001, "tooltip": "Additional latent multiplier, helpful for I2V where lower values allow for more motion"}),
            "force_offload": ("BOOLEAN", {"default": True}),
            },
            "optional": {
                "clip_embeds": ("WANVIDIMAGE_CLIPEMBEDS", {"tooltip": "Clip vision encoded image"}),
                "start_image": ("IMAGE", {"tooltip": "Image to encode"}),
                "end_image": ("IMAGE", {"tooltip": "end frame"}),
                "control_embeds": ("WANVIDIMAGE_EMBEDS", {"tooltip": "Control signal for the Fun -model"}),
                "fun_or_fl2v_model": ("BOOLEAN", {"default": True, "tooltip": "Enable when using official FLF2V or Fun model"}),
                "temporal_mask": ("MASK", {"tooltip": "mask"}),
                "extra_latents": ("LATENT", {"tooltip": "Extra latents to add to the input front, used for Skyreels A2 reference images"}),
                "tiled_vae": ("BOOLEAN", {"default": False, "tooltip": "Use tiled VAE encoding for reduced memory use"}),
                "add_cond_latents": ("ADD_COND_LATENTS", {"advanced": True, "tooltip": "Additional cond latents WIP"}),
            }
        }

    RETURN_TYPES = ("WANVIDIMAGE_EMBEDS",)
    RETURN_NAMES = ("image_embeds",)
    FUNCTION = "process"
    CATEGORY = "WanVideoWrapper"

    def process(self, vae, width, height, num_frames, force_offload, noise_aug_strength, 
                start_latent_strength, end_latent_strength, start_image=None, end_image=None, control_embeds=None, fun_or_fl2v_model=False, 
                temporal_mask=None, extra_latents=None, clip_embeds=None, tiled_vae=False, add_cond_latents=None):

        H = height
        W = width
           
        lat_h = H // 8
        lat_w = W // 8
        
        num_frames = ((num_frames - 1) // 4) * 4 + 1
        two_ref_images = start_image is not None and end_image is not None

        base_frames = num_frames + (1 if two_ref_images and not fun_or_fl2v_model else 0)
        if temporal_mask is None:
            mask = torch.zeros(1, base_frames, lat_h, lat_w, device=device)
            if start_image is not None:
                mask[:, 0:start_image.shape[0]] = 1  # First frame
            if end_image is not None:
                mask[:, -end_image.shape[0]:] = 1  # End frame if exists
        else:
            mask = common_upscale(temporal_mask.unsqueeze(1).to(device), lat_w, lat_h, "nearest", "disabled").squeeze(1)
            if mask.shape[0] > base_frames:
                mask = mask[:base_frames]
            elif mask.shape[0] < base_frames:
                mask = torch.cat([mask, torch.zeros(base_frames - mask.shape[0], lat_h, lat_w, device=device)])
            mask = mask.unsqueeze(0).to(device)

        # Repeat first frame and optionally end frame
        start_mask_repeated = torch.repeat_interleave(mask[:, 0:1], repeats=4, dim=1) # T, C, H, W
        if end_image is not None and not fun_or_fl2v_model:
            end_mask_repeated = torch.repeat_interleave(mask[:, -1:], repeats=4, dim=1) # T, C, H, W
            mask = torch.cat([start_mask_repeated, mask[:, 1:-1], end_mask_repeated], dim=1)
        else:
            mask = torch.cat([start_mask_repeated, mask[:, 1:]], dim=1)

        # Reshape mask into groups of 4 frames
        mask = mask.view(1, mask.shape[1] // 4, 4, lat_h, lat_w) # 1, T, C, H, W
        mask = mask.movedim(1, 2)[0]# C, T, H, W

        # Resize and rearrange the input image dimensions
        if start_image is not None:
            resized_start_image = common_upscale(start_image.movedim(-1, 1), W, H, "lanczos", "disabled").movedim(0, 1)
            resized_start_image = resized_start_image * 2 - 1
            if noise_aug_strength > 0.0:
                resized_start_image = add_noise_to_reference_video(resized_start_image, ratio=noise_aug_strength)
        
        if end_image is not None:
            resized_end_image = common_upscale(end_image.movedim(-1, 1), W, H, "lanczos", "disabled").movedim(0, 1)
            resized_end_image = resized_end_image * 2 - 1
            if noise_aug_strength > 0.0:
                resized_end_image = add_noise_to_reference_video(resized_end_image, ratio=noise_aug_strength)
            
        # Concatenate image with zero frames and encode
        vae.to(device)

        if temporal_mask is None:
            if start_image is not None and end_image is None:
                zero_frames = torch.zeros(3, num_frames-start_image.shape[0], H, W, device=device)
                concatenated = torch.cat([resized_start_image.to(device), zero_frames], dim=1)
            elif start_image is None and end_image is not None:
                zero_frames = torch.zeros(3, num_frames-end_image.shape[0], H, W, device=device)
                concatenated = torch.cat([zero_frames, resized_end_image.to(device)], dim=1)
            elif start_image is None and end_image is None:
                concatenated = torch.zeros(3, num_frames, H, W, device=device)
            else:
                if fun_or_fl2v_model:
                    zero_frames = torch.zeros(3, num_frames-(start_image.shape[0]+end_image.shape[0]), H, W, device=device)
                else:
                    zero_frames = torch.zeros(3, num_frames-1, H, W, device=device)
                concatenated = torch.cat([resized_start_image.to(device), zero_frames, resized_end_image.to(device)], dim=1)
        else:
            temporal_mask = common_upscale(temporal_mask.unsqueeze(1), W, H, "nearest", "disabled").squeeze(1)
            concatenated = resized_start_image[:,:num_frames] * temporal_mask[:num_frames].unsqueeze(0)

        y = vae.encode([concatenated.to(device=device, dtype=vae.dtype)], device, end_=(end_image is not None and not fun_or_fl2v_model),tiled=tiled_vae)[0]
        has_ref = False
        if extra_latents is not None:
            samples = extra_latents["samples"].squeeze(0)
            y = torch.cat([samples, y], dim=1)
            mask = torch.cat([torch.ones_like(mask[:, 0:samples.shape[1]]), mask], dim=1)
            num_frames += samples.shape[1] * 4
            has_ref = True
        y[:, :1] *= start_latent_strength
        y[:, -1:] *= end_latent_strength
        if control_embeds is None:
            y = torch.cat([mask, y])
        else:
            if end_image is None:
                y[:, 1:] = 0
            elif start_image is None:
                y[:, -1:] = 0
            else:
                y[:, 1:-1] = 0 # doesn't seem to work anyway though...

        # Calculate maximum sequence length
        patches_per_frame = lat_h * lat_w // (PATCH_SIZE[1] * PATCH_SIZE[2])
        frames_per_stride = (num_frames - 1) // 4 + (2 if end_image is not None and not fun_or_fl2v_model else 1)
        max_seq_len = frames_per_stride * patches_per_frame

        if add_cond_latents is not None:
            add_cond_latents["ref_latent_neg"] = vae.encode(torch.zeros(1, 3, 1, H, W, device=device, dtype=vae.dtype), device)

        vae.model.clear_cache()
        if force_offload:
            vae.model.to(offload_device)
            mm.soft_empty_cache()
            gc.collect()

        image_embeds = {
            "image_embeds": y,
            "clip_context": clip_embeds.get("clip_embeds", None) if clip_embeds is not None else None,
            "negative_clip_context": clip_embeds.get("negative_clip_embeds", None) if clip_embeds is not None else None,
            "max_seq_len": max_seq_len,
            "num_frames": num_frames,
            "lat_h": lat_h,
            "lat_w": lat_w,
            "control_embeds": control_embeds["control_embeds"] if control_embeds is not None else None,
            "end_image": resized_end_image if end_image is not None else None,
            "fun_or_fl2v_model": fun_or_fl2v_model,
            "has_ref": has_ref,
            "add_cond_latents": add_cond_latents
        }

        return (image_embeds,)
    
class WanVideoEmptyEmbeds:
    @classmethod
    def INPUT_TYPES(s):
        return {"required": {
            "width": ("INT", {"default": 832, "min": 64, "max": 8096, "step": 8, "tooltip": "Width of the image to encode"}),
            "height": ("INT", {"default": 480, "min": 64, "max": 8096, "step": 8, "tooltip": "Height of the image to encode"}),
            "num_frames": ("INT", {"default": 81, "min": 1, "max": 10000, "step": 4, "tooltip": "Number of frames to encode"}),
            },
            "optional": {
                "control_embeds": ("WANVIDIMAGE_EMBEDS", {"tooltip": "control signal for the Fun -model"}),
                "extra_latents": ("LATENT", {"tooltip": "First latent to use for the Pusa -model"}),
            }
        }

    RETURN_TYPES = ("WANVIDIMAGE_EMBEDS", )
    RETURN_NAMES = ("image_embeds",)
    FUNCTION = "process"
    CATEGORY = "WanVideoWrapper"

    def process(self, num_frames, width, height, control_embeds=None, extra_latents=None):
        target_shape = (16, (num_frames - 1) // VAE_STRIDE[0] + 1,
                        height // VAE_STRIDE[1],
                        width // VAE_STRIDE[2])
        
        embeds = {
            "target_shape": target_shape,
            "num_frames": num_frames,
            "control_embeds": control_embeds["control_embeds"] if control_embeds is not None else None,
            "extra_latents": extra_latents
        }
    
        return (embeds,)

class WanVideoMiniMaxRemoverEmbeds:
    @classmethod
    def INPUT_TYPES(s):
        return {"required": {
            "width": ("INT", {"default": 832, "min": 64, "max": 8096, "step": 8, "tooltip": "Width of the image to encode"}),
            "height": ("INT", {"default": 480, "min": 64, "max": 8096, "step": 8, "tooltip": "Height of the image to encode"}),
            "num_frames": ("INT", {"default": 81, "min": 1, "max": 10000, "step": 4, "tooltip": "Number of frames to encode"}),
            "latents": ("LATENT", {"tooltip": "Encoded latents to use as control signals"}),
            "mask_latents": ("LATENT", {"tooltip": "Encoded latents to use as mask"}),
            },
        }

    RETURN_TYPES = ("WANVIDIMAGE_EMBEDS", )
    RETURN_NAMES = ("image_embeds",)
    FUNCTION = "process"
    CATEGORY = "WanVideoWrapper"

    def process(self, num_frames, width, height, latents, mask_latents):
        target_shape = (16, (num_frames - 1) // VAE_STRIDE[0] + 1,
                        height // VAE_STRIDE[1],
                        width // VAE_STRIDE[2])
        
        embeds = {
            "target_shape": target_shape,
            "num_frames": num_frames,
            "minimax_latents": latents["samples"].squeeze(0),
            "minimax_mask_latents": mask_latents["samples"].squeeze(0),
        }
    
        return (embeds,)
    
# region phantom
class WanVideoPhantomEmbeds:
    @classmethod
    def INPUT_TYPES(s):
        return {"required": {
            "num_frames": ("INT", {"default": 81, "min": 1, "max": 10000, "step": 4, "tooltip": "Number of frames to encode"}),
            "phantom_latent_1": ("LATENT", {"tooltip": "reference latents for the phantom model"}),
            
            "phantom_cfg_scale": ("FLOAT", {"default": 5.0, "min": 0.0, "max": 10.0, "step": 0.01, "tooltip": "CFG scale for the extra phantom cond pass"}),
            "phantom_start_percent": ("FLOAT", {"default": 0.0, "min": 0.0, "max": 1.0, "step": 0.01, "tooltip": "Start percent of the phantom model"}),
            "phantom_end_percent": ("FLOAT", {"default": 1.0, "min": 0.0, "max": 1.0, "step": 0.01, "tooltip": "End percent of the phantom model"}),
            },
            "optional": {
                "phantom_latent_2": ("LATENT", {"tooltip": "reference latents for the phantom model"}),
                "phantom_latent_3": ("LATENT", {"tooltip": "reference latents for the phantom model"}),
                "phantom_latent_4": ("LATENT", {"tooltip": "reference latents for the phantom model"}),
                "vace_embeds": ("WANVIDIMAGE_EMBEDS", {"tooltip": "VACE embeds"}),
            }
        }

    RETURN_TYPES = ("WANVIDIMAGE_EMBEDS", )
    RETURN_NAMES = ("image_embeds",)
    FUNCTION = "process"
    CATEGORY = "WanVideoWrapper"

    def process(self, num_frames, phantom_cfg_scale, phantom_start_percent, phantom_end_percent, phantom_latent_1, phantom_latent_2=None, phantom_latent_3=None, phantom_latent_4=None, vace_embeds=None):
        samples = phantom_latent_1["samples"].squeeze(0)
        if phantom_latent_2 is not None:
            samples = torch.cat([samples, phantom_latent_2["samples"].squeeze(0)], dim=1)
        if phantom_latent_3 is not None:
            samples = torch.cat([samples, phantom_latent_3["samples"].squeeze(0)], dim=1)
        if phantom_latent_4 is not None:
            samples = torch.cat([samples, phantom_latent_4["samples"].squeeze(0)], dim=1)
        C, T, H, W = samples.shape

        log.info(f"Phantom latents shape: {samples.shape}")

        target_shape = (16, (num_frames - 1) // VAE_STRIDE[0] + 1 + T,
                        H * 8 // VAE_STRIDE[1],
                        W * 8 // VAE_STRIDE[2])
        
        embeds = {
            "target_shape": target_shape,
            "num_frames": num_frames,
            "phantom_latents": samples,
            "phantom_cfg_scale": phantom_cfg_scale,
            "phantom_start_percent": phantom_start_percent,
            "phantom_end_percent": phantom_end_percent,
        }
        if vace_embeds is not None:
            vace_input = {
                "vace_context": vace_embeds["vace_context"],
                "vace_scale": vace_embeds["vace_scale"],
                "has_ref": vace_embeds["has_ref"],
                "vace_start_percent": vace_embeds["vace_start_percent"],
                "vace_end_percent": vace_embeds["vace_end_percent"],
                "vace_seq_len": vace_embeds["vace_seq_len"],
                "additional_vace_inputs": vace_embeds["additional_vace_inputs"],
                }
            embeds.update(vace_input)
    
        return (embeds,)
    
class WanVideoControlEmbeds:
    @classmethod
    def INPUT_TYPES(s):
        return {"required": {
            "latents": ("LATENT", {"tooltip": "Encoded latents to use as control signals"}),
            "start_percent": ("FLOAT", {"default": 0.0, "min": 0.0, "max": 1.0, "step": 0.01, "tooltip": "Start percent of the control signal"}),
            "end_percent": ("FLOAT", {"default": 1.0, "min": 0.0, "max": 1.0, "step": 0.01, "tooltip": "End percent of the control signal"}),
            },
            "optional": {
                "fun_ref_image": ("LATENT", {"tooltip": "Reference latent for the Fun 1.1 -model"}),
            }
        }

    RETURN_TYPES = ("WANVIDIMAGE_EMBEDS", )
    RETURN_NAMES = ("image_embeds",)
    FUNCTION = "process"
    CATEGORY = "WanVideoWrapper"

    def process(self, latents, start_percent, end_percent, fun_ref_image=None):

        samples = latents["samples"].squeeze(0)
        C, T, H, W = samples.shape

        num_frames = (T - 1) * 4 + 1
        seq_len = math.ceil((H * W) / 4 * ((num_frames - 1) // 4 + 1))
      
        embeds = {
            "max_seq_len": seq_len,
            "target_shape": samples.shape,
            "num_frames": num_frames,
            "control_embeds": {
                "control_images": samples,
                "start_percent": start_percent,
                "end_percent": end_percent,
                "fun_ref_image": fun_ref_image["samples"][:,:, 0] if fun_ref_image is not None else None,
            }
        }
    
        return (embeds,)
    
class WanVideoSLG:
    @classmethod
    def INPUT_TYPES(s):
        return {"required": {
            "blocks": ("STRING", {"default": "10", "tooltip": "Blocks to skip uncond on, separated by comma, index starts from 0"}),
            "start_percent": ("FLOAT", {"default": 0.1, "min": 0.0, "max": 1.0, "step": 0.01, "tooltip": "Start percent of the control signal"}),
            "end_percent": ("FLOAT", {"default": 1.0, "min": 0.0, "max": 1.0, "step": 0.01, "tooltip": "End percent of the control signal"}),
            },
        }

    RETURN_TYPES = ("SLGARGS", )
    RETURN_NAMES = ("slg_args",)
    FUNCTION = "process"
    CATEGORY = "WanVideoWrapper"
    DESCRIPTION = "Skips uncond on the selected blocks"

    def process(self, blocks, start_percent, end_percent):
        slg_block_list = [int(x.strip()) for x in blocks.split(",")]

        slg_args = {
            "blocks": slg_block_list,
            "start_percent": start_percent,
            "end_percent": end_percent,
        }
        return (slg_args,)

#region VACE
class WanVideoVACEEncode:
    @classmethod
    def INPUT_TYPES(s):
        return {"required": {
            "vae": ("WANVAE",),
            "width": ("INT", {"default": 832, "min": 64, "max": 8096, "step": 8, "tooltip": "Width of the image to encode"}),
            "height": ("INT", {"default": 480, "min": 64, "max": 8096, "step": 8, "tooltip": "Height of the image to encode"}),
            "num_frames": ("INT", {"default": 81, "min": 1, "max": 10000, "step": 4, "tooltip": "Number of frames to encode"}),
            "strength": ("FLOAT", {"default": 1.0, "min": 0.0, "max": 10.0, "step": 0.001}),
            "vace_start_percent": ("FLOAT", {"default": 0.0, "min": 0.0, "max": 1.0, "step": 0.01, "tooltip": "Start percent of the steps to apply VACE"}),
            "vace_end_percent": ("FLOAT", {"default": 1.0, "min": 0.0, "max": 1.0, "step": 0.01, "tooltip": "End percent of the steps to apply VACE"}),
            },
            "optional": {
                "input_frames": ("IMAGE",),
                "ref_images": ("IMAGE",),
                "input_masks": ("MASK",),
                "prev_vace_embeds": ("WANVIDIMAGE_EMBEDS",),
                "tiled_vae": ("BOOLEAN", {"default": False, "tooltip": "Use tiled VAE encoding for reduced memory use"}),
            },
        }

    RETURN_TYPES = ("WANVIDIMAGE_EMBEDS", )
    RETURN_NAMES = ("vace_embeds",)
    FUNCTION = "process"
    CATEGORY = "WanVideoWrapper"

    def process(self, vae, width, height, num_frames, strength, vace_start_percent, vace_end_percent, input_frames=None, ref_images=None, input_masks=None, prev_vace_embeds=None, tiled_vae=False):
        vae = vae.to(device)

        width = (width // 16) * 16
        height = (height // 16) * 16

        target_shape = (16, (num_frames - 1) // VAE_STRIDE[0] + 1,
                        height // VAE_STRIDE[1],
                        width // VAE_STRIDE[2])
        # vace context encode
        if input_frames is None:
            input_frames = torch.zeros((1, 3, num_frames, height, width), device=device, dtype=vae.dtype)
        else:
            input_frames = input_frames[:num_frames]
            input_frames = common_upscale(input_frames.clone().movedim(-1, 1), width, height, "lanczos", "disabled").movedim(1, -1)
            input_frames = input_frames.to(vae.dtype).to(device).unsqueeze(0).permute(0, 4, 1, 2, 3) # B, C, T, H, W
            input_frames = input_frames * 2 - 1
        if input_masks is None:
            input_masks = torch.ones_like(input_frames, device=device)
        else:
            print("input_masks shape", input_masks.shape)
            input_masks = input_masks[:num_frames]
            input_masks = common_upscale(input_masks.clone().unsqueeze(1), width, height, "nearest-exact", "disabled").squeeze(1)
            input_masks = input_masks.to(vae.dtype).to(device)
            input_masks = input_masks.unsqueeze(-1).unsqueeze(0).permute(0, 4, 1, 2, 3).repeat(1, 3, 1, 1, 1) # B, C, T, H, W

        if ref_images is not None:
            # Create padded image
            if ref_images.shape[0] > 1:
                ref_images = torch.cat([ref_images[i] for i in range(ref_images.shape[0])], dim=1).unsqueeze(0)
        
            B, H, W, C = ref_images.shape
            current_aspect = W / H
            target_aspect = width / height
            if current_aspect > target_aspect:
                # Image is wider than target, pad height
                new_h = int(W / target_aspect)
                pad_h = (new_h - H) // 2
                padded = torch.ones(ref_images.shape[0], new_h, W, ref_images.shape[3], device=ref_images.device, dtype=ref_images.dtype)
                padded[:, pad_h:pad_h+H, :, :] = ref_images
                ref_images = padded
            elif current_aspect < target_aspect:
                # Image is taller than target, pad width
                new_w = int(H * target_aspect)
                pad_w = (new_w - W) // 2
                padded = torch.ones(ref_images.shape[0], H, new_w, ref_images.shape[3], device=ref_images.device, dtype=ref_images.dtype)
                padded[:, :, pad_w:pad_w+W, :] = ref_images
                ref_images = padded
            ref_images = common_upscale(ref_images.movedim(-1, 1), width, height, "lanczos", "center").movedim(1, -1)
            
            ref_images = ref_images.to(vae.dtype).to(device).unsqueeze(0).permute(0, 4, 1, 2, 3).unsqueeze(0)
            ref_images = ref_images * 2 - 1
      
        z0 = self.vace_encode_frames(vae, input_frames, ref_images, masks=input_masks, tiled_vae=tiled_vae)
        vae.model.clear_cache()
        m0 = self.vace_encode_masks(input_masks, ref_images)
        z = self.vace_latent(z0, m0)

        vae.to(offload_device)

        vace_input = {
            "vace_context": z,
            "vace_scale": strength,
            "has_ref": ref_images is not None,
            "num_frames": num_frames,
            "target_shape": target_shape,
            "vace_start_percent": vace_start_percent,
            "vace_end_percent": vace_end_percent,
            "vace_seq_len": math.ceil((z[0].shape[2] * z[0].shape[3]) / 4 * z[0].shape[1]),
            "additional_vace_inputs": [],
        }

        if prev_vace_embeds is not None:
            if "additional_vace_inputs" in prev_vace_embeds and prev_vace_embeds["additional_vace_inputs"]:
                vace_input["additional_vace_inputs"] = prev_vace_embeds["additional_vace_inputs"].copy()
            vace_input["additional_vace_inputs"].append(prev_vace_embeds)
    
        return (vace_input,)
    def vace_encode_frames(self, vae, frames, ref_images, masks=None, tiled_vae=False):
        if ref_images is None:
            ref_images = [None] * len(frames)
        else:
            assert len(frames) == len(ref_images)

        if masks is None:
            latents = vae.encode(frames, device=device, tiled=tiled_vae)
        else:
            inactive = [i * (1 - m) + 0 * m for i, m in zip(frames, masks)]
            reactive = [i * m + 0 * (1 - m) for i, m in zip(frames, masks)]
            inactive = vae.encode(inactive, device=device, tiled=tiled_vae)
            reactive = vae.encode(reactive, device=device, tiled=tiled_vae)
            latents = [torch.cat((u, c), dim=0) for u, c in zip(inactive, reactive)]
        vae.model.clear_cache()
        cat_latents = []
        for latent, refs in zip(latents, ref_images):
            if refs is not None:
                if masks is None:
                    ref_latent = vae.encode(refs, device=device, tiled=tiled_vae)
                else:
                    print("refs shape", refs.shape)#torch.Size([3, 1, 512, 512])
                    ref_latent = vae.encode(refs, device=device, tiled=tiled_vae)
                    ref_latent = [torch.cat((u, torch.zeros_like(u)), dim=0) for u in ref_latent]
                assert all([x.shape[1] == 1 for x in ref_latent])
                latent = torch.cat([*ref_latent, latent], dim=1)
            cat_latents.append(latent)
        return cat_latents

    def vace_encode_masks(self, masks, ref_images=None):
        if ref_images is None:
            ref_images = [None] * len(masks)
        else:
            assert len(masks) == len(ref_images)

        result_masks = []
        for mask, refs in zip(masks, ref_images):
            c, depth, height, width = mask.shape
            new_depth = int((depth + 3) // VAE_STRIDE[0])
            height = 2 * (int(height) // (VAE_STRIDE[1] * 2))
            width = 2 * (int(width) // (VAE_STRIDE[2] * 2))

            # reshape
            mask = mask[0, :, :, :]
            mask = mask.view(
                depth, height, VAE_STRIDE[1], width, VAE_STRIDE[1]
            )  # depth, height, 8, width, 8
            mask = mask.permute(2, 4, 0, 1, 3)  # 8, 8, depth, height, width
            mask = mask.reshape(
                VAE_STRIDE[1] * VAE_STRIDE[2], depth, height, width
            )  # 8*8, depth, height, width

            # interpolation
            mask = F.interpolate(mask.unsqueeze(0), size=(new_depth, height, width), mode='nearest-exact').squeeze(0)

            if refs is not None:
                length = len(refs)
                mask_pad = torch.zeros_like(mask[:, :length, :, :])
                mask = torch.cat((mask_pad, mask), dim=1)
            result_masks.append(mask)
        return result_masks

    def vace_latent(self, z, m):
        return [torch.cat([zz, mm], dim=0) for zz, mm in zip(z, m)]


#region context options
class WanVideoContextOptions:
    @classmethod
    def INPUT_TYPES(s):
        return {"required": {
            "context_schedule": (["uniform_standard", "uniform_looped", "static_standard"],),
            "context_frames": ("INT", {"default": 81, "min": 2, "max": 1000, "step": 1, "tooltip": "Number of pixel frames in the context, NOTE: the latent space has 4 frames in 1"} ),
            "context_stride": ("INT", {"default": 4, "min": 4, "max": 100, "step": 1, "tooltip": "Context stride as pixel frames, NOTE: the latent space has 4 frames in 1"} ),
            "context_overlap": ("INT", {"default": 16, "min": 4, "max": 100, "step": 1, "tooltip": "Context overlap as pixel frames, NOTE: the latent space has 4 frames in 1"} ),
            "freenoise": ("BOOLEAN", {"default": True, "tooltip": "Shuffle the noise"}),
            "verbose": ("BOOLEAN", {"default": False, "tooltip": "Print debug output"}),
            },
            "optional": {
                "fuse_method": (["linear", "pyramid"], {"default": "linear", "tooltip": "Window weight function: linear=ramps at edges only, pyramid=triangular weights peaking in middle"}),
                "reference_latent": ("LATENT", {"tooltip": "Image to be used as init for I2V models for windows where first frame is not the actual first frame. Mostly useful with MAGREF model"}),
            }
        }

    RETURN_TYPES = ("WANVIDCONTEXT", )
    RETURN_NAMES = ("context_options",)
    FUNCTION = "process"
    CATEGORY = "WanVideoWrapper"
    DESCRIPTION = "Context options for WanVideo, allows splitting the video into context windows and attemps blending them for longer generations than the model and memory otherwise would allow."

    def process(self, context_schedule, context_frames, context_stride, context_overlap, freenoise, verbose, image_cond_start_step=6, image_cond_window_count=2, vae=None, fuse_method="linear", reference_latent=None):
        context_options = {
            "context_schedule":context_schedule,
            "context_frames":context_frames,
            "context_stride":context_stride,
            "context_overlap":context_overlap,
            "freenoise":freenoise,
            "verbose":verbose,
            "fuse_method":fuse_method,
            "reference_latent":reference_latent["samples"][0] if reference_latent is not None else None,
        }

        return (context_options,)
    
    
class WanVideoFlowEdit:
    @classmethod
    def INPUT_TYPES(s):
        return {"required": {
                "source_embeds": ("WANVIDEOTEXTEMBEDS", ),
                "skip_steps": ("INT", {"default": 4, "min": 0}),
                "drift_steps": ("INT", {"default": 0, "min": 0}),
                "drift_flow_shift": ("FLOAT", {"default": 3.0, "min": 1.0, "max": 30.0, "step": 0.01}),
                "source_cfg": ("FLOAT", {"default": 6.0, "min": 0.0, "max": 30.0, "step": 0.01}),
                "drift_cfg": ("FLOAT", {"default": 6.0, "min": 0.0, "max": 30.0, "step": 0.01}),
            },
            "optional": {
                "source_image_embeds": ("WANVIDIMAGE_EMBEDS", ),
            }
        }

    RETURN_TYPES = ("FLOWEDITARGS", )
    RETURN_NAMES = ("flowedit_args",)
    FUNCTION = "process"
    CATEGORY = "WanVideoWrapper"
    DESCRIPTION = "Flowedit options for WanVideo"

    def process(self, **kwargs):
        return (kwargs,)
    
class WanVideoLoopArgs:
    @classmethod
    def INPUT_TYPES(s):
        return {"required": {
                "shift_skip": ("INT", {"default": 6, "min": 0, "tooltip": "Skip step of latent shift"}),
                "start_percent": ("FLOAT", {"default": 0.0, "min": 0.0, "max": 1.0, "step": 0.01, "tooltip": "Start percent of the looping effect"}),
                "end_percent": ("FLOAT", {"default": 1.0, "min": 0.0, "max": 1.0, "step": 0.01, "tooltip": "End percent of the looping effect"}),
            },
        }

    RETURN_TYPES = ("LOOPARGS", )
    RETURN_NAMES = ("loop_args",)
    FUNCTION = "process"
    CATEGORY = "WanVideoWrapper"
    DESCRIPTION = "Looping through latent shift as shown in https://github.com/YisuiTT/Mobius/"

    def process(self, **kwargs):
        return (kwargs,)

class WanVideoExperimentalArgs:
    @classmethod
    def INPUT_TYPES(s):
        return {"required": {
                "video_attention_split_steps": ("STRING", {"default": "", "tooltip": "Steps to split self attention when using multiple prompts"}),
                "cfg_zero_star": ("BOOLEAN", {"default": False, "tooltip": "https://github.com/WeichenFan/CFG-Zero-star"}),
                "use_zero_init": ("BOOLEAN", {"default": False}),
                "zero_star_steps": ("INT", {"default": 0, "min": 0, "tooltip": "Steps to split self attention when using multiple prompts"}),
                "use_fresca": ("BOOLEAN", {"default": False, "tooltip": "https://github.com/WikiChao/FreSca"}),
                "fresca_scale_low": ("FLOAT", {"default": 1.0, "min": 0.0, "max": 10.0, "step": 0.01}),
                "fresca_scale_high": ("FLOAT", {"default": 1.25, "min": 0.0, "max": 10.0, "step": 0.01}),
                "fresca_freq_cutoff": ("INT", {"default": 20, "min": 0, "max": 10000, "step": 1}),
                "use_tcfg": ("BOOLEAN", {"default": False, "tooltip": "https://arxiv.org/abs/2503.18137 TCFG: Tangential Damping Classifier-free Guidance. CFG artifacts reduction."}),
            },
        }

    RETURN_TYPES = ("EXPERIMENTALARGS", )
    RETURN_NAMES = ("exp_args",)
    FUNCTION = "process"
    CATEGORY = "WanVideoWrapper"
    DESCRIPTION = "Experimental stuff"
    EXPERIMENTAL = True

    def process(self, **kwargs):
        return (kwargs,)
    
class WanVideoFreeInitArgs:
    @classmethod
    def INPUT_TYPES(s):
        return {"required": {
                "freeinit_num_iters": ("INT", {"default": 3, "min": 1, "max": 10, "tooltip": "Number of FreeInit iterations"}),
                "freeinit_method": (["butterworth", "ideal", "gaussian", "none"], {"default": "ideal", "tooltip": "Frequency filter type"}),
                "freeinit_n": ("INT", {"default": 4, "min": 1, "max": 10, "tooltip": "Butterworth filter order (only for butterworth)"}),
                "freeinit_d_s": ("FLOAT", {"default": 1.0, "min": 0.0, "max": 10.0, "step": 0.01, "tooltip": "Spatial filter cutoff"}),
                "freeinit_d_t": ("FLOAT", {"default": 1.0, "min": 0.0, "max": 10.0, "step": 0.01, "tooltip": "Temporal filter cutoff"}),
            },
        }

    RETURN_TYPES = ("FREEINITARGS", )
    RETURN_NAMES = ("freeinit_args",)
    FUNCTION = "process"
    CATEGORY = "WanVideoWrapper"
    DESCRIPTION = "https://github.com/TianxingWu/FreeInit; FreeInit, a concise yet effective method to improve temporal consistency of videos generated by diffusion models"
    EXPERIMENTAL = True

    def process(self, **kwargs):
        return (kwargs,)
    
#region Sampler
class WanVideoSampler:
    @classmethod
    def INPUT_TYPES(s):
        return {
            "required": {
                "model": ("WANVIDEOMODEL",),
                "image_embeds": ("WANVIDIMAGE_EMBEDS", ),
                "steps": ("INT", {"default": 30, "min": 1}),
                "cfg": ("FLOAT", {"default": 6.0, "min": 0.0, "max": 30.0, "step": 0.01}),
                "shift": ("FLOAT", {"default": 5.0, "min": 0.0, "max": 1000.0, "step": 0.01}),
                "seed": ("INT", {"default": 0, "min": 0, "max": 0xffffffffffffffff}),
                "force_offload": ("BOOLEAN", {"default": True, "tooltip": "Moves the model to the offload device after sampling"}),
                "scheduler": (scheduler_list, {"default": "uni_pc",}),
                "riflex_freq_index": ("INT", {"default": 0, "min": 0, "max": 1000, "step": 1, "tooltip": "Frequency index for RIFLEX, disabled when 0, default 6. Allows for new frames to be generated after without looping"}),
            },
            "optional": {
                "text_embeds": ("WANVIDEOTEXTEMBEDS", ),
                "samples": ("LATENT", {"tooltip": "init Latents to use for video2video process"} ),
                "denoise_strength": ("FLOAT", {"default": 1.0, "min": 0.0, "max": 1.0, "step": 0.01}),
                "feta_args": ("FETAARGS", ),
                "context_options": ("WANVIDCONTEXT", ),
                "cache_args": ("CACHEARGS", ),
                "flowedit_args": ("FLOWEDITARGS", ),
                "batched_cfg": ("BOOLEAN", {"default": False, "tooltip": "Batch cond and uncond for faster sampling, possibly faster on some hardware, uses more memory"}),
                "slg_args": ("SLGARGS", ),
                "rope_function": (["default", "comfy", "comfy_chunked"], {"default": "comfy", "tooltip": "Comfy's RoPE implementation doesn't use complex numbers and can thus be compiled, that should be a lot faster when using torch.compile. Chunked version has reduced peak VRAM usage when not using torch.compile"}),
                "loop_args": ("LOOPARGS", ),
                "nocfg_begin": ("FLOAT", {"default": 1.0, "min": 0.0, "max": 1.0, "step": 0.01}),
                "nocfg_end": ("FLOAT", {"default": 1.0, "min": 0.0, "max": 1.0, "step": 0.01}),
                "experimental_args": ("EXPERIMENTALARGS", ),
                "sigmas": ("SIGMAS", ),
                "unianimate_poses": ("UNIANIMATE_POSE", ),
                "fantasytalking_embeds": ("FANTASYTALKING_EMBEDS", ),
                "uni3c_embeds": ("UNI3C_EMBEDS", ),
                "multitalk_embeds": ("MULTITALK_EMBEDS", ),
                "freeinit_args": ("FREEINITARGS", ),
                "start_step": ("INT", {"default": 0, "min": 0, "max": 10000, "step": 1, "tooltip": "Start step for the sampling, 0 means full sampling, otherwise samples only from this step"}),
                "end_step": ("INT", {"default": -1, "min": -1, "max": 10000, "step": 1, "tooltip": "End step for the sampling, -1 means full sampling, otherwise samples only until this step"}),
            }
        }

    RETURN_TYPES = ("LATENT", )
    RETURN_NAMES = ("samples",)
    FUNCTION = "process"
    CATEGORY = "WanVideoWrapper"

    def process(self, model, image_embeds, shift, steps, cfg, seed, scheduler, riflex_freq_index, text_embeds=None,
        force_offload=True, samples=None, feta_args=None, denoise_strength=1.0, context_options=None, 
<<<<<<< HEAD
        cache_args=None, teacache_args=None, flowedit_args=None, batched_cfg=False, slg_args=None, rope_function="default", loop_args=None, nocfg_begin=1.0, nocfg_end=1.0, 
        experimental_args=None, sigmas=None, unianimate_poses=None, fantasytalking_embeds=None, uni3c_embeds=None, multitalk_embeds=None, freeinit_args=None):
=======
        cache_args=None, teacache_args=None, flowedit_args=None, batched_cfg=False, slg_args=None, rope_function="default", loop_args=None, 
        experimental_args=None, sigmas=None, unianimate_poses=None, fantasytalking_embeds=None, uni3c_embeds=None, multitalk_embeds=None, freeinit_args=None, start_step=0, end_step=-1):
>>>>>>> de11d523
        
        patcher = model
        model = model.model
        transformer = model.diffusion_model
<<<<<<< HEAD
        from .enhance_a_video.globals import set_enhance_weight, set_num_frames
        from diffusers.schedulers import FlowMatchEulerDiscreteScheduler, DEISMultistepScheduler
=======
>>>>>>> de11d523

        dtype = model["dtype"]
        gguf = model["gguf"]
        control_lora = model["control_lora"]
        transformer_options = patcher.model_options.get("transformer_options", None)

        is_5b = transformer.out_dim == 48
        vae_upscale_factor = 16 if is_5b else 8

        if len(patcher.patches) != 0 and transformer_options.get("linear_with_lora", False) is True:
            log.info(f"Using {len(patcher.patches)} LoRA weight patches for WanVideo model")
            if not gguf:
                convert_linear_with_lora_and_scale(transformer, patches=patcher.patches)
            else:
                set_lora_params(transformer, patcher.patches)
        else:
            log.info("Unloading all LoRAs")
            remove_lora_from_module(transformer)

        #torch.compile
        if model["auto_cpu_offload"] is False:
            transformer = compile_model(transformer, model["compile_args"])

        multitalk_sampling = image_embeds.get("multitalk_sampling", False)
        if not multitalk_sampling and scheduler == "multitalk":
            raise Exception("multitalk scheduler is only for multitalk sampling when using ImagetoVideoMultiTalk -node")
        
        steps = int(steps/denoise_strength)

        if text_embeds == None:
            text_embeds = {
                "prompt_embeds": [],
                "negative_prompt_embeds": [],
            }
        else:
            text_embeds = dict_to_device(text_embeds, device)

        if isinstance(cfg, list):
            if steps != len(cfg):
                log.info(f"Received {len(cfg)} cfg values, but only {steps} steps. Setting step count to match.")
                steps = len(cfg)
        else:
            cfg = [cfg] * (steps +1)

        seed_g = torch.Generator(device=torch.device("cpu"))
        seed_g.manual_seed(seed)

        # Scheduler
        if scheduler != "multitalk":
            sample_scheduler, timesteps = get_scheduler(scheduler, steps, shift, device, transformer.dim, flowedit_args, denoise_strength, sigmas=sigmas)
        else:
            timesteps = torch.tensor([1000, 750, 500, 250], device=device)
        log.info(f"sigmas: {sample_scheduler.sigmas}")

        if end_step != -1 or end_step >= steps:
            timesteps = timesteps[:end_step]
            sample_scheduler.sigmas = sample_scheduler.sigmas[:end_step+1]
        elif start_step > 0:
            timesteps = timesteps[start_step:]
            sample_scheduler.sigmas = sample_scheduler.sigmas[start_step:]

        if hasattr(sample_scheduler, 'timesteps'):
            sample_scheduler.timesteps = timesteps

        scheduler_step_args = {"generator": seed_g}
        step_sig = inspect.signature(sample_scheduler.step)
        for arg in list(scheduler_step_args.keys()):
            if arg not in step_sig.parameters:
                scheduler_step_args.pop(arg)
        
        if denoise_strength < 1.0:
            steps = int(steps * denoise_strength)
            timesteps = timesteps[-(steps + 1):] 
       
        control_latents = control_camera_latents = clip_fea = clip_fea_neg = end_image = recammaster = camera_embed = unianim_data = None
        vace_data = vace_context = vace_scale = None
        fun_or_fl2v_model = has_ref = drop_last = False
        phantom_latents = fun_ref_image = ATI_tracks = None
        add_cond = attn_cond = attn_cond_neg = None

        #I2V
        image_cond = image_embeds.get("image_embeds", None)
        if image_cond is not None:
            if transformer.in_dim == 16:
                raise ValueError("T2V (text to video) model detected, encoded images only work with I2V (Image to video) models")
            log.info(f"image_cond shape: {image_cond.shape}")
            #ATI tracks
            if transformer_options is not None:
                ATI_tracks = transformer_options.get("ati_tracks", None)
                if ATI_tracks is not None:
                    from .ATI.motion_patch import patch_motion
                    topk = transformer_options.get("ati_topk", 2)
                    temperature = transformer_options.get("ati_temperature", 220.0)
                    ati_start_percent = transformer_options.get("ati_start_percent", 0.0)
                    ati_end_percent = transformer_options.get("ati_end_percent", 1.0)
                    image_cond_ati = patch_motion(ATI_tracks.to(image_cond.device, image_cond.dtype), image_cond, topk=topk, temperature=temperature)
                    log.info(f"ATI tracks shape: {ATI_tracks.shape}")
            
            add_cond_latents = image_embeds.get("add_cond_latents", None)
            if add_cond_latents is not None:
                add_cond = add_cond_latents["pose_latent"]
                attn_cond = add_cond_latents["ref_latent"]
                attn_cond_neg = add_cond_latents["ref_latent_neg"]
                add_cond_start_percent = add_cond_latents["pose_cond_start_percent"]
                add_cond_end_percent = add_cond_latents["pose_cond_end_percent"]

            end_image = image_embeds.get("end_image", None)
            fun_or_fl2v_model = image_embeds.get("fun_or_fl2v_model", False)

            noise = torch.randn( #C, T, H, W
                48 if is_5b else 16,
                (image_embeds["num_frames"] - 1) // 4 + (2 if end_image is not None and not fun_or_fl2v_model else 1),
                image_embeds["lat_h"],
                image_embeds["lat_w"],
                dtype=torch.float32,
                generator=seed_g,
                device=torch.device("cpu"))
            seq_len = image_embeds["max_seq_len"]

            clip_fea = image_embeds.get("clip_context", None)
            if clip_fea is not None:
                clip_fea = clip_fea.to(dtype)
            clip_fea_neg = image_embeds.get("negative_clip_context", None)
            if clip_fea_neg is not None:
                clip_fea_neg = clip_fea_neg.to(dtype)

            control_embeds = image_embeds.get("control_embeds", None)
            if control_embeds is not None:
                if transformer.in_dim not in [48, 32]:
                    raise ValueError("Control signal only works with Fun-Control model")
                control_latents = control_embeds.get("control_images", None)
                control_camera_latents = control_embeds.get("control_camera_latents", None)
                control_camera_start_percent = control_embeds.get("control_camera_start_percent", 0.0)
                control_camera_end_percent = control_embeds.get("control_camera_end_percent", 1.0)
                control_start_percent = control_embeds.get("start_percent", 0.0)
                control_end_percent = control_embeds.get("end_percent", 1.0)
            drop_last = image_embeds.get("drop_last", False)
            has_ref = image_embeds.get("has_ref", False)
        else: #t2v
            target_shape = image_embeds.get("target_shape", None)
            if target_shape is None:
                raise ValueError("Empty image embeds must be provided for T2V models")
            
            has_ref = image_embeds.get("has_ref", False)
            vace_context = image_embeds.get("vace_context", None)
            vace_scale = image_embeds.get("vace_scale", None)
            if not isinstance(vace_scale, list):
                vace_scale = [vace_scale] * (steps+1)
            vace_start_percent = image_embeds.get("vace_start_percent", 0.0)
            vace_end_percent = image_embeds.get("vace_end_percent", 1.0)
            vace_seqlen = image_embeds.get("vace_seq_len", None)

            vace_additional_embeds = image_embeds.get("additional_vace_inputs", [])
            if vace_context is not None:
                vace_data = [
                    {"context": vace_context, 
                     "scale": vace_scale, 
                     "start": vace_start_percent, 
                     "end": vace_end_percent,
                     "seq_len": vace_seqlen
                     }
                ]
                if len(vace_additional_embeds) > 0:
                    for i in range(len(vace_additional_embeds)):
                        if vace_additional_embeds[i].get("has_ref", False):
                            has_ref = True
                        vace_scale = vace_additional_embeds[i]["vace_scale"]
                        if not isinstance(vace_scale, list):
                            vace_scale = [vace_scale] * (steps+1)
                        vace_data.append({
                            "context": vace_additional_embeds[i]["vace_context"],
                            "scale": vace_scale,
                            "start": vace_additional_embeds[i]["vace_start_percent"],
                            "end": vace_additional_embeds[i]["vace_end_percent"],
                            "seq_len": vace_additional_embeds[i]["vace_seq_len"]
                        })

            noise = torch.randn(
                    48 if is_5b else 16,
                    target_shape[1] + 1 if has_ref else target_shape[1],
                    target_shape[2] // 2 if is_5b else target_shape[2], #todo make this smarter
                    target_shape[3] // 2 if is_5b else target_shape[3], #todo make this smarter
                    dtype=torch.float32,
                    device=torch.device("cpu"),
                    generator=seed_g)
            
            seq_len = math.ceil((noise.shape[2] * noise.shape[3]) / 4 * noise.shape[1])

            recammaster = image_embeds.get("recammaster", None)
            if recammaster is not None:
                camera_embed = recammaster.get("camera_embed", None)
                recam_latents = recammaster.get("source_latents", None)
                orig_noise_len = noise.shape[1]
                log.info(f"RecamMaster camera embed shape: {camera_embed.shape}")
                log.info(f"RecamMaster source video shape: {recam_latents.shape}")
                seq_len *= 2
            
            control_embeds = image_embeds.get("control_embeds", None)
            if control_embeds is not None:
                control_latents = control_embeds.get("control_images", None)
                if control_latents is not None:
                    control_latents = control_latents.to(device)
                control_camera_latents = control_embeds.get("control_camera_latents", None)
                control_camera_start_percent = control_embeds.get("control_camera_start_percent", 0.0)
                control_camera_end_percent = control_embeds.get("control_camera_end_percent", 1.0)
                if control_camera_latents is not None:
                    control_camera_latents = control_camera_latents.to(device)

                if control_lora:
                    image_cond = control_latents.to(device)
                    if not patcher.model.is_patched:
                        log.info("Re-loading control LoRA...")
                        patcher = apply_lora(patcher, device, device, low_mem_load=False, control_lora=True)
                        patcher.model.is_patched = True
                else:
                    if transformer.in_dim not in [48, 32]:
                        raise ValueError("Control signal only works with Fun-Control model")
                    image_cond = torch.zeros_like(noise).to(device) #fun control
                    clip_fea = None
                    fun_ref_image = control_embeds.get("fun_ref_image", None)
                control_start_percent = control_embeds.get("start_percent", 0.0)
                control_end_percent = control_embeds.get("end_percent", 1.0)
            else:
                if transformer.in_dim == 36: #fun inp
                    mask_latents = torch.tile(
                        torch.zeros_like(noise[:1]), [4, 1, 1, 1]
                    )
                    masked_video_latents_input = torch.zeros_like(noise)
                    image_cond = torch.cat([mask_latents, masked_video_latents_input], dim=0).to(device)

            phantom_latents = image_embeds.get("phantom_latents", None)
            phantom_cfg_scale = image_embeds.get("phantom_cfg_scale", None)
            if not isinstance(phantom_cfg_scale, list):
                phantom_cfg_scale = [phantom_cfg_scale] * (steps +1)
            phantom_start_percent = image_embeds.get("phantom_start_percent", 0.0)
            phantom_end_percent = image_embeds.get("phantom_end_percent", 1.0)
            if phantom_latents is not None:
                phantom_latents = phantom_latents.to(device)

        latent_video_length = noise.shape[1]

        # Initialize FreeInit filter if enabled
        freq_filter = None
        if freeinit_args is not None:
            from .freeinit.freeinit_utils import get_freq_filter, freq_mix_3d
            filter_shape = list(noise.shape)  # [batch, C, T, H, W]
            freq_filter = get_freq_filter(
                filter_shape,
                device=device,
                filter_type=freeinit_args.get("freeinit_method", "butterworth"),
                n=freeinit_args.get("freeinit_n", 4) if freeinit_args.get("freeinit_method", "butterworth") == "butterworth" else None,
                d_s=freeinit_args.get("freeinit_s", 1.0),
                d_t=freeinit_args.get("freeinit_t", 1.0)
            )
            if samples is not None:
                saved_generator_state = samples.get("generator_state", None)
                if saved_generator_state is not None:
                    seed_g.set_state(saved_generator_state)
        
        # UniAnimate
        if unianimate_poses is not None:
            transformer.dwpose_embedding.to(device, model["dtype"])
            dwpose_data = unianimate_poses["pose"].to(device, model["dtype"])
            dwpose_data = torch.cat([dwpose_data[:,:,:1].repeat(1,1,3,1,1), dwpose_data], dim=2)
            dwpose_data = transformer.dwpose_embedding(dwpose_data)
            log.info(f"UniAnimate pose embed shape: {dwpose_data.shape}")
            if dwpose_data.shape[2] > latent_video_length:
                log.warning(f"UniAnimate pose embed length {dwpose_data.shape[2]} is longer than the video length {latent_video_length}, truncating")
                dwpose_data = dwpose_data[:,:, :latent_video_length]
            elif dwpose_data.shape[2] < latent_video_length:
                log.warning(f"UniAnimate pose embed length {dwpose_data.shape[2]} is shorter than the video length {latent_video_length}, padding with last pose")
                pad_len = latent_video_length - dwpose_data.shape[2]
                pad = dwpose_data[:,:,:1].repeat(1,1,pad_len,1,1)
                dwpose_data = torch.cat([dwpose_data, pad], dim=2)
            dwpose_data_flat = rearrange(dwpose_data, 'b c f h w -> b (f h w) c').contiguous()
            
            random_ref_dwpose_data = None
            if image_cond is not None:
                transformer.randomref_embedding_pose.to(device)
                random_ref_dwpose = unianimate_poses.get("ref", None)
                if random_ref_dwpose is not None:
                    random_ref_dwpose_data = transformer.randomref_embedding_pose(
                        random_ref_dwpose.to(device)
                        ).unsqueeze(2).to(model["dtype"]) # [1, 20, 104, 60]
                
            unianim_data = {
                "dwpose": dwpose_data_flat,
                "random_ref": random_ref_dwpose_data.squeeze(0) if random_ref_dwpose_data is not None else None,
                "strength": unianimate_poses["strength"],
                "start_percent": unianimate_poses["start_percent"],
                "end_percent": unianimate_poses["end_percent"]
            }

        # FantasyTalking
        audio_proj = multitalk_audio_embedding = None
        audio_scale = 1.0
        if fantasytalking_embeds is not None:
            audio_proj = fantasytalking_embeds["audio_proj"].to(device)
            audio_scale = fantasytalking_embeds["audio_scale"]
            audio_cfg_scale = fantasytalking_embeds["audio_cfg_scale"]
            if not isinstance(audio_cfg_scale, list):
                audio_cfg_scale = [audio_cfg_scale] * (steps +1)
            log.info(f"Audio proj shape: {audio_proj.shape}")
        elif multitalk_embeds is not None:
            # Handle single or multiple speaker embeddings
            audio_features_in = multitalk_embeds.get("audio_features", None)
            if audio_features_in is None:
                multitalk_audio_embedding = None
            else:
                if isinstance(audio_features_in, list):
                    multitalk_audio_embedding = [emb.to(device, dtype) for emb in audio_features_in]
                else:
                    # keep backward-compatibility with single tensor input
                    multitalk_audio_embedding = [audio_features_in.to(device, dtype)]

            audio_scale = multitalk_embeds.get("audio_scale", 1.0)
            audio_cfg_scale = multitalk_embeds.get("audio_cfg_scale", 1.0)
            ref_target_masks = multitalk_embeds.get("ref_target_masks", None)
            if not isinstance(audio_cfg_scale, list):
                audio_cfg_scale = [audio_cfg_scale] * (steps + 1)

            shapes = [tuple(e.shape) for e in multitalk_audio_embedding]
            log.info(f"Multitalk audio features shapes (per speaker): {shapes}")
    
        # MiniMax Remover
        minimax_latents = minimax_mask_latents = None
        minimax_latents = image_embeds.get("minimax_latents", None)
        minimax_mask_latents = image_embeds.get("minimax_mask_latents", None)
        if minimax_latents is not None:
            log.info(f"minimax_latents: {minimax_latents.shape}")
            log.info(f"minimax_mask_latents: {minimax_mask_latents.shape}")
            minimax_latents = minimax_latents.to(device, dtype)
            minimax_mask_latents = minimax_mask_latents.to(device, dtype)

        # Context windows
        is_looped = False
        context_reference_latent = None
        if context_options is not None:
            context_schedule = context_options["context_schedule"]
            context_frames =  (context_options["context_frames"] - 1) // 4 + 1
            context_stride = context_options["context_stride"] // 4
            context_overlap = context_options["context_overlap"] // 4
            context_reference_latent = context_options.get("reference_latent", None)

            # Get total number of prompts
            num_prompts = len(text_embeds["prompt_embeds"])
            log.info(f"Number of prompts: {num_prompts}")
            # Calculate which section this context window belongs to
            section_size = (latent_video_length / num_prompts) if num_prompts != 0 else 1
            log.info(f"Section size: {section_size}")
            is_looped = context_schedule == "uniform_looped"

            seq_len = math.ceil((noise.shape[2] * noise.shape[3]) / 4 * context_frames)

            if context_options["freenoise"]:
                log.info("Applying FreeNoise")
                # code from AnimateDiff-Evolved by Kosinkadink (https://github.com/Kosinkadink/ComfyUI-AnimateDiff-Evolved)
                delta = context_frames - context_overlap
                for start_idx in range(0, latent_video_length-context_frames, delta):
                    place_idx = start_idx + context_frames
                    if place_idx >= latent_video_length:
                        break
                    end_idx = place_idx - 1

                    if end_idx + delta >= latent_video_length:
                        final_delta = latent_video_length - place_idx
                        list_idx = torch.tensor(list(range(start_idx,start_idx+final_delta)), device=torch.device("cpu"), dtype=torch.long)
                        list_idx = list_idx[torch.randperm(final_delta, generator=seed_g)]
                        noise[:, place_idx:place_idx + final_delta, :, :] = noise[:, list_idx, :, :]
                        break
                    list_idx = torch.tensor(list(range(start_idx,start_idx+delta)), device=torch.device("cpu"), dtype=torch.long)
                    list_idx = list_idx[torch.randperm(delta, generator=seed_g)]
                    noise[:, place_idx:place_idx + delta, :, :] = noise[:, list_idx, :, :]
            
            log.info(f"Context schedule enabled: {context_frames} frames, {context_stride} stride, {context_overlap} overlap")
            from .context_windows.context import get_context_scheduler, create_window_mask, WindowTracker
            self.window_tracker = WindowTracker(verbose=context_options["verbose"])
            context = get_context_scheduler(context_schedule)

        # vid2vid
        if samples is not None:
            saved_generator_state = samples.get("generator_state", None)
            if saved_generator_state is not None:
                seed_g.set_state(saved_generator_state)
            input_samples = samples["samples"].squeeze(0).to(noise)
            if input_samples.shape[1] != noise.shape[1]:
               input_samples = torch.cat([input_samples[:, :1].repeat(1, noise.shape[1] - input_samples.shape[1], 1, 1), input_samples], dim=1)
            
            if denoise_strength < 1.0:
               latent_timestep = timesteps[:1].to(noise)
               noise = noise * latent_timestep / 1000 + (1 - latent_timestep / 1000) * input_samples
            else:
                noise = input_samples
            mask = samples.get("mask", None)
            if mask is not None:
                original_image = input_samples.to(device)
                if mask.shape[2] != noise.shape[1]:
                    mask = torch.cat([torch.zeros(1, noise.shape[0], noise.shape[1] - mask.shape[2], noise.shape[2], noise.shape[3]), mask], dim=2)
        
        # extra latents (Pusa) and 5b
        encoded_image_latents = None
        if (extra_latents := image_embeds.get("extra_latents", None)) is not None:
            encoded_image_latents = extra_latents["samples"].squeeze(0).to(noise)
            if (empty_latent_indices := extra_latents.get("empty_latent_indices", None)) is not None and len(empty_latent_indices) > 0:
                noise_out = encoded_image_latents.clone()
                for idx in empty_latent_indices:
                    #print(f"Adding noise to Empty latent index: {idx}")
                    noise_out[:, idx] = noise[:, idx]
                noise = noise_out
            else:
                noise[:,0:encoded_image_latents.shape[1]] = encoded_image_latents

        latent = noise.to(device)

        #controlnet
        controlnet_latents = controlnet = None
        if transformer_options is not None:
            controlnet = transformer_options.get("controlnet", None)
            if controlnet is not None:
                self.controlnet = controlnet["controlnet"]
                controlnet_start = controlnet["controlnet_start"]
                controlnet_end = controlnet["controlnet_end"]
                controlnet_latents = controlnet["control_latents"]
                controlnet["controlnet_weight"] = controlnet["controlnet_strength"]
                controlnet["controlnet_stride"] = controlnet["control_stride"]

        #uni3c
        pcd_data = pcd_data_input = None
        if uni3c_embeds is not None:
            transformer.controlnet = uni3c_embeds["controlnet"]
            pcd_data = {
                "render_latent": uni3c_embeds["render_latent"].to(dtype),
                "render_mask": uni3c_embeds["render_mask"],
                "camera_embedding": uni3c_embeds["camera_embedding"],
                "controlnet_weight": uni3c_embeds["controlnet_weight"],
                "start": uni3c_embeds["start"],
                "end": uni3c_embeds["end"],
            }

        # Enhance-a-video (feta)
        if feta_args is not None and latent_video_length > 1:
            set_enhance_weight(feta_args["weight"])
            feta_start_percent = feta_args["start_percent"]
            feta_end_percent = feta_args["end_percent"]
            if context_options is not None:
                set_num_frames(context_frames)
            else:
                set_num_frames(latent_video_length)
            enhance_enabled = True
        else:
            feta_args = None
            enhance_enabled = False

        # EchoShot https://github.com/D2I-ai/EchoShot
        echoshot = False
        shot_len = None
        if text_embeds is not None:
            echoshot = text_embeds.get("echoshot", False)
        if echoshot:
            shot_num = len(text_embeds["prompt_embeds"])
            shot_len = [latent_video_length//shot_num] * (shot_num-1)
            shot_len.append(latent_video_length-sum(shot_len))
            log.info(f"Number of shots in prompt: {shot_num}, Shot token lengths: {shot_len}")

        #region transformer settings
        #rope
        freqs = None
        transformer.rope_embedder.k = None
        transformer.rope_embedder.num_frames = None
        if "comfy" in rope_function:
            transformer.rope_embedder.k = riflex_freq_index
            transformer.rope_embedder.num_frames = latent_video_length
        else:
            d = transformer.dim // transformer.num_heads
            freqs = torch.cat([
                rope_params(1024, d - 4 * (d // 6), L_test=latent_video_length, k=riflex_freq_index),
                rope_params(1024, 2 * (d // 6)),
                rope_params(1024, 2 * (d // 6))
            ],
            dim=1)
        transformer.rope_func = rope_function
        for block in transformer.blocks:
            block.rope_func = rope_function
        if transformer.vace_layers is not None:
            for block in transformer.vace_blocks:
                block.rope_func = rope_function

        #blockswap init
        
        mm.unload_all_models()
        mm.soft_empty_cache()
        gc.collect()
        
        if transformer_options is not None:
            block_swap_args = transformer_options.get("block_swap_args", None)

        if block_swap_args is not None:
            transformer.use_non_blocking = block_swap_args.get("use_non_blocking", True)
            for name, param in transformer.named_parameters():
                if "block" not in name:
                    param.data = param.data.to(device)
                if "control_adapter" in name:
                    param.data = param.data.to(device)
                elif block_swap_args["offload_txt_emb"] and "txt_emb" in name:
                    param.data = param.data.to(offload_device, non_blocking=transformer.use_non_blocking)
                elif block_swap_args["offload_img_emb"] and "img_emb" in name:
                    param.data = param.data.to(offload_device, non_blocking=transformer.use_non_blocking)

            transformer.block_swap(
                block_swap_args["blocks_to_swap"] - 1 ,
                block_swap_args["offload_txt_emb"],
                block_swap_args["offload_img_emb"],
                vace_blocks_to_swap = block_swap_args.get("vace_blocks_to_swap", None),
            )
        elif model["auto_cpu_offload"]:
            for module in transformer.modules():
                if hasattr(module, "offload"):
                    module.offload()
                if hasattr(module, "onload"):
                    module.onload()
        elif model["manual_offloading"]:
            transformer.to(device)

        # Initialize Cache if enabled
        transformer.enable_teacache = transformer.enable_magcache = transformer.enable_easycache = False
        cache_args = teacache_args if teacache_args is not None else cache_args #for backward compatibility on old workflows
        if cache_args is not None:            
           from .cache_methods.cache_methods import set_transformer_cache_method
           transformer = set_transformer_cache_method(transformer, timesteps, cache_args)

        # Initialize cache state
        self.cache_state = [None, None]
        if phantom_latents is not None:
            log.info(f"Phantom latents shape: {phantom_latents.shape}")
            self.cache_state = [None, None, None]
        self.cache_state_source = [None, None]
        self.cache_states_context = []

        # Skip layer guidance (SLG)
        if slg_args is not None:
            assert batched_cfg is not None, "Batched cfg is not supported with SLG"
            transformer.slg_blocks = slg_args["blocks"]
            transformer.slg_start_percent = slg_args["start_percent"]
            transformer.slg_end_percent = slg_args["end_percent"]
        else:
            transformer.slg_blocks = None

        # Setup radial attention
        if transformer.attention_mode == "radial_sage_attention":
            setup_radial_attention(transformer, transformer_options, latent, seq_len, latent_video_length, context_options=context_options)

        # FlowEdit setup
        if flowedit_args is not None:
            source_embeds = flowedit_args["source_embeds"]
            source_image_embeds = flowedit_args.get("source_image_embeds", image_embeds)
            source_image_cond = source_image_embeds.get("image_embeds", None)
            source_clip_fea = source_image_embeds.get("clip_fea", clip_fea)
            if source_image_cond is not None:
                source_image_cond = source_image_cond.to(dtype)
            skip_steps = flowedit_args["skip_steps"]
            drift_steps = flowedit_args["drift_steps"]
            source_cfg = flowedit_args["source_cfg"]
            if not isinstance(source_cfg, list):
                source_cfg = [source_cfg] * (steps +1)
            drift_cfg = flowedit_args["drift_cfg"]
            if not isinstance(drift_cfg, list):
                drift_cfg = [drift_cfg] * (steps +1)

            x_init = samples["samples"].clone().squeeze(0).to(device)
            x_tgt = samples["samples"].squeeze(0).to(device)

            sample_scheduler = FlowMatchEulerDiscreteScheduler(
                num_train_timesteps=1000,
                shift=flowedit_args["drift_flow_shift"],
                use_dynamic_shifting=False)

            sampling_sigmas = get_sampling_sigmas(steps, flowedit_args["drift_flow_shift"])
           
            drift_timesteps, _ = retrieve_timesteps(
                sample_scheduler,
                device=device,
                sigmas=sampling_sigmas)

            if drift_steps > 0:
                drift_timesteps = torch.cat([drift_timesteps, torch.tensor([0]).to(drift_timesteps.device)]).to(drift_timesteps.device)
                timesteps[-drift_steps:] = drift_timesteps[-drift_steps:]

        # Experimental args
        use_cfg_zero_star = use_tangential = use_fresca = False
        if experimental_args is not None:
            video_attention_split_steps = experimental_args.get("video_attention_split_steps", [])
            if video_attention_split_steps:
                transformer.video_attention_split_steps = [int(x.strip()) for x in video_attention_split_steps.split(",")]
            else:
                transformer.video_attention_split_steps = []

            use_zero_init = experimental_args.get("use_zero_init", True)
            use_cfg_zero_star = experimental_args.get("cfg_zero_star", False)
            use_tangential = experimental_args.get("use_tcfg", False)
            zero_star_steps = experimental_args.get("zero_star_steps", 0)

            use_fresca = experimental_args.get("use_fresca", False)
            if use_fresca:
                fresca_scale_low = experimental_args.get("fresca_scale_low", 1.0)
                fresca_scale_high = experimental_args.get("fresca_scale_high", 1.25)
                fresca_freq_cutoff = experimental_args.get("fresca_freq_cutoff", 20)

        #region model pred
        def predict_with_cfg(z, cfg_scale, positive_embeds, negative_embeds, timestep, idx, image_cond=None, clip_fea=None, 
                             control_latents=None, vace_data=None, unianim_data=None, audio_proj=None, control_camera_latents=None, 
                             add_cond=None, cache_state=None, context_window=None, multitalk_audio_embeds=None):
            nonlocal transformer
            z = z.to(dtype)
            with torch.autocast(device_type=mm.get_autocast_device(device), dtype=dtype, enabled=("fp8" in model["quantization"])):

                if use_cfg_zero_star and (idx <= zero_star_steps) and use_zero_init:
                    return z*0, None

                nonlocal patcher
                current_step_percentage = idx / len(timesteps)
                if nocfg_begin<=current_step_percentage and nocfg_end>=current_step_percentage:
                    cfg_scale = 1
                control_lora_enabled = False
                image_cond_input = None
                if control_latents is not None:
                    if control_lora:
                        control_lora_enabled = True
                    else:
                        if (control_start_percent <= current_step_percentage <= control_end_percent) or \
                            (control_end_percent > 0 and idx == 0 and current_step_percentage >= control_start_percent):
                            image_cond_input = torch.cat([control_latents.to(z), image_cond.to(z)])
                        else:
                            image_cond_input = torch.cat([torch.zeros_like(image_cond, dtype=dtype), image_cond.to(z)])
                        if fun_ref_image is not None:
                            fun_ref_input = fun_ref_image.to(z)
                        else:
                            fun_ref_input = torch.zeros_like(z, dtype=z.dtype)[:, 0].unsqueeze(1)
                            #fun_ref_input = None

                    if control_lora:
                        if not control_start_percent <= current_step_percentage <= control_end_percent:
                            control_lora_enabled = False
                            if patcher.model.is_patched:
                                log.info("Unloading LoRA...")
                                patcher.unpatch_model(device)
                                patcher.model.is_patched = False
                        else:
                            image_cond_input = control_latents.to(z)
                            if not patcher.model.is_patched:
                                log.info("Loading LoRA...")
                                patcher = apply_lora(patcher, device, device, low_mem_load=False, control_lora=True)
                                patcher.model.is_patched = True
                                
                elif ATI_tracks is not None and ((ati_start_percent <= current_step_percentage <= ati_end_percent) or 
                              (ati_end_percent > 0 and idx == 0 and current_step_percentage >= ati_start_percent)):
                    image_cond_input = image_cond_ati.to(z)
                else:
                    image_cond_input = image_cond.to(z) if image_cond is not None else None

                if control_camera_latents is not None:
                    if (control_camera_start_percent <= current_step_percentage <= control_camera_end_percent) or \
                            (control_end_percent > 0 and idx == 0 and current_step_percentage >= control_camera_start_percent):
                        control_camera_input = control_camera_latents.to(z)
                    else:
                        control_camera_input = None

                if recammaster is not None:
                    z = torch.cat([z, recam_latents.to(z)], dim=1)
                    
                use_phantom = False
                if phantom_latents is not None:
                    if (phantom_start_percent <= current_step_percentage <= phantom_end_percent) or \
                        (phantom_end_percent > 0 and idx == 0 and current_step_percentage >= phantom_start_percent):

                        z_pos = torch.cat([z[:,:-phantom_latents.shape[1]], phantom_latents.to(z)], dim=1)
                        z_phantom_img = torch.cat([z[:,:-phantom_latents.shape[1]], phantom_latents.to(z)], dim=1)
                        z_neg = torch.cat([z[:,:-phantom_latents.shape[1]], torch.zeros_like(phantom_latents).to(z)], dim=1)
                        use_phantom = True
                        if cache_state is not None and len(cache_state) != 3:
                            cache_state.append(None)
                if not use_phantom:
                    z_pos = z_neg = z

                if controlnet_latents is not None:
                    if (controlnet_start <= current_step_percentage < controlnet_end):
                        self.controlnet.to(device)
                        controlnet_states = self.controlnet(
                            hidden_states=z.unsqueeze(0).to(device, self.controlnet.dtype),
                            timestep=timestep,
                            encoder_hidden_states=positive_embeds[0].unsqueeze(0).to(device, self.controlnet.dtype),
                            attention_kwargs=None,
                            controlnet_states=controlnet_latents.to(device, self.controlnet.dtype),
                            return_dict=False,
                        )[0]
                        if isinstance(controlnet_states, (tuple, list)):
                            controlnet["controlnet_states"] = [x.to(z) for x in controlnet_states]
                        else:
                            controlnet["controlnet_states"] = controlnet_states.to(z)

                add_cond_input = None
                if add_cond is not None:
                    if (add_cond_start_percent <= current_step_percentage <= add_cond_end_percent) or \
                        (add_cond_end_percent > 0 and idx == 0 and current_step_percentage >= add_cond_start_percent):
                        add_cond_input = add_cond

                if minimax_latents is not None:
                    if context_window is not None:
                        z_pos = z_neg = torch.cat([z, minimax_latents[:, context_window], minimax_mask_latents[:, context_window]], dim=0)
                    else:
                        z_pos = z_neg = torch.cat([z, minimax_latents, minimax_mask_latents], dim=0)
                
                if not multitalk_sampling and multitalk_audio_embedding is not None:
                    audio_embedding = multitalk_audio_embedding
                    audio_embs = []
                    indices = (torch.arange(4 + 1) - 2) * 1
                    human_num = len(audio_embedding)
                    # split audio with window size
                    if context_window is None:
                        for human_idx in range(human_num):   
                            center_indices = torch.arange(
                                0,
                                latent_video_length * 4 + 1 if add_cond is not None else (latent_video_length-1) * 4 + 1,
                                1).unsqueeze(1) + indices.unsqueeze(0)
                            center_indices = torch.clamp(center_indices, min=0, max=audio_embedding[human_idx].shape[0] - 1)
                            audio_emb = audio_embedding[human_idx][center_indices].unsqueeze(0).to(device)
                            audio_embs.append(audio_emb)
                    else:
                        for human_idx in range(human_num):
                            audio_start = context_window[0] * 4
                            audio_end = context_window[-1] * 4 + 1
                            print("audio_start: ", audio_start, "audio_end: ", audio_end)
                            center_indices = torch.arange(audio_start, audio_end, 1).unsqueeze(1) + indices.unsqueeze(0)
                            center_indices = torch.clamp(center_indices, min=0, max=audio_embedding[human_idx].shape[0] - 1)
                            audio_emb = audio_embedding[human_idx][center_indices].unsqueeze(0).to(device)
                            audio_embs.append(audio_emb)
                    multitalk_audio_input = torch.concat(audio_embs, dim=0).to(dtype)
                    
                elif multitalk_sampling and multitalk_audio_embeds is not None:
                    multitalk_audio_input = multitalk_audio_embeds
                
                if context_window is not None and pcd_data is not None and pcd_data["render_latent"].shape[2] != context_frames:
                    pcd_data_input = {"render_latent": pcd_data["render_latent"][:, :, context_window]}
                    for k in pcd_data:
                        if k != "render_latent":
                            pcd_data_input[k] = pcd_data[k]
                else:
                    pcd_data_input = pcd_data

                 
                base_params = {
                    'seq_len': seq_len,
                    'device': device,
                    'freqs': freqs,
                    't': timestep,
                    'current_step': idx,
                    'last_step': len(timesteps) - 1 == idx,
                    'control_lora_enabled': control_lora_enabled,
                    'enhance_enabled': enhance_enabled,
                    'camera_embed': camera_embed,
                    'unianim_data': unianim_data,
                    'fun_ref': fun_ref_input if fun_ref_image is not None else None,
                    'fun_camera': control_camera_input if control_camera_latents is not None else None,
                    'audio_proj': audio_proj if fantasytalking_embeds is not None else None,
                    'audio_scale': audio_scale,
                    "pcd_data": pcd_data_input,
                    "controlnet": controlnet,
                    "add_cond": add_cond_input,
                    "nag_params": text_embeds.get("nag_params", {}),
                    "nag_context": text_embeds.get("nag_prompt_embeds", None),
                    "multitalk_audio": multitalk_audio_input if multitalk_audio_embedding is not None else None,
                    "ref_target_masks": ref_target_masks if multitalk_audio_embedding is not None else None,
                    "inner_t": [shot_len] if shot_len else None,
                }

                batch_size = 1

                if not math.isclose(cfg_scale, 1.0) and len(positive_embeds) > 1:
                    negative_embeds = negative_embeds * len(positive_embeds)

                if not batched_cfg:
                    #cond
                    noise_pred_cond, cache_state_cond = transformer(
                        [z_pos], context=positive_embeds, y=[image_cond_input] if image_cond_input is not None else None,
                        clip_fea=clip_fea, is_uncond=False, current_step_percentage=current_step_percentage,
                        pred_id=cache_state[0] if cache_state else None,
                        vace_data=vace_data, attn_cond=attn_cond,
                        **base_params
                    )
                    noise_pred_cond = noise_pred_cond[0].to(intermediate_device)
                    if math.isclose(cfg_scale, 1.0):
                        if use_fresca:
                            noise_pred_cond = fourier_filter(
                                noise_pred_cond,
                                scale_low=fresca_scale_low,
                                scale_high=fresca_scale_high,
                                freq_cutoff=fresca_freq_cutoff,
                            )
                        return noise_pred_cond, [cache_state_cond]
                    #uncond
                    if fantasytalking_embeds is not None:
                        if not math.isclose(audio_cfg_scale[idx], 1.0):
                            base_params['audio_proj'] = None
                    noise_pred_uncond, cache_state_uncond = transformer(
                        [z_neg], context=negative_embeds, clip_fea=clip_fea_neg if clip_fea_neg is not None else clip_fea,
                        y=[image_cond_input] if image_cond_input is not None else None, 
                        is_uncond=True, current_step_percentage=current_step_percentage,
                        pred_id=cache_state[1] if cache_state else None,
                        vace_data=vace_data, attn_cond=attn_cond_neg,
                        **base_params
                    )
                    noise_pred_uncond = noise_pred_uncond[0].to(intermediate_device)
                    #phantom
                    if use_phantom and not math.isclose(phantom_cfg_scale[idx], 1.0):
                        noise_pred_phantom, cache_state_phantom = transformer(
                        [z_phantom_img], context=negative_embeds, clip_fea=clip_fea_neg if clip_fea_neg is not None else clip_fea,
                        y=[image_cond_input] if image_cond_input is not None else None, 
                        is_uncond=True, current_step_percentage=current_step_percentage,
                        pred_id=cache_state[2] if cache_state else None,
                        vace_data=None,
                        **base_params
                    )
                        noise_pred_phantom = noise_pred_phantom[0].to(intermediate_device)
                        
                        noise_pred = noise_pred_uncond + phantom_cfg_scale[idx] * (noise_pred_phantom - noise_pred_uncond) + cfg_scale * (noise_pred_cond - noise_pred_phantom)
                        return noise_pred, [cache_state_cond, cache_state_uncond, cache_state_phantom]
                    #fantasytalking
                    if fantasytalking_embeds is not None:
                        if not math.isclose(audio_cfg_scale[idx], 1.0):
                            if cache_state is not None and len(cache_state) != 3:
                                cache_state.append(None)
                            base_params['audio_proj'] = None
                            noise_pred_no_audio, cache_state_audio = transformer(
                                [z_pos], context=positive_embeds, y=[image_cond_input] if image_cond_input is not None else None,
                                clip_fea=clip_fea, is_uncond=False, current_step_percentage=current_step_percentage,
                                pred_id=cache_state[2] if cache_state else None,
                                vace_data=vace_data,
                                **base_params
                            )
                            noise_pred_no_audio = noise_pred_no_audio[0].to(intermediate_device)
                            noise_pred = (
                                noise_pred_uncond
                                + cfg_scale * (noise_pred_no_audio - noise_pred_uncond)
                                + audio_cfg_scale[idx] * (noise_pred_cond - noise_pred_no_audio)
                                )
                            return noise_pred, [cache_state_cond, cache_state_uncond, cache_state_audio]
                    elif multitalk_audio_embedding is not None:
                        if not math.isclose(audio_cfg_scale[idx], 1.0):
                            if cache_state is not None and len(cache_state) != 3:
                                cache_state.append(None)
                            base_params['multitalk_audio'] = torch.zeros_like(multitalk_audio_input)[-1:]
                            noise_pred_no_audio, cache_state_audio = transformer(
                                [z_pos], context=negative_embeds, y=[image_cond_input] if image_cond_input is not None else None,
                                clip_fea=clip_fea, is_uncond=False, current_step_percentage=current_step_percentage,
                                pred_id=cache_state[2] if cache_state else None,
                                vace_data=vace_data,
                                **base_params
                            )
                            noise_pred_no_audio = noise_pred_no_audio[0].to(intermediate_device)
                            noise_pred = (
                                noise_pred_no_audio
                                + cfg_scale * (noise_pred_cond - noise_pred_uncond)
                                + audio_cfg_scale[idx] * (noise_pred_uncond - noise_pred_no_audio)
                                )
                            return noise_pred, [cache_state_cond, cache_state_uncond, cache_state_audio]

                #batched
                else:
                    cache_state_uncond = None
                    [noise_pred_cond, noise_pred_uncond], cache_state_cond = transformer(
                        [z] + [z], context=positive_embeds + negative_embeds, 
                        y=[image_cond_input] + [image_cond_input] if image_cond_input is not None else None,
                        clip_fea=clip_fea.repeat(2,1,1), is_uncond=False, current_step_percentage=current_step_percentage,
                        pred_id=cache_state[0] if cache_state else None,
                        **base_params
                    )
                #cfg

                #https://github.com/WeichenFan/CFG-Zero-star/
                if use_cfg_zero_star:
                    alpha = optimized_scale(
                        noise_pred_cond.view(batch_size, -1),
                        noise_pred_uncond.view(batch_size, -1)
                    ).view(batch_size, 1, 1, 1)
                else:
                    alpha = 1.0
                
                noise_pred_uncond_scaled = noise_pred_uncond * alpha

                if use_tangential:
                    noise_pred_uncond_scaled = tangential_projection(noise_pred_cond, noise_pred_uncond_scaled)

                #https://github.com/WikiChao/FreSca
                if use_fresca:
                    filtered_cond = fourier_filter(
                        noise_pred_cond - noise_pred_uncond,
                        scale_low=fresca_scale_low,
                        scale_high=fresca_scale_high,
                        freq_cutoff=fresca_freq_cutoff,
                    )
                    noise_pred = noise_pred_uncond_scaled + cfg_scale * filtered_cond * alpha
                else:
                    noise_pred = noise_pred_uncond_scaled + cfg_scale * (noise_pred_cond - noise_pred_uncond_scaled)
                

                return noise_pred, [cache_state_cond, cache_state_uncond]
            
        log.info(f"Seq len: {seq_len}")
           
        

        if args.preview_method in [LatentPreviewMethod.Auto, LatentPreviewMethod.Latent2RGB]: #default for latent2rgb
            from latent_preview import prepare_callback
        else:
            from .latent_preview import prepare_callback #custom for tiny VAE previews
        callback = prepare_callback(patcher, len(timesteps))

        log.info(f"Sampling {(latent_video_length-1) * 4 + 1} frames at {latent.shape[3]*vae_upscale_factor}x{latent.shape[2]*vae_upscale_factor} with {steps} steps")

        intermediate_device = device

        # diff diff prep
        masks = None
        if samples is not None and mask is not None:
            mask = 1 - mask
            thresholds = torch.arange(len(timesteps), dtype=original_image.dtype) / len(timesteps)
            thresholds = thresholds.unsqueeze(1).unsqueeze(1).unsqueeze(1).unsqueeze(1).to(device)
            masks = mask.repeat(len(timesteps), 1, 1, 1, 1).to(device) 
            masks = masks > thresholds

        latent_shift_loop = False
        if loop_args is not None:
            latent_shift_loop = True
            is_looped = True
            latent_skip = loop_args["shift_skip"]
            latent_shift_start_percent = loop_args["start_percent"]
            latent_shift_end_percent = loop_args["end_percent"]
            shift_idx = 0

        #clear memory before sampling
        mm.soft_empty_cache()
        gc.collect()
        try:
            torch.cuda.reset_peak_memory_stats(device)
            #torch.cuda.memory._record_memory_history(max_entries=100000)
        except:
            pass

        # Main sampling loop with FreeInit iterations
        iterations = freeinit_args.get("freeinit_num_iters", 3) if freeinit_args is not None else 1
        current_latent = latent
        
        for iter_idx in range(iterations): 
            # FreeInit noise reinitialization (after first iteration)
            if freeinit_args is not None and iter_idx > 0:
                # restart scheduler for each iteration
                sample_scheduler, timesteps = get_scheduler(scheduler, steps, shift, device, transformer.dim, flowedit_args, denoise_strength, sigmas=sigmas)

                # Diffuse current latent to t=999
                diffuse_timesteps = torch.full((noise.shape[0],), 999, device=device, dtype=torch.long)
                z_T = add_noise(
                    current_latent.to(device),
                    initial_noise_saved.to(device),
                    diffuse_timesteps
                )

                # Generate new random noise
                z_rand = torch.randn(z_T.shape, dtype=torch.float32, generator=seed_g, device=torch.device("cpu"))

                # Apply frequency mixing
                current_latent = freq_mix_3d(z_T.to(torch.float32), z_rand.to(device), LPF=freq_filter)
                current_latent = current_latent.to(dtype)

            # Store initial noise for first iteration
            if freeinit_args is not None and iter_idx == 0:
                initial_noise_saved = current_latent.detach().clone()
                if samples is not None:
                    current_latent = input_samples.to(device)
                    continue
            
            # Reset per-iteration states
            self.cache_state = [None, None]
            self.cache_state_source = [None, None]
            self.cache_states_context = []
            if context_options is not None:
                self.window_tracker = WindowTracker(verbose=context_options["verbose"])
            
            # Set latent for denoising
            latent = current_latent

            pbar = ProgressBar(len(timesteps))
            #region main loop start
            for idx, t in enumerate(tqdm(timesteps)):
                if flowedit_args is not None:
                    if idx < skip_steps:
                        continue

                # diff diff
                if masks is not None:
                    if idx < len(timesteps) - 1:
                        noise_timestep = timesteps[idx+1]
                        image_latent = sample_scheduler.scale_noise(
                            original_image, torch.tensor([noise_timestep]), noise.to(device)
                        )
                        mask = masks[idx]
                        mask = mask.to(latent)
                        latent = image_latent * mask + latent * (1-mask)
                        # end diff diff

                latent_model_input = latent.to(device)

                timestep = torch.tensor([t]).to(device)
                if scheduler == "flowmatch_pusa" or (is_5b and encoded_image_latents is not None):
                    timestep = timestep.unsqueeze(1).repeat(1, latent_video_length)
                    if extra_latents is not None:
                        if empty_latent_indices is not None and len(empty_latent_indices) > 0:
                            # Set timestep to zero for all non-noise (non-empty) indices
                            non_noise_indices = [i for i in range(timestep.shape[1]) if i not in empty_latent_indices]
                            timestep[:, non_noise_indices] = 0
                        else:
                            timestep[:,0:encoded_image_latents.shape[1]] = 0
                    #print(f"timestep: {timestep}")
                current_step_percentage = idx / len(timesteps)

                ### latent shift
                if latent_shift_loop:
                    if latent_shift_start_percent <= current_step_percentage <= latent_shift_end_percent:
                        latent_model_input = torch.cat([latent_model_input[:, shift_idx:]] + [latent_model_input[:, :shift_idx]], dim=1)

                #enhance-a-video
                enhance_enabled = False
                if feta_args is not None and feta_start_percent <= current_step_percentage <= feta_end_percent:
                    enhance_enabled = True                    

                #flow-edit
                if flowedit_args is not None:
                    sigma = t / 1000.0
                    sigma_prev = (timesteps[idx + 1] if idx < len(timesteps) - 1 else timesteps[-1]) / 1000.0
                    noise = torch.randn(x_init.shape, generator=seed_g, device=torch.device("cpu"))
                    if idx < len(timesteps) - drift_steps:
                        cfg = drift_cfg
                    
                    zt_src = (1-sigma) * x_init + sigma * noise.to(t)
                    zt_tgt = x_tgt + zt_src - x_init

                    #source
                    if idx < len(timesteps) - drift_steps:
                        if context_options is not None:
                            counter = torch.zeros_like(zt_src, device=intermediate_device)
                            vt_src = torch.zeros_like(zt_src, device=intermediate_device)
                            context_queue = list(context(idx, steps, latent_video_length, context_frames, context_stride, context_overlap))
                            for c in context_queue:
                                window_id = self.window_tracker.get_window_id(c)

                                if cache_args is not None:
                                    current_teacache = self.window_tracker.get_teacache(window_id, self.cache_state)
                                else:
                                    current_teacache = None

                                prompt_index = min(int(max(c) / section_size), num_prompts - 1)
                                if context_options["verbose"]:
                                    log.info(f"Prompt index: {prompt_index}")

                                if len(source_embeds["prompt_embeds"]) > 1:
                                    positive = source_embeds["prompt_embeds"][prompt_index]
                                else:
                                    positive = source_embeds["prompt_embeds"]

                                partial_img_emb = None
                                if source_image_cond is not None:
                                    partial_img_emb = source_image_cond[:, c, :, :]
                                    partial_img_emb[:, 0, :, :] = source_image_cond[:, 0, :, :].to(intermediate_device)

                                partial_zt_src = zt_src[:, c, :, :]
                                vt_src_context, new_teacache = predict_with_cfg(
                                    partial_zt_src, cfg[idx], 
                                    positive, source_embeds["negative_prompt_embeds"],
                                    timestep, idx, partial_img_emb, control_latents,
                                    source_clip_fea, current_teacache)
                                
                                if cache_args is not None:
                                    self.window_tracker.cache_states[window_id] = new_teacache

                                window_mask = create_window_mask(vt_src_context, c, latent_video_length, context_overlap)
                                vt_src[:, c, :, :] += vt_src_context * window_mask
                                counter[:, c, :, :] += window_mask
                            vt_src /= counter
                        else:
                            vt_src, self.cache_state_source = predict_with_cfg(
                                zt_src, cfg[idx], 
                                source_embeds["prompt_embeds"], 
                                source_embeds["negative_prompt_embeds"],
                                timestep, idx, source_image_cond, 
                                source_clip_fea, control_latents,
                                cache_state=self.cache_state_source)
                    else:
                        if idx == len(timesteps) - drift_steps:
                            x_tgt = zt_tgt
                        zt_tgt = x_tgt
                        vt_src = 0
                    #target
                    if context_options is not None:
                        counter = torch.zeros_like(zt_tgt, device=intermediate_device)
                        vt_tgt = torch.zeros_like(zt_tgt, device=intermediate_device)
                        context_queue = list(context(idx, steps, latent_video_length, context_frames, context_stride, context_overlap))
                        for c in context_queue:
                            window_id = self.window_tracker.get_window_id(c)

                            if cache_args is not None:
                                current_teacache = self.window_tracker.get_teacache(window_id, self.cache_state)
                            else:
                                current_teacache = None

                            prompt_index = min(int(max(c) / section_size), num_prompts - 1)
                            if context_options["verbose"]:
                                log.info(f"Prompt index: {prompt_index}")
                        
                            if len(text_embeds["prompt_embeds"]) > 1:
                                positive = text_embeds["prompt_embeds"][prompt_index]
                            else:
                                positive = text_embeds["prompt_embeds"]
                            
                            partial_img_emb = None
                            partial_control_latents = None
                            if image_cond is not None:
                                partial_img_emb = image_cond[:, c, :, :]
                                partial_img_emb[:, 0, :, :] = image_cond[:, 0, :, :].to(intermediate_device)
                            if control_latents is not None:
                                partial_control_latents = control_latents[:, c, :, :]

                            partial_zt_tgt = zt_tgt[:, c, :, :]
                            vt_tgt_context, new_teacache = predict_with_cfg(
                                partial_zt_tgt, cfg[idx], 
                                positive, text_embeds["negative_prompt_embeds"],
                                timestep, idx, partial_img_emb, partial_control_latents,
                                clip_fea, current_teacache)
                            
                            if cache_args is not None:
                                self.window_tracker.cache_states[window_id] = new_teacache
                            
                            window_mask = create_window_mask(vt_tgt_context, c, latent_video_length, context_overlap)
                            vt_tgt[:, c, :, :] += vt_tgt_context * window_mask
                            counter[:, c, :, :] += window_mask
                        vt_tgt /= counter
                    else:
                        vt_tgt, self.cache_state = predict_with_cfg(
                            zt_tgt, cfg[idx], 
                            text_embeds["prompt_embeds"], 
                            text_embeds["negative_prompt_embeds"], 
                            timestep, idx, image_cond, clip_fea, control_latents,
                            cache_state=self.cache_state)
                    v_delta = vt_tgt - vt_src
                    x_tgt = x_tgt.to(torch.float32)
                    v_delta = v_delta.to(torch.float32)
                    x_tgt = x_tgt + (sigma_prev - sigma) * v_delta
                    x0 = x_tgt
                #region context windowing
                elif context_options is not None:
                    counter = torch.zeros_like(latent_model_input, device=intermediate_device)
                    noise_pred = torch.zeros_like(latent_model_input, device=intermediate_device)
                    context_queue = list(context(idx, steps, latent_video_length, context_frames, context_stride, context_overlap))
                    fraction_per_context = 1.0 / len(context_queue)
                    context_pbar = ProgressBar(steps)
                    step_start_progress = idx

                    for i, c in enumerate(context_queue):
                        window_id = self.window_tracker.get_window_id(c)
                        
                        if cache_args is not None:
                            current_teacache = self.window_tracker.get_teacache(window_id, self.cache_state)
                        else:
                            current_teacache = None

                        prompt_index = min(int(max(c) / section_size), num_prompts - 1)
                        if context_options["verbose"]:
                            log.info(f"Prompt index: {prompt_index}")
                        
                        # Use the appropriate prompt for this section
                        if len(text_embeds["prompt_embeds"]) > 1:
                            positive = text_embeds["prompt_embeds"][prompt_index]
                        else:
                            positive = text_embeds["prompt_embeds"]

                        partial_img_emb = None
                        partial_control_latents = None
                        if image_cond is not None:
                            partial_img_emb = image_cond[:, c]
                            
                            if c[0] != 0 and context_reference_latent is not None:
                                new_init_image = context_reference_latent[:, 0].to(intermediate_device)
                                # Concatenate the first 4 channels of partial_img_emb with new_init_image to match the required shape
                                if new_init_image.shape[0] + 4 == partial_img_emb.shape[0]:
                                    partial_img_emb[:, 0] = torch.cat([
                                        image_cond[:4, 0],
                                        new_init_image
                                    ], dim=0)
                                else:
                                    # fallback to original assignment if shape matches
                                    partial_img_emb[:, 0] = new_init_image
                            else:
                                new_init_image = image_cond[:, 0].to(intermediate_device)
                                partial_img_emb[:, 0] = new_init_image

                            if control_latents is not None:
                                partial_control_latents = control_latents[:, c]
                        
                        partial_control_camera_latents = None
                        if control_camera_latents is not None:
                            partial_control_camera_latents = control_camera_latents[:, :, c]
                        
                        partial_vace_context = None
                        if vace_data is not None:
                            window_vace_data = []
                            for vace_entry in vace_data:
                                partial_context = vace_entry["context"][0][:, c]
                                if has_ref:
                                    partial_context[:, 0] = vace_entry["context"][0][:, 0]
                                
                                window_vace_data.append({
                                    "context": [partial_context], 
                                    "scale": vace_entry["scale"],
                                    "start": vace_entry["start"], 
                                    "end": vace_entry["end"],
                                    "seq_len": vace_entry["seq_len"]
                                })
                            
                            partial_vace_context = window_vace_data

                        partial_audio_proj = None
                        if fantasytalking_embeds is not None:
                            partial_audio_proj = audio_proj[:, c]

                        partial_latent_model_input = latent_model_input[:, c]

                        partial_unianim_data = None
                        if unianim_data is not None:
                            partial_dwpose = dwpose_data[:, :, c]
                            partial_dwpose_flat=rearrange(partial_dwpose, 'b c f h w -> b (f h w) c')
                            partial_unianim_data = {
                                "dwpose": partial_dwpose_flat,
                                "random_ref": unianim_data["random_ref"],
                                "strength": unianimate_poses["strength"],
                                "start_percent": unianimate_poses["start_percent"],
                                "end_percent": unianimate_poses["end_percent"]
                            }
                            
                        partial_add_cond = None
                        if add_cond is not None:
                            partial_add_cond = add_cond[:, :, c].to(device, dtype)

                        noise_pred_context, new_teacache = predict_with_cfg(
                            partial_latent_model_input, 
                            cfg[idx], positive, 
                            text_embeds["negative_prompt_embeds"], 
                            timestep, idx, partial_img_emb, clip_fea, partial_control_latents, partial_vace_context, partial_unianim_data,partial_audio_proj,
                            partial_control_camera_latents, partial_add_cond, current_teacache, context_window=c)

                        if cache_args is not None:
                            self.window_tracker.cache_states[window_id] = new_teacache

                        window_mask = create_window_mask(noise_pred_context, c, latent_video_length, context_overlap, looped=is_looped, window_type=context_options["fuse_method"])                    
                        noise_pred[:, c] += noise_pred_context * window_mask
                        counter[:, c] += window_mask
                        context_pbar.update_absolute(step_start_progress + (i + 1) * fraction_per_context, steps)
                    noise_pred /= counter
                #region multitalk
                elif multitalk_sampling:
                    original_image = cond_image = image_embeds.get("multitalk_start_image", None)
                    offload = image_embeds.get("force_offload", False)
                    tiled_vae = image_embeds.get("tiled_vae", False)
                    frame_num = clip_length = image_embeds.get("num_frames", 81)
                    vae = image_embeds.get("vae", None)
                    clip_embeds = image_embeds.get("clip_context", None)
                    colormatch = image_embeds.get("colormatch", "disabled")
                    motion_frame = image_embeds.get("motion_frame", 25)
                    target_w = image_embeds.get("target_w", None)
                    target_h = image_embeds.get("target_h", None)

                    gen_video_list = []
                    is_first_clip = True
                    arrive_last_frame = False
                    cur_motion_frames_num = 1
                    audio_start_idx = iteration_count = 0
                    audio_end_idx = audio_start_idx + clip_length
                    indices = (torch.arange(4 + 1) - 2) * 1
                    
                    if multitalk_embeds is not None:
                        total_frames = len(multitalk_audio_embedding)

                    estimated_iterations = total_frames // (frame_num - motion_frame) + 1
                    loop_pbar = tqdm(total=estimated_iterations, desc="Generating video clips")
                    callback = prepare_callback(patcher, estimated_iterations)

                    audio_embedding = multitalk_audio_embedding
                    human_num = len(audio_embedding)
                    audio_embs = None
                    while True: # start video generation iteratively
                        if multitalk_embeds is not None:
                            audio_embs = []
                            # split audio with window size
                            for human_idx in range(human_num):   
                                center_indices = torch.arange(audio_start_idx, audio_end_idx, 1).unsqueeze(1) + indices.unsqueeze(0)
                                center_indices = torch.clamp(center_indices, min=0, max=audio_embedding[human_idx].shape[0]-1)
                                audio_emb = audio_embedding[human_idx][center_indices].unsqueeze(0).to(device)
                                audio_embs.append(audio_emb)
                            audio_embs = torch.concat(audio_embs, dim=0).to(dtype)

                        h, w = cond_image.shape[-2], cond_image.shape[-1]
                        lat_h, lat_w = h // VAE_STRIDE[1], w // VAE_STRIDE[2]
                        seq_len = ((frame_num - 1) // VAE_STRIDE[0] + 1) * lat_h * lat_w // (PATCH_SIZE[1] * PATCH_SIZE[2])

                        noise = torch.randn(
                            16, (frame_num - 1) // 4 + 1,
                            lat_h, lat_w, dtype=torch.float32, device=torch.device("cpu"), generator=seed_g).to(device)

                        # get mask
                        msk = torch.ones(1, frame_num, lat_h, lat_w, device=device)
                        msk[:, cur_motion_frames_num:] = 0
                        msk = torch.concat([
                            torch.repeat_interleave(msk[:, 0:1], repeats=4, dim=1), msk[:, 1:]
                        ], dim=1)
                        msk = msk.view(1, msk.shape[1] // 4, 4, lat_h, lat_w)
                        msk = msk.transpose(1, 2).to(dtype) # B 4 T H W

                        mm.soft_empty_cache()

                        # zero padding and vae encode
                        video_frames = torch.zeros(1, cond_image.shape[1], frame_num-cond_image.shape[2], target_h, target_w, device=device, dtype=vae.dtype)
                        padding_frames_pixels_values = torch.concat([cond_image.to(device, vae.dtype), video_frames], dim=2)

                        vae.to(device)
                        y = vae.encode(padding_frames_pixels_values, device=device, tiled=tiled_vae).to(dtype)
                        vae.to(offload_device)

                        cur_motion_frames_latent_num = int(1 + (cur_motion_frames_num-1) // 4)
                        latent_motion_frames = y[:, :, :cur_motion_frames_latent_num][0] # C T H W
                        y = torch.concat([msk, y], dim=1) # B 4+C T H W
                        mm.soft_empty_cache()

                        if scheduler == "multitalk":
                            timesteps = list(np.linspace(1000, 1, steps, dtype=np.float32))
                            timesteps.append(0.)
                            timesteps = [torch.tensor([t], device=device) for t in timesteps]
                            timesteps = [timestep_transform(t, shift=shift, num_timesteps=1000) for t in timesteps]
                        else:
                            sample_scheduler, timesteps = get_scheduler(scheduler, steps, shift, device, transformer.dim, flowedit_args, denoise_strength, sigmas=sigmas)

                            transformed_timesteps = []
                            for t in timesteps:
                                t_tensor = torch.tensor([t.item()], device=device)
                                transformed_timesteps.append(t_tensor)

                            transformed_timesteps.append(torch.tensor([0.], device=device))
                            timesteps = transformed_timesteps
                        
                        # sample videos
                        latent = noise

                        # injecting motion frames
                        if not is_first_clip:
                            latent_motion_frames = latent_motion_frames.to(latent.dtype).to(device)
                            motion_add_noise = torch.randn(latent_motion_frames.shape, device=torch.device("cpu"), generator=seed_g).to(device).contiguous()
                            add_latent = add_noise(latent_motion_frames, motion_add_noise, timesteps[0])
                            _, T_m, _, _ = add_latent.shape
                            latent[:, :T_m] = add_latent

                        if offload:
                            #blockswap init
                            if transformer_options is not None:
                                block_swap_args = transformer_options.get("block_swap_args", None)

                            if block_swap_args is not None:
                                transformer.use_non_blocking = block_swap_args.get("use_non_blocking", True)
                                for name, param in transformer.named_parameters():
                                    if "block" not in name:
                                        param.data = param.data.to(device)
                                    if "control_adapter" in name:
                                        param.data = param.data.to(device)
                                    elif block_swap_args["offload_txt_emb"] and "txt_emb" in name:
                                        param.data = param.data.to(offload_device, non_blocking=transformer.use_non_blocking)
                                    elif block_swap_args["offload_img_emb"] and "img_emb" in name:
                                        param.data = param.data.to(offload_device, non_blocking=transformer.use_non_blocking)

                                transformer.block_swap(
                                    block_swap_args["blocks_to_swap"] - 1 ,
                                    block_swap_args["offload_txt_emb"],
                                    block_swap_args["offload_img_emb"],
                                    vace_blocks_to_swap = block_swap_args.get("vace_blocks_to_swap", None),
                                )

                            elif model["auto_cpu_offload"]:
                                for module in transformer.modules():
                                    if hasattr(module, "offload"):
                                        module.offload()
                                    if hasattr(module, "onload"):
                                        module.onload()
                            elif model["manual_offloading"]:
                                transformer.to(device)

                        comfy_pbar = ProgressBar(len(timesteps)-1)
                        for i in tqdm(range(len(timesteps)-1)):
                            timestep = timesteps[i]
                            latent_model_input = latent.to(device)

                            noise_pred, self.cache_state = predict_with_cfg(
                                latent_model_input, 
                                cfg[idx], 
                                text_embeds["prompt_embeds"], 
                                text_embeds["negative_prompt_embeds"], 
                                timestep, idx, y.squeeze(0), clip_embeds.to(dtype), control_latents, vace_data, unianim_data, audio_proj, control_camera_latents, add_cond,
                                cache_state=self.cache_state, multitalk_audio_embeds=audio_embs)

                            if callback is not None:
                                callback_latent = (latent_model_input.to(device) - noise_pred.to(device) * t.to(device) / 1000).detach().permute(1,0,2,3)
                                callback(iteration_count, callback_latent, None, estimated_iterations)

                            # update latent
                            if scheduler == "multitalk":
                                noise_pred = -noise_pred
                                dt = timesteps[i] - timesteps[i + 1]
                                dt = dt / 1000
                                latent = latent + noise_pred * dt[:, None, None, None]
                            else:
                                latent = latent.to(intermediate_device)

                                temp_x0 = sample_scheduler.step(
                                    noise_pred.unsqueeze(0),
                                    timestep,
                                    latent.unsqueeze(0),
                                    **scheduler_step_args)[0]
                                latent = temp_x0.squeeze(0)

                            # injecting motion frames
                            if not is_first_clip:
                                latent_motion_frames = latent_motion_frames.to(latent.dtype).to(device)
                                motion_add_noise = torch.randn(latent_motion_frames.shape, device=torch.device("cpu"), generator=seed_g).to(device).contiguous()
                                add_latent = add_noise(latent_motion_frames, motion_add_noise, timesteps[i+1])
                                _, T_m, _, _ = add_latent.shape
                                latent[:, :T_m] = add_latent

                            x0 = latent.to(device)
                            del latent_model_input, timestep
                            comfy_pbar.update(1)

                        if offload:
                            transformer.to(offload_device)
                        vae.to(device)
                        videos = vae.decode(x0.unsqueeze(0).to(vae.dtype), device=device, tiled=tiled_vae)
                        vae.to(offload_device)
                        
                        # cache generated samples
                        videos = torch.stack(videos).cpu() # B C T H W
                        if colormatch != "disabled":
                            videos = videos[0].permute(1, 2, 3, 0).cpu().numpy()
                            from color_matcher import ColorMatcher
                            cm = ColorMatcher()
                            cm_result_list = []
                            for img in videos:
                                cm_result = cm.transfer(src=img, ref=original_image[0].permute(1, 2, 3, 0).squeeze(0).cpu().numpy(), method=colormatch)
                                cm_result_list.append(torch.from_numpy(cm_result))
                    
                            videos = torch.stack(cm_result_list, dim=0).to(torch.float32).permute(3, 0, 1, 2).unsqueeze(0)

                        if is_first_clip:
                            gen_video_list.append(videos)
                        else:
                            gen_video_list.append(videos[:, :, cur_motion_frames_num:])

                        # decide whether is done
                        if arrive_last_frame: 
                            loop_pbar.update(estimated_iterations - iteration_count)
                            loop_pbar.close()
                            break

                        # update next condition frames
                        is_first_clip = False
                        cur_motion_frames_num = motion_frame

                        cond_image = videos[:, :, -cur_motion_frames_num:].to(torch.float32).to(device)

                        # Update progress bar
                        iteration_count += 1
                        loop_pbar.update(1)

                        # Repeat audio emb
                        if multitalk_embeds is not None:
                            audio_start_idx += (frame_num - cur_motion_frames_num)
                            audio_end_idx = audio_start_idx + clip_length
                            if audio_end_idx >= len(audio_embedding[0]):
                                arrive_last_frame = True
                                miss_lengths = []
                                source_frames = []
                                for human_inx in range(human_num):
                                    source_frame = len(audio_embedding[human_inx])
                                    source_frames.append(source_frame)
                                    if audio_end_idx >= len(audio_embedding[human_inx]):
                                        miss_length   = audio_end_idx - len(audio_embedding[human_inx]) + 3 
                                        add_audio_emb = torch.flip(audio_embedding[human_inx][-1*miss_length:], dims=[0])
                                        audio_embedding[human_inx] = torch.cat([audio_embedding[human_inx], add_audio_emb], dim=0)
                                        miss_lengths.append(miss_length)
                                    else:
                                        miss_lengths.append(0)
                    
                    gen_video_samples = torch.cat(gen_video_list, dim=2).to(torch.float32)
                    
                    del noise, latent
                    if force_offload:
                        if model["manual_offloading"]:
                            transformer.to(offload_device)
                            mm.soft_empty_cache()
                            gc.collect()
                    try:
                        print_memory(device)
                        torch.cuda.reset_peak_memory_stats(device)
                    except:
                        pass
                    return {"video": gen_video_samples[0].permute(1, 2, 3, 0).cpu()},
                
                #region normal inference
                else:
                    noise_pred, self.cache_state = predict_with_cfg(
                        latent_model_input, 
                        cfg[idx], 
                        text_embeds["prompt_embeds"], 
                        text_embeds["negative_prompt_embeds"], 
                        timestep, idx, image_cond, clip_fea, control_latents, vace_data, unianim_data, audio_proj, control_camera_latents, add_cond,
                        cache_state=self.cache_state)

                if latent_shift_loop:
                    #reverse latent shift
                    if latent_shift_start_percent <= current_step_percentage <= latent_shift_end_percent:
                        noise_pred = torch.cat([noise_pred[:, latent_video_length - shift_idx:]] + [noise_pred[:, :latent_video_length - shift_idx]], dim=1)
                        shift_idx = (shift_idx + latent_skip) % latent_video_length
                    
                
                if flowedit_args is None:
                    latent = latent.to(intermediate_device)
                    latent = sample_scheduler.step(
                        noise_pred[:, :orig_noise_len].unsqueeze(0) if recammaster is not None else noise_pred.unsqueeze(0),
                        t,
                        latent[:, :orig_noise_len].unsqueeze(0) if recammaster is not None else latent.unsqueeze(0),
                        **scheduler_step_args)[0].squeeze(0)
                    
                    if freeinit_args is not None:
                        current_latent = latent.clone()

                    if callback is not None:
                        if recammaster is not None:
                            callback_latent = (latent_model_input[:, :orig_noise_len].to(device) - noise_pred[:, :orig_noise_len].to(device) * t.to(device) / 1000).detach().permute(1,0,2,3)
                        elif phantom_latents is not None:
                            callback_latent = (latent_model_input[:,:-phantom_latents.shape[1]].to(device) - noise_pred[:,:-phantom_latents.shape[1]].to(device) * t.to(device) / 1000).detach().permute(1,0,2,3)
                        else:
                            callback_latent = (latent_model_input.to(device) - noise_pred.to(device) * t.to(device) / 1000).detach().permute(1,0,2,3)
                        callback(idx, callback_latent, None, len(timesteps))
                    else:
                        pbar.update(1)
                    del latent_model_input, timestep
                else:
                    if callback is not None:
                        callback_latent = (zt_tgt.to(device) - vt_tgt.to(device) * t.to(device) / 1000).detach().permute(1,0,2,3)
                        callback(idx, callback_latent, None, len(timesteps))
                    else:
                        pbar.update(1)

        if phantom_latents is not None:
            latent = latent[:,:-phantom_latents.shape[1]]
                
        if cache_args is not None:
            cache_report(transformer, cache_args)

        if force_offload:
            if model["manual_offloading"]:
                transformer.to(offload_device)
                mm.soft_empty_cache()
                gc.collect()

        try:
            print_memory(device)
            #torch.cuda.memory._dump_snapshot("wanvideowrapper_memory_dump.pt")
            #torch.cuda.memory._record_memory_history(enabled=None)
            torch.cuda.reset_peak_memory_stats(device)
        except:
            pass
        print("samples out stats: mean", latent.mean().item(), "std", latent.std().item(), "min", latent.min().item(), "max", latent.max().item())
        return ({
            "samples": latent.unsqueeze(0).cpu(), 
            "looped": is_looped, 
            "end_image": end_image if not fun_or_fl2v_model else None, 
            "has_ref": has_ref, 
            "drop_last": drop_last,
            "generator_state": seed_g.get_state(),
        },)

#region VideoDecode
class WanVideoDecode:
    @classmethod
    def INPUT_TYPES(s):
        return {"required": {
                    "vae": ("WANVAE",),
                    "samples": ("LATENT",),
                    "enable_vae_tiling": ("BOOLEAN", {"default": False, "tooltip": (
                        "Drastically reduces memory use but will introduce seams at tile stride boundaries. "
                        "The location and number of seams is dictated by the tile stride size. "
                        "The visibility of seams can be controlled by increasing the tile size. "
                        "Seams become less obvious at 1.5x stride and are barely noticeable at 2x stride size. "
                        "Which is to say if you use a stride width of 160, the seams are barely noticeable with a tile width of 320."
                    )}),
                    "tile_x": ("INT", {"default": 272, "min": 40, "max": 2048, "step": 8, "tooltip": "Tile width in pixels. Smaller values use less VRAM but will make seams more obvious."}),
                    "tile_y": ("INT", {"default": 272, "min": 40, "max": 2048, "step": 8, "tooltip": "Tile height in pixels. Smaller values use less VRAM but will make seams more obvious."}),
                    "tile_stride_x": ("INT", {"default": 144, "min": 32, "max": 2040, "step": 8, "tooltip": "Tile stride width in pixels. Smaller values use less VRAM but will introduce more seams."}),
                    "tile_stride_y": ("INT", {"default": 128, "min": 32, "max": 2040, "step": 8, "tooltip": "Tile stride height in pixels. Smaller values use less VRAM but will introduce more seams."}),
                    },
                    "optional": {
                        "normalization": (["default", "minmax"], {"advanced": True}),
                    }
                }

    @classmethod
    def VALIDATE_INPUTS(s, tile_x, tile_y, tile_stride_x, tile_stride_y):
        if tile_x <= tile_stride_x:
            return "Tile width must be larger than the tile stride width."
        if tile_y <= tile_stride_y:
            return "Tile height must be larger than the tile stride height."
        return True

    RETURN_TYPES = ("IMAGE",)
    RETURN_NAMES = ("images",)
    FUNCTION = "decode"
    CATEGORY = "WanVideoWrapper"

    def decode(self, vae, samples, enable_vae_tiling, tile_x, tile_y, tile_stride_x, tile_stride_y, normalization="default"):
        from .taehv import TAEHV
        device = mm.get_torch_device()
        offload_device = mm.unet_offload_device()
        mm.soft_empty_cache()
        video = samples.get("video", None)
        if video is not None:
            video = torch.clamp(video, -1.0, 1.0) 
            video = (video + 1.0) / 2.0
            return video.cpu(),
        latents = samples["samples"]
        end_image = samples.get("end_image", None)
        has_ref = samples.get("has_ref", False)
        drop_last = samples.get("drop_last", False)
        is_looped = samples.get("looped", False)

        vae.to(device)

        latents = latents.to(device = device, dtype = vae.dtype)

        mm.soft_empty_cache()

        if has_ref:
            latents = latents[:, :, 1:]
        if drop_last:
            latents = latents[:, :, :-1]

        #if is_looped:
        #   latents = torch.cat([latents[:, :, :warmup_latent_count],latents], dim=2)
        if type(vae).__name__ == "TAEHV":      
            images = vae.decode_video(latents.permute(0, 2, 1, 3, 4))[0].permute(1, 0, 2, 3)
            images = torch.clamp(images, 0.0, 1.0)
            images = images.permute(1, 2, 3, 0).cpu().float()
            return (images,)
        else:
            if end_image is not None:
                enable_vae_tiling = False
            images = vae.decode(latents, device=device, end_=(end_image is not None), tiled=enable_vae_tiling, tile_size=(tile_x//8, tile_y//8), tile_stride=(tile_stride_x//8, tile_stride_y//8))[0]
            vae.model.clear_cache()
        
        images = images.cpu()

        if normalization == "minmax":
            images = (images - images.min()) / (images.max() - images.min())
        else:  
            images = torch.clamp(images, -1.0, 1.0) 
            images = (images + 1.0) / 2.0
        
        if is_looped:
            #images = images[:, warmup_latent_count * 4:]
            temp_latents = torch.cat([latents[:, :, -3:]] + [latents[:, :, :2]], dim=2)
            temp_images = vae.decode(temp_latents, device=device, end_=(end_image is not None), tiled=enable_vae_tiling, tile_size=(tile_x//vae.upsampling_factor, tile_y//vae.upsampling_factor), tile_stride=(tile_stride_x//vae.upsampling_factor, tile_stride_y//vae.upsampling_factor))[0]
            temp_images = (temp_images - temp_images.min()) / (temp_images.max() - temp_images.min())
            images = torch.cat([temp_images[:, 9:].to(images), images[:, 5:]], dim=1)

        if end_image is not None: 
            #end_image = (end_image - end_image.min()) / (end_image.max() - end_image.min())
            #image[:, -1] = end_image[:, 0].to(image) #not sure about this
            images = images[:, 0:-1]

        vae.model.clear_cache()
        vae.to(offload_device)
        mm.soft_empty_cache()

        images = torch.clamp(images, 0.0, 1.0)
        images = images.permute(1, 2, 3, 0).float()

        return (images,)

#region VideoEncode
class WanVideoEncode:
    @classmethod
    def INPUT_TYPES(s):
        return {"required": {
                    "vae": ("WANVAE",),
                    "image": ("IMAGE",),
                    "enable_vae_tiling": ("BOOLEAN", {"default": False, "tooltip": "Drastically reduces memory use but may introduce seams"}),
                    "tile_x": ("INT", {"default": 272, "min": 64, "max": 2048, "step": 1, "tooltip": "Tile size in pixels, smaller values use less VRAM, may introduce more seams"}),
                    "tile_y": ("INT", {"default": 272, "min": 64, "max": 2048, "step": 1, "tooltip": "Tile size in pixels, smaller values use less VRAM, may introduce more seams"}),
                    "tile_stride_x": ("INT", {"default": 144, "min": 32, "max": 2048, "step": 32, "tooltip": "Tile stride in pixels, smaller values use less VRAM, may introduce more seams"}),
                    "tile_stride_y": ("INT", {"default": 128, "min": 32, "max": 2048, "step": 32, "tooltip": "Tile stride in pixels, smaller values use less VRAM, may introduce more seams"}),
                    },
                    "optional": {
                        "noise_aug_strength": ("FLOAT", {"default": 0.0, "min": 0.0, "max": 10.0, "step": 0.001, "tooltip": "Strength of noise augmentation, helpful for leapfusion I2V where some noise can add motion and give sharper results"}),
                        "latent_strength": ("FLOAT", {"default": 1.0, "min": 0.0, "max": 10.0, "step": 0.001, "tooltip": "Additional latent multiplier, helpful for leapfusion I2V where lower values allow for more motion"}),
                        "mask": ("MASK", ),
                    }
                }

    RETURN_TYPES = ("LATENT",)
    RETURN_NAMES = ("samples",)
    FUNCTION = "encode"
    CATEGORY = "WanVideoWrapper"

    def encode(self, vae, image, enable_vae_tiling, tile_x, tile_y, tile_stride_x, tile_stride_y, noise_aug_strength=0.0, latent_strength=1.0, mask=None):
        from .taehv import TAEHV
        device = mm.get_torch_device()
        offload_device = mm.unet_offload_device()

        vae.to(device)

        image = image.clone()

        B, H, W, C = image.shape
        if W % 16 != 0 or H % 16 != 0:
            new_height = (H // 16) * 16
            new_width = (W // 16) * 16
            log.warning(f"Image size {W}x{H} is not divisible by 16, resizing to {new_width}x{new_height}")
            image = common_upscale(image.movedim(-1, 1), new_width, new_height, "lanczos", "disabled").movedim(1, -1)

        if image.shape[-1] == 4:
            image = image[..., :3]
        image = image.to(vae.dtype).to(device).unsqueeze(0).permute(0, 4, 1, 2, 3) # B, C, T, H, W


        empty_frame_indices = []
        for i in range(image.shape[2]):
            if is_image_black(image[:, :, i]):
                empty_frame_indices.append(i)
        empty_frame_indices = []
        for i in range(image.shape[2]):
            if is_image_black(image[:, :, i]):
                empty_frame_indices.append(i)
        empty_latent_indices = []
        if empty_frame_indices:
            frames_per_latent = 4
            num_frames = image.shape[2]
            # Special mapping: latent 0 = [0], latent 1 = [1,2,3,4], latent 2 = [5,6,7,8], ...
            latent_frame_ranges = []
            latent_frame_ranges.append([0])
            for i in range(1, math.ceil((num_frames - 1) / frames_per_latent) + 1):
                start = 1 + (i - 1) * frames_per_latent
                end = min(start + frames_per_latent, num_frames)
                latent_frame_ranges.append(list(range(start, end)))
            for latent_idx, latent_frames in enumerate(latent_frame_ranges):
                print(f"latent {latent_idx}: frames {latent_frames}")
                if latent_frames and set(latent_frames).issubset(empty_frame_indices):
                    empty_latent_indices.append(latent_idx)
            if empty_latent_indices:
                log.info(f"Empty frames {empty_frame_indices} map to latents {empty_latent_indices}")
        

        if noise_aug_strength > 0.0:
            image = add_noise_to_reference_video(image, ratio=noise_aug_strength)

        if isinstance(vae, TAEHV):
            latents = vae.encode_video(image.permute(0, 2, 1, 3, 4), parallel=False)# B, T, C, H, W
            latents = latents.permute(0, 2, 1, 3, 4)
        else:
            latents = vae.encode(image * 2.0 - 1.0, device=device, tiled=enable_vae_tiling, tile_size=(tile_x//vae.upsampling_factor, tile_y//vae.upsampling_factor), tile_stride=(tile_stride_x//vae.upsampling_factor, tile_stride_y//vae.upsampling_factor))
            vae.model.clear_cache()
        if latent_strength != 1.0:
            latents *= latent_strength

        log.info(f"encoded latents shape {latents.shape}")
        latent_mask = None
        if mask is None:
            vae.to(offload_device)
        else:
            #latent_mask = mask.clone().to(vae.dtype).to(device) * 2.0 - 1.0
            #latent_mask = latent_mask.unsqueeze(0).unsqueeze(0).repeat(1, 3, 1, 1, 1)
            #latent_mask = vae.encode(latent_mask, device=device, tiled=enable_vae_tiling, tile_size=(tile_x, tile_y), tile_stride=(tile_stride_x, tile_stride_y))
            target_h, target_w = latents.shape[3:]

            mask = torch.nn.functional.interpolate(
                mask.unsqueeze(0).unsqueeze(0),  # Add batch and channel dims [1,1,T,H,W]
                size=(latents.shape[2], target_h, target_w),
                mode='trilinear',
                align_corners=False
            ).squeeze(0)  # Remove batch dim, keep channel dim
            
            # Add batch & channel dims for final output
            latent_mask = mask.unsqueeze(0).repeat(1, latents.shape[1], 1, 1, 1)
            log.info(f"latent mask shape {latent_mask.shape}")
            vae.to(offload_device)
        mm.soft_empty_cache()
 
        return ({"samples": latents, "mask": latent_mask, "empty_latent_indices": empty_latent_indices},)

NODE_CLASS_MAPPINGS = {
    "WanVideoSampler": WanVideoSampler,
    "WanVideoDecode": WanVideoDecode,
    "WanVideoTextEncode": WanVideoTextEncode,
    "WanVideoTextEncodeSingle": WanVideoTextEncodeSingle,
    "WanVideoClipVisionEncode": WanVideoClipVisionEncode,
    "WanVideoImageToVideoEncode": WanVideoImageToVideoEncode,
    "WanVideoEncode": WanVideoEncode,
    "WanVideoEmptyEmbeds": WanVideoEmptyEmbeds,
    "WanVideoEnhanceAVideo": WanVideoEnhanceAVideo,
    "WanVideoContextOptions": WanVideoContextOptions,
    "WanVideoTextEmbedBridge": WanVideoTextEmbedBridge,
    "WanVideoFlowEdit": WanVideoFlowEdit,
    "WanVideoControlEmbeds": WanVideoControlEmbeds,
    "WanVideoSLG": WanVideoSLG,
    "WanVideoLoopArgs": WanVideoLoopArgs,
    "WanVideoSetBlockSwap": WanVideoSetBlockSwap,
    "WanVideoExperimentalArgs": WanVideoExperimentalArgs,
    "WanVideoVACEEncode": WanVideoVACEEncode,
    "WanVideoPhantomEmbeds": WanVideoPhantomEmbeds,
    "WanVideoRealisDanceLatents": WanVideoRealisDanceLatents,
    "WanVideoApplyNAG": WanVideoApplyNAG,
    "WanVideoMiniMaxRemoverEmbeds": WanVideoMiniMaxRemoverEmbeds,
    "WanVideoFreeInitArgs": WanVideoFreeInitArgs,
    "WanVideoSetRadialAttention": WanVideoSetRadialAttention,
    "WanVideoBlockList": WanVideoBlockList,
    }
NODE_DISPLAY_NAME_MAPPINGS = {
    "WanVideoSampler": "WanVideo Sampler",
    "WanVideoDecode": "WanVideo Decode",
    "WanVideoTextEncode": "WanVideo TextEncode",
    "WanVideoTextEncodeSingle": "WanVideo TextEncodeSingle",
    "WanVideoTextImageEncode": "WanVideo TextImageEncode (IP2V)",
    "WanVideoClipVisionEncode": "WanVideo ClipVision Encode",
    "WanVideoImageToVideoEncode": "WanVideo ImageToVideo Encode",
    "WanVideoEncode": "WanVideo Encode",
    "WanVideoEmptyEmbeds": "WanVideo Empty Embeds",
    "WanVideoEnhanceAVideo": "WanVideo Enhance-A-Video",
    "WanVideoContextOptions": "WanVideo Context Options",
    "WanVideoTextEmbedBridge": "WanVideo TextEmbed Bridge",
    "WanVideoFlowEdit": "WanVideo FlowEdit",
    "WanVideoControlEmbeds": "WanVideo Control Embeds",
    "WanVideoSLG": "WanVideo SLG",
    "WanVideoLoopArgs": "WanVideo Loop Args",
    "WanVideoSetBlockSwap": "WanVideo Set BlockSwap",
    "WanVideoExperimentalArgs": "WanVideo Experimental Args",
    "WanVideoVACEEncode": "WanVideo VACE Encode",
    "WanVideoPhantomEmbeds": "WanVideo Phantom Embeds",
    "WanVideoRealisDanceLatents": "WanVideo RealisDance Latents",
    "WanVideoApplyNAG": "WanVideo Apply NAG",
    "WanVideoMiniMaxRemoverEmbeds": "WanVideo MiniMax Remover Embeds",
    "WanVideoFreeInitArgs": "WanVideo Free Init Args",
    "WanVideoSetRadialAttention": "WanVideo Set Radial Attention",
    "WanVideoBlockList": "WanVideo Block List",
    }<|MERGE_RESOLUTION|>--- conflicted
+++ resolved
@@ -1304,22 +1304,14 @@
 
     def process(self, model, image_embeds, shift, steps, cfg, seed, scheduler, riflex_freq_index, text_embeds=None,
         force_offload=True, samples=None, feta_args=None, denoise_strength=1.0, context_options=None, 
-<<<<<<< HEAD
         cache_args=None, teacache_args=None, flowedit_args=None, batched_cfg=False, slg_args=None, rope_function="default", loop_args=None, nocfg_begin=1.0, nocfg_end=1.0, 
-        experimental_args=None, sigmas=None, unianimate_poses=None, fantasytalking_embeds=None, uni3c_embeds=None, multitalk_embeds=None, freeinit_args=None):
-=======
-        cache_args=None, teacache_args=None, flowedit_args=None, batched_cfg=False, slg_args=None, rope_function="default", loop_args=None, 
         experimental_args=None, sigmas=None, unianimate_poses=None, fantasytalking_embeds=None, uni3c_embeds=None, multitalk_embeds=None, freeinit_args=None, start_step=0, end_step=-1):
->>>>>>> de11d523
         
         patcher = model
         model = model.model
         transformer = model.diffusion_model
-<<<<<<< HEAD
         from .enhance_a_video.globals import set_enhance_weight, set_num_frames
         from diffusers.schedulers import FlowMatchEulerDiscreteScheduler, DEISMultistepScheduler
-=======
->>>>>>> de11d523
 
         dtype = model["dtype"]
         gguf = model["gguf"]
