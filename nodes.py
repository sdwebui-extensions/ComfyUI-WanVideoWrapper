import os
import torch
import torch.nn.functional as F
import gc
from .utils import log, print_memory, apply_lora, clip_encode_image_tiled, fourier_filter
import numpy as np
import math
from tqdm import tqdm

from einops import rearrange

import folder_paths
import comfy.model_management as mm
from comfy.utils import load_torch_file, ProgressBar, common_upscale
import comfy.model_base
import comfy.latent_formats
from comfy.clip_vision import clip_preprocess, ClipVisionModel
from comfy.sd import load_lora_for_models
from comfy.cli_args import args, LatentPreviewMethod

script_directory = os.path.dirname(os.path.abspath(__file__))

def add_noise_to_reference_video(image, ratio=None):
    sigma = torch.ones((image.shape[0],)).to(image.device, image.dtype) * ratio 
    image_noise = torch.randn_like(image) * sigma[:, None, None, None]
    image_noise = torch.where(image==-1, torch.zeros_like(image), image_noise)
    image = image + image_noise
    return image

def optimized_scale(positive_flat, negative_flat):

    # Calculate dot production
    dot_product = torch.sum(positive_flat * negative_flat, dim=1, keepdim=True)

    # Squared norm of uncondition
    squared_norm = torch.sum(negative_flat ** 2, dim=1, keepdim=True) + 1e-8

    # st_star = v_cond^T * v_uncond / ||v_uncond||^2
    st_star = dot_product / squared_norm
    
    return st_star

class WanVideoBlockSwap:
    @classmethod
    def INPUT_TYPES(s):
        return {
            "required": {
                "blocks_to_swap": ("INT", {"default": 20, "min": 0, "max": 40, "step": 1, "tooltip": "Number of transformer blocks to swap, the 14B model has 40, while the 1.3B model has 30 blocks"}),
                "offload_img_emb": ("BOOLEAN", {"default": False, "tooltip": "Offload img_emb to offload_device"}),
                "offload_txt_emb": ("BOOLEAN", {"default": False, "tooltip": "Offload time_emb to offload_device"}),
            },
            "optional": {
                "use_non_blocking": ("BOOLEAN", {"default": True, "tooltip": "Use non-blocking memory transfer for offloading, reserves more RAM but is faster"}),
                "vace_blocks_to_swap": ("INT", {"default": 0, "min": 0, "max": 15, "step": 1, "tooltip": "Number of VACE blocks to swap, the VACE model has 15 blocks"}),
            },
        }
    RETURN_TYPES = ("BLOCKSWAPARGS",)
    RETURN_NAMES = ("block_swap_args",)
    FUNCTION = "setargs"
    CATEGORY = "WanVideoWrapper"
    DESCRIPTION = "Settings for block swapping, reduces VRAM use by swapping blocks to CPU memory"

    def setargs(self, **kwargs):
        return (kwargs, )

class WanVideoVRAMManagement:
    @classmethod
    def INPUT_TYPES(s):
        return {
            "required": {
                "offload_percent": ("FLOAT", {"default": 1.0, "min": 0.0, "max": 1.0, "step": 0.01, "tooltip": "Percentage of parameters to offload"}),
            },
        }
    RETURN_TYPES = ("VRAM_MANAGEMENTARGS",)
    RETURN_NAMES = ("vram_management_args",)
    FUNCTION = "setargs"
    CATEGORY = "WanVideoWrapper"
    DESCRIPTION = "Alternative offloading method from DiffSynth-Studio, more aggressive in reducing memory use than block swapping, but can be slower"

    def setargs(self, **kwargs):
        return (kwargs, )

class WanVideoTeaCache:
    @classmethod
    def INPUT_TYPES(s):
        return {
            "required": {
                "rel_l1_thresh": ("FLOAT", {"default": 0.3, "min": 0.0, "max": 1.0, "step": 0.001,
                                            "tooltip": "Higher values will make TeaCache more aggressive, faster, but may cause artifacts. Good value range for 1.3B: 0.05 - 0.08, for other models 0.15-0.30"}),
                "start_step": ("INT", {"default": 1, "min": 0, "max": 9999, "step": 1, "tooltip": "Start percentage of the steps to apply TeaCache"}),
                "end_step": ("INT", {"default": -1, "min": -1, "max": 9999, "step": 1, "tooltip": "End steps to apply TeaCache"}),
                "cache_device": (["main_device", "offload_device"], {"default": "offload_device", "tooltip": "Device to cache to"}),
                "use_coefficients": ("BOOLEAN", {"default": True, "tooltip": "Use calculated coefficients for more accuracy. When enabled therel_l1_thresh should be about 10 times higher than without"}),
            },
            "optional": {
                "mode": (["e", "e0"], {"default": "e", "tooltip": "Choice between using e (time embeds, default) or e0 (modulated time embeds)"}),
            },
        }
    RETURN_TYPES = ("TEACACHEARGS",)
    RETURN_NAMES = ("teacache_args",)
    FUNCTION = "process"
    CATEGORY = "WanVideoWrapper"
    DESCRIPTION = """
Patch WanVideo model to use TeaCache. Speeds up inference by caching the output and  
applying it instead of doing the step.  Best results are achieved by choosing the  
appropriate coefficients for the model. Early steps should never be skipped, with too  
aggressive values this can happen and the motion suffers. Starting later can help with that too.   
When NOT using coefficients, the threshold value should be  
about 10 times smaller than the value used with coefficients.  

Official recommended values https://github.com/ali-vilab/TeaCache/tree/main/TeaCache4Wan2.1:


<pre style='font-family:monospace'>
+-------------------+--------+---------+--------+
|       Model       |  Low   | Medium  |  High  |
+-------------------+--------+---------+--------+
| Wan2.1 t2v 1.3B  |  0.05  |  0.07   |  0.08  |
| Wan2.1 t2v 14B   |  0.14  |  0.15   |  0.20  |
| Wan2.1 i2v 480P  |  0.13  |  0.19   |  0.26  |
| Wan2.1 i2v 720P  |  0.18  |  0.20   |  0.30  |
+-------------------+--------+---------+--------+
</pre> 
"""
    EXPERIMENTAL = True

    def process(self, rel_l1_thresh, start_step, end_step, cache_device, use_coefficients, mode="e"):
        if cache_device == "main_device":
            teacache_device = mm.get_torch_device()
        else:
            teacache_device = mm.unet_offload_device()
        teacache_args = {
            "rel_l1_thresh": rel_l1_thresh,
            "start_step": start_step,
            "end_step": end_step,
            "cache_device": teacache_device,
            "use_coefficients": use_coefficients,
            "mode": mode,
        }
        return (teacache_args,)


class WanVideoModel(comfy.model_base.BaseModel):
    def __init__(self, *args, **kwargs):
        super().__init__(*args, **kwargs)
        self.pipeline = {}

    def __getitem__(self, k):
        return self.pipeline[k]

    def __setitem__(self, k, v):
        self.pipeline[k] = v

try:
    from comfy.latent_formats import Wan21
    latent_format = Wan21
except: #for backwards compatibility
    log.warning("Wan21 latent format not found, update ComfyUI for better livepreview")
    from comfy.latent_formats import HunyuanVideo
    latent_format = HunyuanVideo

class WanVideoModelConfig:
    def __init__(self, dtype):
        self.unet_config = {}
        self.unet_extra_config = {}
        self.latent_format = latent_format
        self.latent_format.latent_channels = 16
        self.manual_cast_dtype = dtype
        self.sampling_settings = {"multiplier": 1.0}
        # Don't know what this is. Value taken from ComfyUI Mochi model.
        self.memory_usage_factor = 2.0
        # denoiser is handled by extension
        self.unet_config["disable_unet_model_creation"] = True

def filter_state_dict_by_blocks(state_dict, blocks_mapping):
    filtered_dict = {}

    for key in state_dict:
        if 'blocks.' in key:
            block_pattern = key.split('diffusion_model.')[1].split('.', 2)[0:2]
            block_key = f'{block_pattern[0]}.{block_pattern[1]}.'

            if block_key in blocks_mapping:
                filtered_dict[key] = state_dict[key]
        else:
            filtered_dict[key] = state_dict[key]

    return filtered_dict

def standardize_lora_key_format(lora_sd):
    new_sd = {}
    for k, v in lora_sd.items():
        # Diffusers format
        if k.startswith('transformer.'):
            k = k.replace('transformer.', 'diffusion_model.')
        if k.startswith('pipe.dit.'): #unianimate-dit/diffsynth
            k = k.replace('pipe.dit.', 'diffusion_model.')

        # Fun LoRA format
        if k.startswith('lora_unet__'):
            # Split into main path and weight type parts
            parts = k.split('.')
            main_part = parts[0]  # e.g. lora_unet__blocks_0_cross_attn_k
            weight_type = '.'.join(parts[1:]) if len(parts) > 1 else None  # e.g. lora_down.weight
            
            # Process the main part - convert from underscore to dot format
            if 'blocks_' in main_part:
                # Extract components
                components = main_part[len('lora_unet__'):].split('_')
                
                # Start with diffusion_model
                new_key = "diffusion_model"
                
                # Add blocks.N
                if components[0] == 'blocks':
                    new_key += f".blocks.{components[1]}"
                    
                    # Handle different module types
                    idx = 2
                    if idx < len(components):
                        if components[idx] == 'self' and idx+1 < len(components) and components[idx+1] == 'attn':
                            new_key += ".self_attn"
                            idx += 2
                        elif components[idx] == 'cross' and idx+1 < len(components) and components[idx+1] == 'attn':
                            new_key += ".cross_attn"
                            idx += 2
                        elif components[idx] == 'ffn':
                            new_key += ".ffn"
                            idx += 1
                    
                    # Add the component (k, q, v, o) and handle img suffix
                    if idx < len(components):
                        component = components[idx]
                        idx += 1
                        
                        # Check for img suffix
                        if idx < len(components) and components[idx] == 'img':
                            component += '_img'
                            idx += 1
                            
                        new_key += f".{component}"
                
                # Handle weight type - this is the critical fix
                if weight_type:
                    if weight_type == 'alpha':
                        new_key += '.alpha'
                    elif weight_type == 'lora_down.weight' or weight_type == 'lora_down':
                        new_key += '.lora_A.weight'
                    elif weight_type == 'lora_up.weight' or weight_type == 'lora_up':
                        new_key += '.lora_B.weight'
                    else:
                        # Keep original weight type if not matching our patterns
                        new_key += f'.{weight_type}'
                        # Add .weight suffix if missing
                        if not new_key.endswith('.weight'):
                            new_key += '.weight'
                
                k = new_key
            else:
                # For other lora_unet__ formats (head, embeddings, etc.)
                new_key = main_part.replace('lora_unet__', 'diffusion_model.')
                
                # Fix specific component naming patterns
                new_key = new_key.replace('_self_attn', '.self_attn')
                new_key = new_key.replace('_cross_attn', '.cross_attn')
                new_key = new_key.replace('_ffn', '.ffn')
                new_key = new_key.replace('blocks_', 'blocks.')
                new_key = new_key.replace('head_head', 'head.head')
                new_key = new_key.replace('img_emb', 'img_emb')
                new_key = new_key.replace('text_embedding', 'text.embedding')
                new_key = new_key.replace('time_embedding', 'time.embedding')
                new_key = new_key.replace('time_projection', 'time.projection')
                
                # Replace remaining underscores with dots, carefully
                parts = new_key.split('.')
                final_parts = []
                for part in parts:
                    if part in ['img_emb', 'self_attn', 'cross_attn']:
                        final_parts.append(part)  # Keep these intact
                    else:
                        final_parts.append(part.replace('_', '.'))
                new_key = '.'.join(final_parts)
                
                # Handle weight type
                if weight_type:
                    if weight_type == 'alpha':
                        new_key += '.alpha'
                    elif weight_type == 'lora_down.weight' or weight_type == 'lora_down':
                        new_key += '.lora_A.weight'
                    elif weight_type == 'lora_up.weight' or weight_type == 'lora_up':
                        new_key += '.lora_B.weight'
                    else:
                        new_key += f'.{weight_type}'
                        if not new_key.endswith('.weight'):
                            new_key += '.weight'
                
                k = new_key
                
            # Handle special embedded components
            special_components = {
                'time.projection': 'time_projection',
                'img.emb': 'img_emb',
                'text.emb': 'text_emb',
                'time.emb': 'time_emb',
            }
            for old, new in special_components.items():
                if old in k:
                    k = k.replace(old, new)

        # Fix diffusion.model -> diffusion_model
        if k.startswith('diffusion.model.'):
            k = k.replace('diffusion.model.', 'diffusion_model.')
            
        # Finetrainer format
        if '.attn1.' in k:
            k = k.replace('.attn1.', '.cross_attn.')
            k = k.replace('.to_k.', '.k.')
            k = k.replace('.to_q.', '.q.')
            k = k.replace('.to_v.', '.v.')
            k = k.replace('.to_out.0.', '.o.')
        elif '.attn2.' in k:
            k = k.replace('.attn2.', '.cross_attn.')
            k = k.replace('.to_k.', '.k.')
            k = k.replace('.to_q.', '.q.')
            k = k.replace('.to_v.', '.v.')
            k = k.replace('.to_out.0.', '.o.')
            
        if "img_attn.proj" in k:
            k = k.replace("img_attn.proj", "img_attn_proj")
        if "img_attn.qkv" in k:
            k = k.replace("img_attn.qkv", "img_attn_qkv")
        if "txt_attn.proj" in k:
            k = k.replace("txt_attn.proj", "txt_attn_proj")
        if "txt_attn.qkv" in k:
            k = k.replace("txt_attn.qkv", "txt_attn_qkv")
        new_sd[k] = v
    return new_sd

class WanVideoEnhanceAVideo:
    @classmethod
    def INPUT_TYPES(s):
        return {
            "required": {
                "weight": ("FLOAT", {"default": 2.0, "min": 0, "max": 100, "step": 0.01, "tooltip": "The feta Weight of the Enhance-A-Video"}),
                "start_percent": ("FLOAT", {"default": 0.0, "min": 0.0, "max": 1.0, "step": 0.01, "tooltip": "Start percentage of the steps to apply Enhance-A-Video"}),
                "end_percent": ("FLOAT", {"default": 1.0, "min": 0.0, "max": 1.0, "step": 0.01, "tooltip": "End percentage of the steps to apply Enhance-A-Video"}),
            },
        }
    RETURN_TYPES = ("FETAARGS",)
    RETURN_NAMES = ("feta_args",)
    FUNCTION = "setargs"
    CATEGORY = "WanVideoWrapper"
    DESCRIPTION = "https://github.com/NUS-HPC-AI-Lab/Enhance-A-Video"

    def setargs(self, **kwargs):
        return (kwargs, )

class WanVideoLoraSelect:
    @classmethod
    def INPUT_TYPES(s):
        return {
            "required": {
               "lora": (folder_paths.get_filename_list("loras"),
                {"tooltip": "LORA models are expected to be in ComfyUI/models/loras with .safetensors extension"}),
                "strength": ("FLOAT", {"default": 1.0, "min": -10.0, "max": 10.0, "step": 0.0001, "tooltip": "LORA strength, set to 0.0 to unmerge the LORA"}),
            },
            "optional": {
                "prev_lora":("WANVIDLORA", {"default": None, "tooltip": "For loading multiple LoRAs"}),
                "blocks":("SELECTEDBLOCKS", ),
                "low_mem_load": ("BOOLEAN", {"default": False, "tooltip": "Load the LORA model with less VRAM usage, slower loading"}),
            }
        }

    RETURN_TYPES = ("WANVIDLORA",)
    RETURN_NAMES = ("lora", )
    FUNCTION = "getlorapath"
    CATEGORY = "WanVideoWrapper"
    DESCRIPTION = "Select a LoRA model from ComfyUI/models/loras"

    def getlorapath(self, lora, strength, blocks=None, prev_lora=None, low_mem_load=False):
        loras_list = []

        lora = {
            "path": folder_paths.get_full_path("loras", lora),
            "strength": strength,
            "name": lora.split(".")[0],
            "blocks": blocks,
            "low_mem_load": low_mem_load,
        }
        if prev_lora is not None:
            loras_list.extend(prev_lora)

        loras_list.append(lora)
        return (loras_list,)
    
class WanVideoVACEModelSelect:
    @classmethod
    def INPUT_TYPES(s):
        return {
            "required": {
                "vace_model": (folder_paths.get_filename_list("diffusion_models"), {"tooltip": "These models are loaded from the 'ComfyUI/models/diffusion_models' VACE model to use when not using model that has it included"}),
                "vace_blocks": ("STRING", {"default": "0, 2, 4, 6, 8, 10, 12, 14, 16, 18, 20, 22, 24, 26, 28", "multiline": True, "tooltip": "Blocks to apply VACE to, default is for 1.3B model"}),
            },
        }

    RETURN_TYPES = ("VACEPATH",)
    RETURN_NAMES = ("vace_model", )
    FUNCTION = "getvacepath"
    CATEGORY = "WanVideoWrapper"
    DESCRIPTION = "VACE model to use when not using model that has it included, loaded from 'ComfyUI/models/diffusion_models'"

    def getvacepath(self, vace_model, vace_blocks):
        vace_model = {
            "path": folder_paths.get_full_path("diffusion_models", vace_model),
            "blocks": [int(x.strip()) for x in vace_blocks.split(",")],
        }
        return (vace_model,)

class WanVideoLoraBlockEdit:
    def __init__(self):
        self.loaded_lora = None

    @classmethod
    def INPUT_TYPES(s):
        arg_dict = {}
        argument = ("BOOLEAN", {"default": True})

        for i in range(40):
            arg_dict["blocks.{}.".format(i)] = argument

        return {"required": arg_dict}

    RETURN_TYPES = ("SELECTEDBLOCKS", )
    RETURN_NAMES = ("blocks", )
    OUTPUT_TOOLTIPS = ("The modified lora model",)
    FUNCTION = "select"

    CATEGORY = "WanVideoWrapper"

    def select(self, **kwargs):
        selected_blocks = {k: v for k, v in kwargs.items() if v is True and isinstance(v, bool)}
        print("Selected blocks LoRA: ", selected_blocks)
        return (selected_blocks,)

#region Model loading
class WanVideoModelLoader:
    @classmethod
    def INPUT_TYPES(s):
        return {
            "required": {
                "model": (folder_paths.get_filename_list("diffusion_models"), {"tooltip": "These models are loaded from the 'ComfyUI/models/diffusion_models' -folder",}),

            "base_precision": (["fp32", "bf16", "fp16", "fp16_fast"], {"default": "bf16"}),
            "quantization": (['disabled', 'fp8_e4m3fn', 'fp8_e4m3fn_fast', 'fp8_e5m2', 'fp8_e4m3fn_fast_no_ffn', 'torchao_fp8dq', "torchao_fp8dqrow", "torchao_int8dq", "torchao_fp6", "torchao_int4", "torchao_int8"], {"default": 'disabled', "tooltip": "optional quantization method"}),
            "load_device": (["main_device", "offload_device"], {"default": "main_device", "tooltip": "Initial device to load the model to, NOT recommended with the larger models unless you have 48GB+ VRAM"}),
            },
            "optional": {
                "attention_mode": ([
                    "sdpa",
                    "flash_attn_2",
                    "flash_attn_3",
                    "sageattn",
                    #"spargeattn", needs tuning
                    #"spargeattn_tune",
                    ], {"default": "sdpa"}),
                "compile_args": ("WANCOMPILEARGS", ),
                "block_swap_args": ("BLOCKSWAPARGS", ),
                "lora": ("WANVIDLORA", {"default": None}),
                "vram_management_args": ("VRAM_MANAGEMENTARGS", {"default": None, "tooltip": "Alternative offloading method from DiffSynth-Studio, more aggressive in reducing memory use than block swapping, but can be slower"}),
                "vace_model": ("VACEPATH", {"default": None, "tooltip": "VACE model to use when not using model that has it included"}),
            }
        }

    RETURN_TYPES = ("WANVIDEOMODEL",)
    RETURN_NAMES = ("model", )
    FUNCTION = "loadmodel"
    CATEGORY = "WanVideoWrapper"

    def loadmodel(self, model, base_precision, load_device,  quantization,
                  compile_args=None, attention_mode="sdpa", block_swap_args=None, lora=None, vram_management_args=None, vace_model=None):
        assert not (vram_management_args is not None and block_swap_args is not None), "Can't use both block_swap_args and vram_management_args at the same time"
        lora_low_mem_load = False
        if lora is not None:
            for l in lora:
                lora_low_mem_load = l.get("low_mem_load") if lora is not None else False

        transformer = None
        from .wanvideo.modules.model import WanModel
        from accelerate import init_empty_weights
        from accelerate.utils import set_module_tensor_to_device    
        mm.unload_all_models()
        mm.cleanup_models()
        mm.soft_empty_cache()
        manual_offloading = True
        # if "sage" in attention_mode:
        #     try:
        #         from sageattention import sageattn
        #     except Exception as e:
        #         raise ValueError(f"Can't import SageAttention: {str(e)}")

        device = mm.get_torch_device()
        offload_device = mm.unet_offload_device()

                
        manual_offloading = True
        transformer_load_device = device if load_device == "main_device" else offload_device
        
        base_dtype = {"fp8_e4m3fn": torch.float8_e4m3fn, "fp8_e4m3fn_fast": torch.float8_e4m3fn, "bf16": torch.bfloat16, "fp16": torch.float16, "fp16_fast": torch.float16, "fp32": torch.float32}[base_precision]
        
        if base_precision == "fp16_fast":
            if hasattr(torch.backends.cuda.matmul, "allow_fp16_accumulation"):
                torch.backends.cuda.matmul.allow_fp16_accumulation = True
            else:
                raise ValueError("torch.backends.cuda.matmul.allow_fp16_accumulation is not available in this version of torch, requires torch 2.7.0.dev2025 02 26 nightly minimum currently")
        else:
            try:
                if hasattr(torch.backends.cuda.matmul, "allow_fp16_accumulation"):
                    torch.backends.cuda.matmul.allow_fp16_accumulation = False
            except:
                pass

        model_path = folder_paths.get_full_path_or_raise("diffusion_models", model)
      
        sd = load_torch_file(model_path, device=transformer_load_device, safe_load=True)

        if vace_model is not None:
            vace_sd = load_torch_file(vace_model["path"], device=transformer_load_device, safe_load=True)
            sd.update(vace_sd)

        first_key = next(iter(sd))
        if first_key.startswith("model.diffusion_model."):
            new_sd = {}
            for key, value in sd.items():
                new_key = key.replace("model.diffusion_model.", "", 1)
                new_sd[new_key] = value
            sd = new_sd
        if not "patch_embedding.weight" in sd:
            raise ValueError("Invalid WanVideo model selected")
        dim = sd["patch_embedding.weight"].shape[0]
        in_channels = sd["patch_embedding.weight"].shape[1]
        log.info(f"Detected model in_channels: {in_channels}")
        ffn_dim = sd["blocks.0.ffn.0.bias"].shape[0]

        if "model_type.Wan2_1-FLF2V-14B-720P" in sd or "img_emb.emb_pos" in sd or "flf2v" in model.lower():
            model_type = "fl2v"
        elif in_channels in [36, 48]:
            model_type = "i2v"
        elif in_channels == 16:
            model_type = "t2v"
        num_heads = 40 if dim == 5120 else 12
        num_layers = 40 if dim == 5120 else 30

        vace_layers, vace_in_dim = None, None
        if "vace_blocks.0.after_proj.weight" in sd:
            model_type = "t2v"
            if vace_model is not None:
                vace_layers = vace_model["blocks"]
            else:
                vace_layers = [0, 2, 4, 6, 8, 10, 12, 14, 16, 18, 20, 22, 24, 26, 28]
            vace_in_dim = 96

        log.info(f"Model type: {model_type}, num_heads: {num_heads}, num_layers: {num_layers}")

        teacache_coefficients_map = {
            "1_3B": {
                "e": [2.39676752e+03, -1.31110545e+03, 2.01331979e+02, -8.29855975e+00, 1.37887774e-01],
                "e0": [1.03960792e+04, -9.13751066e+02, 5.92814814e+01, 2.36921409e+00, 1.54512351e-02], #[-5.21862437e+04, 9.23041404e+03, -5.28275948e+02, 1.36987616e+01, -4.99875664e-02],
            },
            "14B": {
                "e": [-5784.54975374, 5449.50911966, -1811.16591783, 256.27178429, -13.02252404],
                "e0": [-3.06553890e+05, 6.48419832e+04, -4.24062284e+03, 1.08991219e+02, -7.94696044e-01], #[-3.03318725e+05, 4.90537029e+04, -2.65530556e+03, 5.87365115e+01, -3.15583525e-01],
            },
            "i2v_480": {
                "e": [-3.02331670e+02, 2.23948934e+02, -5.25463970e+01, 5.87348440e+00, -2.01973289e-01],
                "e0": [-3.06553890e+05, 6.48419832e+04, -4.24062284e+03, 1.08991219e+02, -7.94696044e-01], #[2.57151496e+05, -3.54229917e+04, 1.40286849e+03, -1.35890334e+01, 1.32517977e-01],
            },
            "i2v_720":{
                "e": [-114.36346466, 65.26524496, -18.82220707, 4.91518089, -0.23412683],
                "e0": [-3.06553890e+05, 6.48419832e+04, -4.24062284e+03, 1.08991219e+02, -7.94696044e-01], #[8.10705460e+03, 2.13393892e+03, -3.72934672e+02, 1.66203073e+01, -4.17769401e-02],
            },
        }
        model_variant = "14B" #default to this
        if model_type == "i2v" or model_type == "fl2v":
            if "480" in model or "fun" in model.lower() or "a2" in model.lower() or "540" in model or 'swa' in model.lower(): #just a guess for the Fun model for now...
                model_variant = "i2v_480"
            elif "720" in model:
                model_variant = "i2v_720"
        elif model_type == "t2v":
            model_variant = "14B"
            
        if dim == 1536:
            model_variant = "1_3B"
        log.info(f"Model variant detected: {model_variant}")
        swa = False
        if 'swa' in model.lower():
            swa = True
        
        TRANSFORMER_CONFIG= {
            "dim": dim,
            "ffn_dim": ffn_dim,
            "eps": 1e-06,
            "freq_dim": 256,
            "in_dim": in_channels,
            "model_type": model_type,
            "out_dim": 16,
            "text_len": 512,
            "num_heads": num_heads,
            "num_layers": num_layers,
            "attention_mode": attention_mode,
            "main_device": device,
            "offload_device": offload_device,
            "teacache_coefficients": teacache_coefficients_map[model_variant],
            "vace_layers": vace_layers,
            "vace_in_dim": vace_in_dim,
            "inject_sample_info": True if "fps_embedding.weight" in sd else False,
<<<<<<< HEAD
            "swa": swa,
=======
            "add_ref_conv": True if "ref_conv.weight" in sd else False,
            "in_dim_ref_conv": sd["ref_conv.weight"].shape[1] if "ref_conv.weight" in sd else None,
            "add_control_adapter": True if "control_adapter.conv.weight" in sd else False,
            "in_dim_control_adapter": sd["control_adapter.conv.weight"].shape[1] if "control_adapter.conv.weight" in sd else None,
>>>>>>> fc7ab666
        }        

        with init_empty_weights():
            transformer = WanModel(**TRANSFORMER_CONFIG)
        transformer.eval()

        if "blocks.0.cam_encoder.weight" in sd:
            log.info("ReCamMaster model detected, patching model...")
            import torch.nn as nn
            for block in transformer.blocks:
                block.cam_encoder = nn.Linear(12, dim)
                block.projector = nn.Linear(dim, dim)
                block.cam_encoder.weight.data.zero_()
                block.cam_encoder.bias.data.zero_()
                block.projector.weight = nn.Parameter(torch.eye(dim))
                block.projector.bias = nn.Parameter(torch.zeros(dim))
        
        comfy_model = WanVideoModel(
            WanVideoModelConfig(base_dtype),
            model_type=comfy.model_base.ModelType.FLOW,
            device=device,
        )
          

        if not "torchao" in quantization:
            if "fp8_e4m3fn" in quantization:
                dtype = torch.float8_e4m3fn
            elif quantization == "fp8_e5m2":
                dtype = torch.float8_e5m2
            else:
                dtype = base_dtype
            params_to_keep = {"norm", "head", "bias", "time_in", "vector_in", "patch_embedding", "time_", "img_emb", "modulation", "text_embedding"}
            #if lora is not None:
            #    transformer_load_device = device
            if not lora_low_mem_load:
                log.info("Using accelerate to load and assign model weights to device...")
                param_count = sum(1 for _ in transformer.named_parameters())
                for name, param in tqdm(transformer.named_parameters(), 
                       desc=f"Loading transformer parameters to {transformer_load_device}", 
                       total=param_count,
                       leave=True):
                    dtype_to_use = base_dtype if any(keyword in name for keyword in params_to_keep) else dtype
                    if "patch_embedding" in name:
                        dtype_to_use = torch.float32
                    set_module_tensor_to_device(transformer, name, device=transformer_load_device, dtype=dtype_to_use, value=sd[name])
            comfy_model.diffusion_model = transformer
            comfy_model.load_device = transformer_load_device
            
            patcher = comfy.model_patcher.ModelPatcher(comfy_model, device, offload_device)
            patcher.model.is_patched = False

            control_lora = False
            
            if lora is not None:
                for l in lora:
                    log.info(f"Loading LoRA: {l['name']} with strength: {l['strength']}")
                    lora_path = l["path"]
                    lora_strength = l["strength"]
                    lora_sd = load_torch_file(lora_path, safe_load=True)
                    if "dwpose_embedding.0.weight" in lora_sd: #unianimate
                        from .unianimate.nodes import update_transformer
                        log.info("Unianimate LoRA detected, patching model...")
                        transformer = update_transformer(transformer, lora_sd)

                    lora_sd = standardize_lora_key_format(lora_sd)
                    if l["blocks"]:
                        lora_sd = filter_state_dict_by_blocks(lora_sd, l["blocks"])

                    #spacepxl's control LoRA patch
                    # for key in lora_sd.keys():
                    #     print(key)
                    
                    if "diffusion_model.patch_embedding.lora_A.weight" in lora_sd:
                        log.info("Control-LoRA detected, patching model...")
                        control_lora = True

                        in_cls = transformer.patch_embedding.__class__ # nn.Conv3d
                        old_in_dim = transformer.in_dim # 16
                        new_in_dim = lora_sd["diffusion_model.patch_embedding.lora_A.weight"].shape[1]
                        assert new_in_dim == 32
                        
                        new_in = in_cls(
                            new_in_dim,
                            transformer.patch_embedding.out_channels,
                            transformer.patch_embedding.kernel_size,
                            transformer.patch_embedding.stride,
                            transformer.patch_embedding.padding,
                        ).to(device=device, dtype=torch.float32)
                        
                        new_in.weight.zero_()
                        new_in.bias.zero_()
                        
                        new_in.weight[:, :old_in_dim].copy_(transformer.patch_embedding.weight)
                        new_in.bias.copy_(transformer.patch_embedding.bias)
                        
                        transformer.patch_embedding = new_in
                        transformer.expanded_patch_embedding = new_in
                        transformer.register_to_config(in_dim=new_in_dim)

                    patcher, _ = load_lora_for_models(patcher, None, lora_sd, lora_strength, 0)
                    
                    del lora_sd
                
                patcher = apply_lora(patcher, device, transformer_load_device, params_to_keep=params_to_keep, dtype=dtype, base_dtype=base_dtype, state_dict=sd, low_mem_load=lora_low_mem_load)
                #patcher.load(device, full_load=True)
                patcher.model.is_patched = True

            
            
            if "fast" in quantization:
                from .fp8_optimization import convert_fp8_linear
                if quantization == "fp8_e4m3fn_fast_no_ffn":
                    params_to_keep.update({"ffn"})
                print(params_to_keep)
                convert_fp8_linear(patcher.model.diffusion_model, base_dtype, params_to_keep=params_to_keep)

            del sd

            if vram_management_args is not None:
                from .diffsynth.vram_management import enable_vram_management, AutoWrappedModule, AutoWrappedLinear
                from .wanvideo.modules.model import WanLayerNorm, WanRMSNorm

                total_params_in_model = sum(p.numel() for p in patcher.model.diffusion_model.parameters())
                log.info(f"Total number of parameters in the loaded model: {total_params_in_model}")

                offload_percent = vram_management_args["offload_percent"]
                offload_params = int(total_params_in_model * offload_percent)
                params_to_keep = total_params_in_model - offload_params
                log.info(f"Selected params to offload: {offload_params}")
            
                enable_vram_management(
                    patcher.model.diffusion_model,
                    module_map = {
                        torch.nn.Linear: AutoWrappedLinear,
                        torch.nn.Conv3d: AutoWrappedModule,
                        torch.nn.LayerNorm: AutoWrappedModule,
                        WanLayerNorm: AutoWrappedModule,
                        WanRMSNorm: AutoWrappedModule,
                    },
                    module_config = dict(
                        offload_dtype=dtype,
                        offload_device=offload_device,
                        onload_dtype=dtype,
                        onload_device=device,
                        computation_dtype=base_dtype,
                        computation_device=device,
                    ),
                    max_num_param=params_to_keep,
                    overflow_module_config = dict(
                        offload_dtype=dtype,
                        offload_device=offload_device,
                        onload_dtype=dtype,
                        onload_device=offload_device,
                        computation_dtype=base_dtype,
                        computation_device=device,
                    ),
                    compile_args = compile_args,
                )

            #compile
            if compile_args is not None and vram_management_args is None:
                torch._dynamo.config.cache_size_limit = compile_args["dynamo_cache_size_limit"]
                try:
                    if hasattr(torch, '_dynamo') and hasattr(torch._dynamo, 'config'):
                        torch._dynamo.config.recompile_limit = compile_args["dynamo_recompile_limit"]
                except Exception as e:
                    log.warning(f"Could not set recompile_limit: {e}")
                if compile_args["compile_transformer_blocks_only"]:
                    for i, block in enumerate(patcher.model.diffusion_model.blocks):
                        patcher.model.diffusion_model.blocks[i] = torch.compile(block, fullgraph=compile_args["fullgraph"], dynamic=compile_args["dynamic"], backend=compile_args["backend"], mode=compile_args["mode"])
                    if vace_layers is not None:
                        for i, block in enumerate(patcher.model.diffusion_model.vace_blocks):
                            patcher.model.diffusion_model.vace_blocks[i] = torch.compile(block, fullgraph=compile_args["fullgraph"], dynamic=compile_args["dynamic"], backend=compile_args["backend"], mode=compile_args["mode"])
                else:
                    patcher.model.diffusion_model = torch.compile(patcher.model.diffusion_model, fullgraph=compile_args["fullgraph"], dynamic=compile_args["dynamic"], backend=compile_args["backend"], mode=compile_args["mode"])        
            
            if load_device == "offload_device" and patcher.model.diffusion_model.device != offload_device:
                log.info(f"Moving diffusion model from {patcher.model.diffusion_model.device} to {offload_device}")
                patcher.model.diffusion_model.to(offload_device)
                gc.collect()
                mm.soft_empty_cache()

        elif "torchao" in quantization:
            try:
                from torchao.quantization import (
                quantize_,
                fpx_weight_only,
                float8_dynamic_activation_float8_weight,
                int8_dynamic_activation_int8_weight,
                int8_weight_only,
                int4_weight_only
            )
            except:
                raise ImportError("torchao is not installed")

            # def filter_fn(module: nn.Module, fqn: str) -> bool:
            #     target_submodules = {'attn1', 'ff'} # avoid norm layers, 1.5 at least won't work with quantized norm1 #todo: test other models
            #     if any(sub in fqn for sub in target_submodules):
            #         return isinstance(module, nn.Linear)
            #     return False

            if "fp6" in quantization:
                quant_func = fpx_weight_only(3, 2)
            elif "int4" in quantization:
                quant_func = int4_weight_only()
            elif "int8" in quantization:
                quant_func = int8_weight_only()
            elif "fp8dq" in quantization:
                quant_func = float8_dynamic_activation_float8_weight()
            elif 'fp8dqrow' in quantization:
                from torchao.quantization.quant_api import PerRow
                quant_func = float8_dynamic_activation_float8_weight(granularity=PerRow())
            elif 'int8dq' in quantization:
                quant_func = int8_dynamic_activation_int8_weight()

            log.info(f"Quantizing model with {quant_func}")
            comfy_model.diffusion_model = transformer
            patcher = comfy.model_patcher.ModelPatcher(comfy_model, device, offload_device)
            control_lora = False

            for i, block in enumerate(patcher.model.diffusion_model.blocks):
                log.info(f"Quantizing block {i}")
                for name, _ in block.named_parameters(prefix=f"blocks.{i}"):
                    #print(f"Parameter name: {name}")
                    set_module_tensor_to_device(patcher.model.diffusion_model, name, device=transformer_load_device, dtype=base_dtype, value=sd[name])
                if compile_args is not None:
                    patcher.model.diffusion_model.blocks[i] = torch.compile(block, fullgraph=compile_args["fullgraph"], dynamic=compile_args["dynamic"], backend=compile_args["backend"], mode=compile_args["mode"])
                quantize_(block, quant_func)
                print(block)
                #block.to(offload_device)
            for name, param in patcher.model.diffusion_model.named_parameters():
                if "blocks" not in name:
                    set_module_tensor_to_device(patcher.model.diffusion_model, name, device=transformer_load_device, dtype=base_dtype, value=sd[name])

            manual_offloading = False # to disable manual .to(device) calls
            log.info(f"Quantized transformer blocks to {quantization}")
            for name, param in patcher.model.diffusion_model.named_parameters():
                print(name, param.dtype)
                #param.data = param.data.to(self.vae_dtype).to(device)

            del sd
            mm.soft_empty_cache()

        patcher.model["dtype"] = base_dtype
        patcher.model["base_path"] = model_path
        patcher.model["model_name"] = model
        patcher.model["manual_offloading"] = manual_offloading
        patcher.model["quantization"] = quantization
        patcher.model["auto_cpu_offload"] = True if vram_management_args is not None else False
        patcher.model["control_lora"] = control_lora

        if 'transformer_options' not in patcher.model_options:
            patcher.model_options['transformer_options'] = {}
        patcher.model_options["transformer_options"]["block_swap_args"] = block_swap_args   

        for model in mm.current_loaded_models:
            if model._model() == patcher:
                mm.current_loaded_models.remove(model)            

        return (patcher,)

class WanVideoSetBlockSwap:
    @classmethod
    def INPUT_TYPES(s):
        return {
            "required": {
                "model": ("WANVIDEOMODEL", ),
                "block_swap_args": ("BLOCKSWAPARGS", ),
               }
        }

    RETURN_TYPES = ("WANVIDEOMODEL",)
    RETURN_NAMES = ("model", )
    FUNCTION = "loadmodel"
    CATEGORY = "WanVideoWrapper"

    def loadmodel(self, model, block_swap_args):

        patcher = model.clone()
        if 'transformer_options' not in patcher.model_options:
            patcher.model_options['transformer_options'] = {}
        patcher.model_options["transformer_options"]["block_swap_args"] = block_swap_args     

        return (patcher,)

#region load VAE

class WanVideoVAELoader:
    @classmethod
    def INPUT_TYPES(s):
        return {
            "required": {
                "model_name": (folder_paths.get_filename_list("vae"), {"tooltip": "These models are loaded from 'ComfyUI/models/vae'"}),
            },
            "optional": {
                "precision": (["fp16", "fp32", "bf16"],
                    {"default": "bf16"}
                ),
            }
        }

    RETURN_TYPES = ("WANVAE",)
    RETURN_NAMES = ("vae", )
    FUNCTION = "loadmodel"
    CATEGORY = "WanVideoWrapper"
    DESCRIPTION = "Loads Wan VAE model from 'ComfyUI/models/vae'"

    def loadmodel(self, model_name, precision):
        from .wanvideo.wan_video_vae import WanVideoVAE

        device = mm.get_torch_device()
        offload_device = mm.unet_offload_device()

        dtype = {"bf16": torch.bfloat16, "fp16": torch.float16, "fp32": torch.float32}[precision]
        #with open(os.path.join(script_directory, 'configs', 'hy_vae_config.json')) as f:
        #    vae_config = json.load(f)
        model_path = folder_paths.get_full_path("vae", model_name)
        vae_sd = load_torch_file(model_path, safe_load=True)

        has_model_prefix = any(k.startswith("model.") for k in vae_sd.keys())
        if not has_model_prefix:
            vae_sd = {f"model.{k}": v for k, v in vae_sd.items()}
        
        vae = WanVideoVAE(dtype=dtype)
        vae.load_state_dict(vae_sd)
        vae.eval()
        vae.to(device = offload_device, dtype = dtype)
            

        return (vae,)

class WanVideoTinyVAELoader:
    @classmethod
    def INPUT_TYPES(s):
        return {
            "required": {
                "model_name": (folder_paths.get_filename_list("vae_approx"), {"tooltip": "These models are loaded from 'ComfyUI/models/vae_approx'"}),
            },
            "optional": {
                "precision": (["fp16", "fp32", "bf16"],
                    {"default": "fp16"}
                ),
            }
        }

    RETURN_TYPES = ("WANVAE",)
    RETURN_NAMES = ("vae", )
    FUNCTION = "loadmodel"
    CATEGORY = "WanVideoWrapper"
    DESCRIPTION = "Loads Wan VAE model from 'ComfyUI/models/vae'"

    def loadmodel(self, model_name, precision):
        from .taehv import TAEHV

        device = mm.get_torch_device()
        offload_device = mm.unet_offload_device()

        dtype = {"bf16": torch.bfloat16, "fp16": torch.float16, "fp32": torch.float32}[precision]
        model_path = folder_paths.get_full_path("vae_approx", model_name)
        vae_sd = load_torch_file(model_path, safe_load=True)
        
        vae = TAEHV(vae_sd)
       
        vae.to(device = offload_device, dtype = dtype)

        return (vae,)



class WanVideoTorchCompileSettings:
    @classmethod
    def INPUT_TYPES(s):
        return {
            "required": {
                "backend": (["inductor","cudagraphs"], {"default": "inductor"}),
                "fullgraph": ("BOOLEAN", {"default": False, "tooltip": "Enable full graph mode"}),
                "mode": (["default", "max-autotune", "max-autotune-no-cudagraphs", "reduce-overhead"], {"default": "default"}),
                "dynamic": ("BOOLEAN", {"default": False, "tooltip": "Enable dynamic mode"}),
                "dynamo_cache_size_limit": ("INT", {"default": 64, "min": 0, "max": 1024, "step": 1, "tooltip": "torch._dynamo.config.cache_size_limit"}),
                "compile_transformer_blocks_only": ("BOOLEAN", {"default": True, "tooltip": "Compile only the transformer blocks, usually enough and can make compilation faster and less error prone"}),
            },
            "optional": {
                "dynamo_recompile_limit": ("INT", {"default": 128, "min": 0, "max": 1024, "step": 1, "tooltip": "torch._dynamo.config.recompile_limit"}),
            },
        }
    RETURN_TYPES = ("WANCOMPILEARGS",)
    RETURN_NAMES = ("torch_compile_args",)
    FUNCTION = "set_args"
    CATEGORY = "WanVideoWrapper"
    DESCRIPTION = "torch.compile settings, when connected to the model loader, torch.compile of the selected layers is attempted. Requires Triton and torch 2.5.0 is recommended"

    def set_args(self, backend, fullgraph, mode, dynamic, dynamo_cache_size_limit, compile_transformer_blocks_only, dynamo_recompile_limit=128):

        compile_args = {
            "backend": backend,
            "fullgraph": fullgraph,
            "mode": mode,
            "dynamic": dynamic,
            "dynamo_cache_size_limit": dynamo_cache_size_limit,
            "dynamo_recompile_limit": dynamo_recompile_limit,
            "compile_transformer_blocks_only": compile_transformer_blocks_only,
        }

        return (compile_args, )

#region TextEncode

class LoadWanVideoT5TextEncoder:
    @classmethod
    def INPUT_TYPES(s):
        return {
            "required": {
                "model_name": (folder_paths.get_filename_list("text_encoders"), {"tooltip": "These models are loaded from 'ComfyUI/models/text_encoders'"}),
                "precision": (["fp32", "bf16"],
                    {"default": "bf16"}
                ),
            },
            "optional": {
                "load_device": (["main_device", "offload_device"], {"default": "offload_device"}),
                "quantization": (['disabled', 'fp8_e4m3fn'], {"default": 'disabled', "tooltip": "optional quantization method"}),
            }
        }

    RETURN_TYPES = ("WANTEXTENCODER",)
    RETURN_NAMES = ("wan_t5_model", )
    FUNCTION = "loadmodel"
    CATEGORY = "WanVideoWrapper"
    DESCRIPTION = "Loads Wan text_encoder model from 'ComfyUI/models/LLM'"

    def loadmodel(self, model_name, precision, load_device="offload_device", quantization="disabled"):
       
        from .wanvideo.modules.t5 import T5EncoderModel
        device = mm.get_torch_device()
        offload_device = mm.unet_offload_device()

        text_encoder_load_device = device if load_device == "main_device" else offload_device

        tokenizer_path = os.path.join(script_directory, "configs", "T5_tokenizer")

        dtype = {"bf16": torch.bfloat16, "fp16": torch.float16, "fp32": torch.float32}[precision]

        model_path = folder_paths.get_full_path("text_encoders", model_name)
        sd = load_torch_file(model_path, safe_load=True)
        
        if "token_embedding.weight" not in sd and "shared.weight" not in sd:
            raise ValueError("Invalid T5 text encoder model, this node expects the 'umt5-xxl' model")
        if "scaled_fp8" in sd:
            raise ValueError("Invalid T5 text encoder model, fp8 scaled is not supported by this node")

        # Convert state dict keys from T5 format to the expected format
        if "shared.weight" in sd:
            log.info("Converting T5 text encoder model to the expected format...")
            converted_sd = {}
            
            for key, value in sd.items():
                # Handle encoder block patterns
                if key.startswith('encoder.block.'):
                    parts = key.split('.')
                    block_num = parts[2]
                    
                    # Self-attention components
                    if 'layer.0.SelfAttention' in key:
                        if key.endswith('.k.weight'):
                            new_key = f"blocks.{block_num}.attn.k.weight"
                        elif key.endswith('.o.weight'):
                            new_key = f"blocks.{block_num}.attn.o.weight"
                        elif key.endswith('.q.weight'):
                            new_key = f"blocks.{block_num}.attn.q.weight"
                        elif key.endswith('.v.weight'):
                            new_key = f"blocks.{block_num}.attn.v.weight"
                        elif 'relative_attention_bias' in key:
                            new_key = f"blocks.{block_num}.pos_embedding.embedding.weight"
                        else:
                            new_key = key
                    
                    # Layer norms
                    elif 'layer.0.layer_norm' in key:
                        new_key = f"blocks.{block_num}.norm1.weight"
                    elif 'layer.1.layer_norm' in key:
                        new_key = f"blocks.{block_num}.norm2.weight"
                    
                    # Feed-forward components
                    elif 'layer.1.DenseReluDense' in key:
                        if 'wi_0' in key:
                            new_key = f"blocks.{block_num}.ffn.gate.0.weight"
                        elif 'wi_1' in key:
                            new_key = f"blocks.{block_num}.ffn.fc1.weight"
                        elif 'wo' in key:
                            new_key = f"blocks.{block_num}.ffn.fc2.weight"
                        else:
                            new_key = key
                    else:
                        new_key = key
                elif key == "shared.weight":
                    new_key = "token_embedding.weight"
                elif key == "encoder.final_layer_norm.weight":
                    new_key = "norm.weight"
                else:
                    new_key = key
                converted_sd[new_key] = value
            sd = converted_sd

        T5_text_encoder = T5EncoderModel(
            text_len=512,
            dtype=dtype,
            device=text_encoder_load_device,
            state_dict=sd,
            tokenizer_path=tokenizer_path,
            quantization=quantization
        )
        text_encoder = {
            "model": T5_text_encoder,
            "dtype": dtype,
        }
        
        return (text_encoder,)
    
class LoadWanVideoClipTextEncoder:
    @classmethod
    def INPUT_TYPES(s):
        return {
            "required": {
                "model_name": (folder_paths.get_filename_list("clip_vision") + folder_paths.get_filename_list("text_encoders"), {"tooltip": "These models are loaded from 'ComfyUI/models/clip_vision'"}),
                 "precision": (["fp16", "fp32", "bf16"],
                    {"default": "fp16"}
                ),
            },
            "optional": {
                "load_device": (["main_device", "offload_device"], {"default": "offload_device"}),
            }
        }

    RETURN_TYPES = ("CLIP_VISION",) 
    RETURN_NAMES = ("wan_clip_vision", )
    FUNCTION = "loadmodel"
    CATEGORY = "WanVideoWrapper"
    DESCRIPTION = "Loads Wan clip_vision model from 'ComfyUI/models/clip_vision'"

    def loadmodel(self, model_name, precision, load_device="offload_device"):
        from .wanvideo.modules.clip import CLIPModel
       
        device = mm.get_torch_device()
        offload_device = mm.unet_offload_device()

        text_encoder_load_device = device if load_device == "main_device" else offload_device

        dtype = {"bf16": torch.bfloat16, "fp16": torch.float16, "fp32": torch.float32}[precision]

        model_path = folder_paths.get_full_path("clip_vision", model_name)
        # We also support legacy setups where the model is in the text_encoders folder
        if model_path is None:
            model_path = folder_paths.get_full_path("text_encoders", model_name)
        sd = load_torch_file(model_path, safe_load=True)
        if "log_scale" not in sd:
            raise ValueError("Invalid CLIP model, this node expectes the 'open-clip-xlm-roberta-large-vit-huge-14' model")

        clip_model = CLIPModel(dtype=dtype, device=device, state_dict=sd)
        clip_model.model.to(text_encoder_load_device)
        del sd
        
        return (clip_model,)
    

class WanVideoTextEncode:
    @classmethod
    def INPUT_TYPES(s):
        return {"required": {
            "t5": ("WANTEXTENCODER",),
            "positive_prompt": ("STRING", {"default": "", "multiline": True} ),
            "negative_prompt": ("STRING", {"default": "", "multiline": True} ),
            },
            "optional": {
                "force_offload": ("BOOLEAN", {"default": True}),
                "model_to_offload": ("WANVIDEOMODEL", {"tooltip": "Model to move to offload_device before encoding"}),
            }
        }

    RETURN_TYPES = ("WANVIDEOTEXTEMBEDS", )
    RETURN_NAMES = ("text_embeds",)
    FUNCTION = "process"
    CATEGORY = "WanVideoWrapper"
    DESCRIPTION = "Encodes text prompts into text embeddings. For rudimentary prompt travel you can input multiple prompts separated by '|', they will be equally spread over the video length"

    def process(self, t5, positive_prompt, negative_prompt,force_offload=True, model_to_offload=None):

        device = mm.get_torch_device()
        offload_device = mm.unet_offload_device()

        if model_to_offload is not None:
            log.info(f"Moving video model to {offload_device}")
            model_to_offload.model.to(offload_device)
            mm.soft_empty_cache()

        encoder = t5["model"]
        dtype = t5["dtype"]

        # Split positive prompts and process each with weights
        positive_prompts_raw = [p.strip() for p in positive_prompt.split('|')]
        positive_prompts = []
        all_weights = []
        
        for p in positive_prompts_raw:
            cleaned_prompt, weights = self.parse_prompt_weights(p)
            positive_prompts.append(cleaned_prompt)
            all_weights.append(weights)
        
        encoder.model.to(device)
       
        with torch.autocast(device_type=mm.get_autocast_device(device), dtype=dtype, enabled=True):
            context = encoder(positive_prompts, device)
            context_null = encoder([negative_prompt], device)

            # Apply weights to embeddings if any were extracted
            for i, weights in enumerate(all_weights):
                for text, weight in weights.items():
                    log.info(f"Applying weight {weight} to prompt: {text}")
                    if len(weights) > 0:
                        context[i] = context[i] * weight

        if force_offload:
            encoder.model.to(offload_device)
            mm.soft_empty_cache()

        prompt_embeds_dict = {
                "prompt_embeds": context,
                "negative_prompt_embeds": context_null,
            }
        return (prompt_embeds_dict,)
    
    def parse_prompt_weights(self, prompt):
        """Extract text and weights from prompts with (text:weight) format"""
        import re
        
        # Parse all instances of (text:weight) in the prompt
        pattern = r'\((.*?):([\d\.]+)\)'
        matches = re.findall(pattern, prompt)
        
        # Replace each match with just the text part
        cleaned_prompt = prompt
        weights = {}
        
        for match in matches:
            text, weight = match
            orig_text = f"({text}:{weight})"
            cleaned_prompt = cleaned_prompt.replace(orig_text, text)
            weights[text] = float(weight)
            
        return cleaned_prompt, weights
    
class WanVideoTextEmbedBridge:
    @classmethod
    def INPUT_TYPES(s):
        return {"required": {
            "positive": ("CONDITIONING",),
            "negative": ("CONDITIONING",),
            },
        }

    RETURN_TYPES = ("WANVIDEOTEXTEMBEDS", )
    RETURN_NAMES = ("text_embeds",)
    FUNCTION = "process"
    CATEGORY = "WanVideoWrapper"
    DESCRIPTION = "Bridge between ComfyUI native text embedding and WanVideoWrapper text embedding"

    def process(self, positive, negative):
        device=mm.get_torch_device()
        prompt_embeds_dict = {
                "prompt_embeds": positive[0][0].to(device),
                "negative_prompt_embeds": negative[0][0].to(device),
            }
        return (prompt_embeds_dict,)
    
#region clip image encode
class WanVideoImageClipEncode:
    @classmethod
    def INPUT_TYPES(s):
        return {"required": {
            "clip_vision": ("CLIP_VISION",),
            "image": ("IMAGE", {"tooltip": "Image to encode"}),
            "vae": ("WANVAE",),
            "generation_width": ("INT", {"default": 832, "min": 64, "max": 2048, "step": 8, "tooltip": "Width of the image to encode"}),
            "generation_height": ("INT", {"default": 480, "min": 64, "max": 29048, "step": 8, "tooltip": "Height of the image to encode"}),
            "num_frames": ("INT", {"default": 81, "min": 1, "max": 10000, "step": 4, "tooltip": "Number of frames to encode"}),
            },
            "optional": {
                "force_offload": ("BOOLEAN", {"default": True}),
                "noise_aug_strength": ("FLOAT", {"default": 0.0, "min": 0.0, "max": 10.0, "step": 0.001, "tooltip": "Strength of noise augmentation, helpful for I2V where some noise can add motion and give sharper results"}),
                "latent_strength": ("FLOAT", {"default": 1.0, "min": 0.0, "max": 10.0, "step": 0.001, "tooltip": "Additional latent multiplier, helpful for I2V where lower values allow for more motion"}),
                "clip_embed_strength": ("FLOAT", {"default": 1.0, "min": 0.0, "max": 10.0, "step": 0.001, "tooltip": "Additional clip embed multiplier"}),
                "adjust_resolution": ("BOOLEAN", {"default": True, "tooltip": "Performs the same resolution adjustment as in the original code"}),

            }
        }

    RETURN_TYPES = ("WANVIDIMAGE_EMBEDS", )
    RETURN_NAMES = ("image_embeds",)
    FUNCTION = "process"
    CATEGORY = "WanVideoWrapper"
    DEPRECATED = True

    def process(self, clip_vision, vae, image, num_frames, generation_width, generation_height, force_offload=True, noise_aug_strength=0.0, 
                latent_strength=1.0, clip_embed_strength=1.0, adjust_resolution=True):

        device = mm.get_torch_device()
        offload_device = mm.unet_offload_device()

        self.image_mean = [0.48145466, 0.4578275, 0.40821073]
        self.image_std = [0.26862954, 0.26130258, 0.27577711]
        patch_size = (1, 2, 2)
        vae_stride = (4, 8, 8)
    
        H, W = image.shape[1], image.shape[2]
        max_area = generation_width * generation_height

        
        print(clip_vision)
        clip_vision.model.to(device)
        if isinstance(clip_vision, ClipVisionModel):
            clip_context = clip_vision.encode_image(image).last_hidden_state.to(device)
        else:
            pixel_values = clip_preprocess(image.to(device), size=224, mean=self.image_mean, std=self.image_std, crop=True).float()
            clip_context = clip_vision.visual(pixel_values)
        if clip_embed_strength != 1.0:
            clip_context *= clip_embed_strength
        
        if force_offload:
            clip_vision.model.to(offload_device)
            mm.soft_empty_cache()

        if adjust_resolution:
            aspect_ratio = H / W
            lat_h = round(
            np.sqrt(max_area * aspect_ratio) // vae_stride[1] //
            patch_size[1] * patch_size[1])
            lat_w = round(
                np.sqrt(max_area / aspect_ratio) // vae_stride[2] //
                patch_size[2] * patch_size[2])
            h = lat_h * vae_stride[1]
            w = lat_w * vae_stride[2]
        else:
            h = generation_height
            w = generation_width
            lat_h = h // 8
            lat_w = w // 8

        # Step 1: Create initial mask with ones for first frame, zeros for others
        mask = torch.ones(1, num_frames, lat_h, lat_w, device=device)
        mask[:, 1:] = 0

        # Step 2: Repeat first frame 4 times and concatenate with remaining frames
        first_frame_repeated = torch.repeat_interleave(mask[:, 0:1], repeats=4, dim=1)
        mask = torch.concat([first_frame_repeated, mask[:, 1:]], dim=1)

        # Step 3: Reshape mask into groups of 4 frames
        mask = mask.view(1, mask.shape[1] // 4, 4, lat_h, lat_w)

        # Step 4: Transpose dimensions and select first batch
        mask = mask.transpose(1, 2)[0]

        # Calculate maximum sequence length
        frames_per_stride = (num_frames - 1) // vae_stride[0] + 1
        patches_per_frame = lat_h * lat_w // (patch_size[1] * patch_size[2])
        max_seq_len = frames_per_stride * patches_per_frame

        vae.to(device)

        # Step 1: Resize and rearrange the input image dimensions
        #resized_image = image.permute(0, 3, 1, 2)  # Rearrange dimensions to (B, C, H, W)
        #resized_image = torch.nn.functional.interpolate(resized_image, size=(h, w), mode='bicubic')
        resized_image = common_upscale(image.movedim(-1, 1), w, h, "lanczos", "disabled")
        resized_image = resized_image.transpose(0, 1)  # Transpose to match required format
        resized_image = resized_image * 2 - 1

        if noise_aug_strength > 0.0:
            resized_image = add_noise_to_reference_video(resized_image, ratio=noise_aug_strength)
        
        # Step 2: Create zero padding frames
        zero_frames = torch.zeros(3, num_frames-1, h, w, device=device)

        # Step 3: Concatenate image with zero frames
        concatenated = torch.concat([resized_image.to(device), zero_frames, resized_image.to(device)], dim=1).to(device = device, dtype = vae.dtype)
        concatenated *= latent_strength
        y = vae.encode([concatenated], device)[0]

        y = torch.concat([mask, y])

        vae.model.clear_cache()
        vae.to(offload_device)

        image_embeds = {
            "image_embeds": y,
            "clip_context": clip_context,
            "max_seq_len": max_seq_len,
            "num_frames": num_frames,
            "lat_h": lat_h,
            "lat_w": lat_w,
        }

        return (image_embeds,)

class WanVideoImageResizeToClosest:
    @classmethod
    def INPUT_TYPES(s):
        return {"required": {
            "image": ("IMAGE", {"tooltip": "Image to resize"}),
            "generation_width": ("INT", {"default": 832, "min": 64, "max": 2048, "step": 8, "tooltip": "Width of the image to encode"}),
            "generation_height": ("INT", {"default": 480, "min": 64, "max": 29048, "step": 8, "tooltip": "Height of the image to encode"}),
            "aspect_ratio_preservation": (["keep_input", "stretch_to_new", "crop_to_new"],),
            },
        }

    RETURN_TYPES = ("IMAGE", "INT", "INT", )
    RETURN_NAMES = ("image","width","height",)
    FUNCTION = "process"
    CATEGORY = "WanVideoWrapper"
    DESCRIPTION = "Resizes image to the closest supported resolution based on aspect ratio and max pixels, according to the original code"

    def process(self, image, generation_width, generation_height, aspect_ratio_preservation ):

        patch_size = (1, 2, 2)
        vae_stride = (4, 8, 8)
    
        H, W = image.shape[1], image.shape[2]
        max_area = generation_width * generation_height

        crop = "disabled"

        if aspect_ratio_preservation == "keep_input":
            aspect_ratio = H / W
        elif aspect_ratio_preservation == "stretch_to_new" or aspect_ratio_preservation == "crop_to_new":
            aspect_ratio = generation_height / generation_width
            if aspect_ratio_preservation == "crop_to_new":
                crop = "center"
                
        lat_h = round(
        np.sqrt(max_area * aspect_ratio) // vae_stride[1] //
        patch_size[1] * patch_size[1])
        lat_w = round(
            np.sqrt(max_area / aspect_ratio) // vae_stride[2] //
            patch_size[2] * patch_size[2])
        h = lat_h * vae_stride[1]
        w = lat_w * vae_stride[2]

        resized_image = common_upscale(image.movedim(-1, 1), w, h, "lanczos", crop).movedim(1, -1)

        return (resized_image, w, h)
    
#region clip vision
class WanVideoClipVisionEncode:
    @classmethod
    def INPUT_TYPES(s):
        return {"required": {
            "clip_vision": ("CLIP_VISION",),
            "image_1": ("IMAGE", {"tooltip": "Image to encode"}),
            "strength_1": ("FLOAT", {"default": 1.0, "min": 0.0, "max": 10.0, "step": 0.001, "tooltip": "Additional clip embed multiplier"}), 
            "strength_2": ("FLOAT", {"default": 1.0, "min": 0.0, "max": 10.0, "step": 0.001, "tooltip": "Additional clip embed multiplier"}),
            "crop": (["center", "disabled"], {"default": "center", "tooltip": "Crop image to 224x224 before encoding"}),
            "combine_embeds": (["average", "sum", "concat", "batch"], {"default": "average", "tooltip": "Method to combine multiple clip embeds"}),
            "force_offload": ("BOOLEAN", {"default": True}),
            },
            "optional": {
                "image_2": ("IMAGE", ),
                "negative_image": ("IMAGE", {"tooltip": "image to use for uncond"}),
                "tiles": ("INT", {"default": 0, "min": 0, "max": 16, "step": 2, "tooltip": "Use matteo's tiled image encoding for improved accuracy"}),
                "ratio": ("FLOAT", {"default": 0.5, "min": 0.0, "max": 1.0, "step": 0.01, "tooltip": "Ratio of the tile average"}),
            }
        }

    RETURN_TYPES = ("WANVIDIMAGE_CLIPEMBEDS",)
    RETURN_NAMES = ("image_embeds",)
    FUNCTION = "process"
    CATEGORY = "WanVideoWrapper"

    def process(self, clip_vision, image_1, strength_1, strength_2, force_offload, crop, combine_embeds, image_2=None, negative_image=None, tiles=0, ratio=1.0):

        device = mm.get_torch_device()
        offload_device = mm.unet_offload_device()

        image_mean = [0.48145466, 0.4578275, 0.40821073]
        image_std = [0.26862954, 0.26130258, 0.27577711]

        if image_2 is not None:
            image = torch.cat([image_1, image_2], dim=0)
        else:
            image = image_1

        clip_vision.model.to(device)
        
        negative_clip_embeds = None

        if tiles > 0:
            log.info("Using tiled image encoding")
            clip_embeds = clip_encode_image_tiled(clip_vision, image.to(device), tiles=tiles, ratio=ratio)
            if negative_image is not None:
                negative_clip_embeds = clip_encode_image_tiled(clip_vision, negative_image.to(device), tiles=tiles, ratio=ratio)
        else:
            if isinstance(clip_vision, ClipVisionModel):
                clip_embeds = clip_vision.encode_image(image).penultimate_hidden_states.to(device)
                if negative_image is not None:
                    negative_clip_embeds = clip_vision.encode_image(negative_image).penultimate_hidden_states.to(device)
            else:
                pixel_values = clip_preprocess(image.to(device), size=224, mean=image_mean, std=image_std, crop=(not crop == "disabled")).float()
                clip_embeds = clip_vision.visual(pixel_values)
                if negative_image is not None:
                    pixel_values = clip_preprocess(negative_image.to(device), size=224, mean=image_mean, std=image_std, crop=(not crop == "disabled")).float()
                    negative_clip_embeds = clip_vision.visual(pixel_values)
    
        log.info(f"Clip embeds shape: {clip_embeds.shape}, dtype: {clip_embeds.dtype}")

        weighted_embeds = []
        weighted_embeds.append(clip_embeds[0:1] * strength_1)

        # Handle all additional embeddings
        if clip_embeds.shape[0] > 1:
            weighted_embeds.append(clip_embeds[1:2] * strength_2)
            
            if clip_embeds.shape[0] > 2:
                for i in range(2, clip_embeds.shape[0]):
                    weighted_embeds.append(clip_embeds[i:i+1])  # Add as-is without strength modifier
            
            # Combine all weighted embeddings
            if combine_embeds == "average":
                clip_embeds = torch.mean(torch.stack(weighted_embeds), dim=0)
            elif combine_embeds == "sum":
                clip_embeds = torch.sum(torch.stack(weighted_embeds), dim=0)
            elif combine_embeds == "concat":
                clip_embeds = torch.cat(weighted_embeds, dim=1)
            elif combine_embeds == "batch":
                clip_embeds = torch.cat(weighted_embeds, dim=0)
        else:
            clip_embeds = weighted_embeds[0]
                

        log.info(f"Combined clip embeds shape: {clip_embeds.shape}")
        
        if force_offload:
            clip_vision.model.to(offload_device)
            mm.soft_empty_cache()

        clip_embeds_dict = {
            "clip_embeds": clip_embeds,
            "negative_clip_embeds": negative_clip_embeds
        }

        return (clip_embeds_dict,)

class WanVideoImageToVideoEncode:
    @classmethod
    def INPUT_TYPES(s):
        return {"required": {
            "vae": ("WANVAE",),
            "width": ("INT", {"default": 832, "min": 64, "max": 2048, "step": 8, "tooltip": "Width of the image to encode"}),
            "height": ("INT", {"default": 480, "min": 64, "max": 29048, "step": 8, "tooltip": "Height of the image to encode"}),
            "num_frames": ("INT", {"default": 81, "min": 1, "max": 10000, "step": 4, "tooltip": "Number of frames to encode"}),
            "clip_embeds": ("WANVIDIMAGE_CLIPEMBEDS", {"tooltip": "Clip vision encoded image"}),
            "noise_aug_strength": ("FLOAT", {"default": 0.0, "min": 0.0, "max": 10.0, "step": 0.001, "tooltip": "Strength of noise augmentation, helpful for I2V where some noise can add motion and give sharper results"}),
            "start_latent_strength": ("FLOAT", {"default": 1.0, "min": 0.0, "max": 10.0, "step": 0.001, "tooltip": "Additional latent multiplier, helpful for I2V where lower values allow for more motion"}),
            "end_latent_strength": ("FLOAT", {"default": 1.0, "min": 0.0, "max": 10.0, "step": 0.001, "tooltip": "Additional latent multiplier, helpful for I2V where lower values allow for more motion"}),
            "force_offload": ("BOOLEAN", {"default": True}),
            },
            "optional": {
                "start_image": ("IMAGE", {"tooltip": "Image to encode"}),
                "end_image": ("IMAGE", {"tooltip": "end frame"}),
                "control_embeds": ("WANVIDIMAGE_EMBEDS", {"tooltip": "Control signal for the Fun -model"}),
                "fun_or_fl2v_model": ("BOOLEAN", {"default": True, "tooltip": "Enable when using official FLF2V or Fun model"}),
                "temporal_mask": ("MASK", {"tooltip": "mask"}),
                "extra_latents": ("LATENT", {"tooltip": "Extra latents to add to the input front, used for Skyreels A2 reference images"}),
            }
        }

    RETURN_TYPES = ("WANVIDIMAGE_EMBEDS",)
    RETURN_NAMES = ("image_embeds",)
    FUNCTION = "process"
    CATEGORY = "WanVideoWrapper"

    def process(self, vae, width, height, num_frames, clip_embeds, force_offload, noise_aug_strength, 
                start_latent_strength, end_latent_strength, start_image=None, end_image=None, control_embeds=None, fun_or_fl2v_model=False, 
                temporal_mask=None, extra_latents=None):

        device = mm.get_torch_device()
        offload_device = mm.unet_offload_device()

        patch_size = (1, 2, 2)

        H = height
        W = width
           
        lat_h = H // 8
        lat_w = W // 8
        
        num_frames = ((num_frames - 1) // 4) * 4 + 1
        two_ref_images = start_image is not None and end_image is not None

        base_frames = num_frames + (1 if two_ref_images and not fun_or_fl2v_model else 0)
        if temporal_mask is None:
            mask = torch.zeros(1, base_frames, lat_h, lat_w, device=device)
            if start_image is not None:
                mask[:, 0:start_image.shape[0]] = 1  # First frame
            if end_image is not None:
                mask[:, -end_image.shape[0]:] = 1  # End frame if exists
        else:
            mask = common_upscale(temporal_mask.unsqueeze(1).to(device), lat_w, lat_h, "nearest", "disabled").squeeze(1)
            if mask.shape[0] > base_frames:
                mask = mask[:base_frames]
            elif mask.shape[0] < base_frames:
                mask = torch.cat([mask, torch.zeros(base_frames - mask.shape[0], lat_h, lat_w, device=device)])
            mask = mask.unsqueeze(0).to(device)

        # Repeat first frame and optionally end frame
        start_mask_repeated = torch.repeat_interleave(mask[:, 0:1], repeats=4, dim=1) # T, C, H, W
        if end_image is not None and not fun_or_fl2v_model:
            end_mask_repeated = torch.repeat_interleave(mask[:, -1:], repeats=4, dim=1) # T, C, H, W
            mask = torch.cat([start_mask_repeated, mask[:, 1:-1], end_mask_repeated], dim=1)
        else:
            mask = torch.cat([start_mask_repeated, mask[:, 1:]], dim=1)

        # Reshape mask into groups of 4 frames
        mask = mask.view(1, mask.shape[1] // 4, 4, lat_h, lat_w) # 1, T, C, H, W
        mask = mask.movedim(1, 2)[0]# C, T, H, W

        # Resize and rearrange the input image dimensions
        if start_image is not None:
            resized_start_image = common_upscale(start_image.movedim(-1, 1), W, H, "lanczos", "disabled").movedim(0, 1)
            resized_start_image = resized_start_image * 2 - 1
            if noise_aug_strength > 0.0:
                resized_start_image = add_noise_to_reference_video(resized_start_image, ratio=noise_aug_strength)
        
        if end_image is not None:
            resized_end_image = common_upscale(end_image.movedim(-1, 1), W, H, "lanczos", "disabled").movedim(0, 1)
            resized_end_image = resized_end_image * 2 - 1
            if noise_aug_strength > 0.0:
                resized_end_image = add_noise_to_reference_video(resized_end_image, ratio=noise_aug_strength)
            
        # Concatenate image with zero frames and encode
        vae.to(device)

        if temporal_mask is None:
            if start_image is not None and end_image is None:
                zero_frames = torch.zeros(3, num_frames-start_image.shape[0], H, W, device=device)
                concatenated = torch.cat([resized_start_image.to(device), zero_frames], dim=1)
            elif start_image is None and end_image is not None:
                zero_frames = torch.zeros(3, num_frames-end_image.shape[0], H, W, device=device)
                concatenated = torch.cat([zero_frames, resized_end_image.to(device)], dim=1)
            elif start_image is None and end_image is None:
                concatenated = torch.zeros(3, num_frames, H, W, device=device)
            else:
                if fun_or_fl2v_model:
                    zero_frames = torch.zeros(3, num_frames-(start_image.shape[0]+end_image.shape[0]), H, W, device=device)
                else:
                    zero_frames = torch.zeros(3, num_frames-1, H, W, device=device)
                concatenated = torch.cat([resized_start_image.to(device), zero_frames, resized_end_image.to(device)], dim=1)
        else:
            temporal_mask = common_upscale(temporal_mask.unsqueeze(1), W, H, "nearest", "disabled").squeeze(1)
            concatenated = resized_start_image[:,:num_frames] * temporal_mask[:num_frames].unsqueeze(0)

        y = vae.encode([concatenated.to(device=device, dtype=vae.dtype)], device, end_=(end_image is not None and not fun_or_fl2v_model))[0]
        has_ref = False
        if extra_latents is not None:
            samples = extra_latents["samples"].squeeze(0)
            y = torch.cat([samples, y], dim=1)
            mask = torch.cat([torch.ones_like(mask[:, 0:samples.shape[1]]), mask], dim=1)
            num_frames += samples.shape[1] * 4
            has_ref = True
        y[:, :1] *= start_latent_strength
        y[:, -1:] *= end_latent_strength
        if control_embeds is None:
            y = torch.cat([mask, y])
        else:
            if end_image is None:
                y[:, 1:] = 0
            elif start_image is None:
                y[:, -1:] = 0
            else:
                y[:, 1:-1] = 0 # doesn't seem to work anyway though...

        # Calculate maximum sequence length
        patches_per_frame = lat_h * lat_w // (patch_size[1] * patch_size[2])
        frames_per_stride = (num_frames - 1) // 4 + (2 if end_image is not None and not fun_or_fl2v_model else 1)
        max_seq_len = frames_per_stride * patches_per_frame

        vae.model.clear_cache()
        if force_offload:
            vae.model.to(offload_device)
            mm.soft_empty_cache()
            gc.collect()

        image_embeds = {
            "image_embeds": y,
            "clip_context": clip_embeds.get("clip_embeds", None),
            "negative_clip_context": clip_embeds.get("negative_clip_embeds", None),
            "max_seq_len": max_seq_len,
            "num_frames": num_frames,
            "lat_h": lat_h,
            "lat_w": lat_w,
            "control_embeds": control_embeds["control_embeds"] if control_embeds is not None else None,
            "end_image": resized_end_image if end_image is not None else None,
            "fun_or_fl2v_model": fun_or_fl2v_model,
            "has_ref": has_ref,
        }

        return (image_embeds,)
    
class WanVideoEmptyEmbeds:
    @classmethod
    def INPUT_TYPES(s):
        return {"required": {
            "width": ("INT", {"default": 832, "min": 64, "max": 2048, "step": 8, "tooltip": "Width of the image to encode"}),
            "height": ("INT", {"default": 480, "min": 64, "max": 29048, "step": 8, "tooltip": "Height of the image to encode"}),
            "num_frames": ("INT", {"default": 81, "min": 1, "max": 10000, "step": 4, "tooltip": "Number of frames to encode"}),
            },
            "optional": {
                "control_embeds": ("WANVIDIMAGE_EMBEDS", {"tooltip": "control signal for the Fun -model"}),
            }
        }

    RETURN_TYPES = ("WANVIDIMAGE_EMBEDS", )
    RETURN_NAMES = ("image_embeds",)
    FUNCTION = "process"
    CATEGORY = "WanVideoWrapper"

    def process(self, num_frames, width, height, control_embeds=None):
        vae_stride = (4, 8, 8)

        target_shape = (16, (num_frames - 1) // vae_stride[0] + 1,
                        height // vae_stride[1],
                        width // vae_stride[2])
        
        embeds = {
            "target_shape": target_shape,
            "num_frames": num_frames,
            "control_embeds": control_embeds["control_embeds"] if control_embeds is not None else None,
        }
    
        return (embeds,)
    
# region phantom
class WanVideoPhantomEmbeds:
    @classmethod
    def INPUT_TYPES(s):
        return {"required": {
            "num_frames": ("INT", {"default": 81, "min": 1, "max": 10000, "step": 4, "tooltip": "Number of frames to encode"}),
            "phantom_latent_1": ("LATENT", {"tooltip": "reference latents for the phantom model"}),
            
            "phantom_cfg_scale": ("FLOAT", {"default": 5.0, "min": 0.0, "max": 10.0, "step": 0.01, "tooltip": "CFG scale for the extra phantom cond pass"}),
            "phantom_start_percent": ("FLOAT", {"default": 0.0, "min": 0.0, "max": 1.0, "step": 0.01, "tooltip": "Start percent of the phantom model"}),
            "phantom_end_percent": ("FLOAT", {"default": 1.0, "min": 0.0, "max": 1.0, "step": 0.01, "tooltip": "End percent of the phantom model"}),
            },
            "optional": {
                "phantom_latent_2": ("LATENT", {"tooltip": "reference latents for the phantom model"}),
                "phantom_latent_3": ("LATENT", {"tooltip": "reference latents for the phantom model"}),
                "phantom_latent_4": ("LATENT", {"tooltip": "reference latents for the phantom model"}),
                "vace_embeds": ("WANVIDIMAGE_EMBEDS", {"tooltip": "VACE embeds"}),
            }
        }

    RETURN_TYPES = ("WANVIDIMAGE_EMBEDS", )
    RETURN_NAMES = ("image_embeds",)
    FUNCTION = "process"
    CATEGORY = "WanVideoWrapper"

    def process(self, num_frames, phantom_cfg_scale, phantom_start_percent, phantom_end_percent, phantom_latent_1, phantom_latent_2=None, phantom_latent_3=None, phantom_latent_4=None, vace_embeds=None):
        vae_stride = (4, 8, 8)
        samples = phantom_latent_1["samples"].squeeze(0)
        if phantom_latent_2 is not None:
            samples = torch.cat([samples, phantom_latent_2["samples"].squeeze(0)], dim=1)
        if phantom_latent_3 is not None:
            samples = torch.cat([samples, phantom_latent_3["samples"].squeeze(0)], dim=1)
        if phantom_latent_4 is not None:
            samples = torch.cat([samples, phantom_latent_4["samples"].squeeze(0)], dim=1)
        C, T, H, W = samples.shape

        target_shape = (16, (num_frames - 1) // vae_stride[0] + 1 + T,
                        H * 8 // vae_stride[1],
                        W * 8 // vae_stride[2])
        
        embeds = {
            "target_shape": target_shape,
            "num_frames": num_frames,
            "phantom_latents": samples,
            "phantom_cfg_scale": phantom_cfg_scale,
            "phantom_start_percent": phantom_start_percent,
            "phantom_end_percent": phantom_end_percent,
        }
        if vace_embeds is not None:
            vace_input = {
                "vace_context": vace_embeds["vace_context"],
                "vace_scale": vace_embeds["vace_scale"],
                "has_ref": vace_embeds["has_ref"],
                "vace_start_percent": vace_embeds["vace_start_percent"],
                "vace_end_percent": vace_embeds["vace_end_percent"],
                "vace_seq_len": vace_embeds["vace_seq_len"],
                "additional_vace_inputs": vace_embeds["additional_vace_inputs"],
                }
            embeds.update(vace_input)
    
        return (embeds,)
    
class WanVideoControlEmbeds:
    @classmethod
    def INPUT_TYPES(s):
        return {"required": {
            "latents": ("LATENT", {"tooltip": "Encoded latents to use as control signals"}),
            "start_percent": ("FLOAT", {"default": 0.0, "min": 0.0, "max": 1.0, "step": 0.01, "tooltip": "Start percent of the control signal"}),
            "end_percent": ("FLOAT", {"default": 1.0, "min": 0.0, "max": 1.0, "step": 0.01, "tooltip": "End percent of the control signal"}),
            },
            "optional": {
                "fun_ref_image": ("LATENT", {"tooltip": "Reference latent for the Fun 1.1 -model"}),
            }
        }

    RETURN_TYPES = ("WANVIDIMAGE_EMBEDS", )
    RETURN_NAMES = ("image_embeds",)
    FUNCTION = "process"
    CATEGORY = "WanVideoWrapper"

    def process(self, latents, start_percent, end_percent, fun_ref_image=None):

        samples = latents["samples"].squeeze(0)
        C, T, H, W = samples.shape

        num_frames = (T - 1) * 4 + 1
        seq_len = math.ceil((H * W) / 4 * ((num_frames - 1) // 4 + 1))
      
        embeds = {
            "max_seq_len": seq_len,
            "target_shape": samples.shape,
            "num_frames": num_frames,
            "control_embeds": {
                "control_images": samples,
                "start_percent": start_percent,
                "end_percent": end_percent,
                "fun_ref_image": fun_ref_image["samples"][:,:, 0] if fun_ref_image is not None else None,
            }
        }
    
        return (embeds,)
    
class WanVideoSLG:
    @classmethod
    def INPUT_TYPES(s):
        return {"required": {
            "blocks": ("STRING", {"default": "10", "tooltip": "Blocks to skip uncond on, separated by comma, index starts from 0"}),
            "start_percent": ("FLOAT", {"default": 0.1, "min": 0.0, "max": 1.0, "step": 0.01, "tooltip": "Start percent of the control signal"}),
            "end_percent": ("FLOAT", {"default": 1.0, "min": 0.0, "max": 1.0, "step": 0.01, "tooltip": "End percent of the control signal"}),
            },
        }

    RETURN_TYPES = ("SLGARGS", )
    RETURN_NAMES = ("slg_args",)
    FUNCTION = "process"
    CATEGORY = "WanVideoWrapper"
    DESCRIPTION = "Skips uncond on the selected blocks"

    def process(self, blocks, start_percent, end_percent):
        slg_block_list = [int(x.strip()) for x in blocks.split(",")]

        slg_args = {
            "blocks": slg_block_list,
            "start_percent": start_percent,
            "end_percent": end_percent,
        }
        return (slg_args,)

#region VACE
class WanVideoVACEEncode:
    @classmethod
    def INPUT_TYPES(s):
        return {"required": {
            "vae": ("WANVAE",),
            "width": ("INT", {"default": 832, "min": 64, "max": 2048, "step": 8, "tooltip": "Width of the image to encode"}),
            "height": ("INT", {"default": 480, "min": 64, "max": 29048, "step": 8, "tooltip": "Height of the image to encode"}),
            "num_frames": ("INT", {"default": 81, "min": 1, "max": 10000, "step": 4, "tooltip": "Number of frames to encode"}),
            "strength": ("FLOAT", {"default": 1.0, "min": 0.0, "max": 10.0, "step": 0.001}),
            "vace_start_percent": ("FLOAT", {"default": 0.0, "min": 0.0, "max": 1.0, "step": 0.01, "tooltip": "Start percent of the steps to apply VACE"}),
            "vace_end_percent": ("FLOAT", {"default": 1.0, "min": 0.0, "max": 1.0, "step": 0.01, "tooltip": "End percent of the steps to apply VACE"}),
            },
            "optional": {
                "input_frames": ("IMAGE",),
                "ref_images": ("IMAGE",),
                "input_masks": ("MASK",),
                "prev_vace_embeds": ("WANVIDIMAGE_EMBEDS",),
                "tiled_vae": ("BOOLEAN", {"default": False, "tooltip": "Use tiled VAE encoding for reduced memory use"}),
            },
        }

    RETURN_TYPES = ("WANVIDIMAGE_EMBEDS", )
    RETURN_NAMES = ("vace_embeds",)
    FUNCTION = "process"
    CATEGORY = "WanVideoWrapper"

    def process(self, vae, width, height, num_frames, strength, vace_start_percent, vace_end_percent, input_frames=None, ref_images=None, input_masks=None, prev_vace_embeds=None, tiled_vae=False):
        
        self.device = mm.get_torch_device()
        offload_device = mm.unet_offload_device()
        self.vae = vae.to(self.device)
        self.vae_stride = (4, 8, 8)

        width = (width // 16) * 16
        height = (height // 16) * 16

        target_shape = (16, (num_frames - 1) // self.vae_stride[0] + 1,
                        height // self.vae_stride[1],
                        width // self.vae_stride[2])
        # vace context encode
        if input_frames is None:
            input_frames = torch.zeros((1, 3, num_frames, height, width), device=self.device, dtype=self.vae.dtype)
        else:
            input_frames = input_frames[:num_frames]
            input_frames = common_upscale(input_frames.clone().movedim(-1, 1), width, height, "lanczos", "disabled").movedim(1, -1)
            input_frames = input_frames.to(self.vae.dtype).to(self.device).unsqueeze(0).permute(0, 4, 1, 2, 3) # B, C, T, H, W
            input_frames = input_frames * 2 - 1
        if input_masks is None:
            input_masks = torch.ones_like(input_frames, device=self.device)
        else:
            print("input_masks shape", input_masks.shape)
            input_masks = input_masks[:num_frames]
            input_masks = common_upscale(input_masks.clone().unsqueeze(1), width, height, "nearest-exact", "disabled").squeeze(1)
            input_masks = input_masks.to(self.vae.dtype).to(self.device)
            input_masks = input_masks.unsqueeze(-1).unsqueeze(0).permute(0, 4, 1, 2, 3).repeat(1, 3, 1, 1, 1) # B, C, T, H, W

        if ref_images is not None:
            # Create padded image
            if ref_images.shape[0] > 1:
                ref_images = torch.cat([ref_images[i] for i in range(ref_images.shape[0])], dim=1).unsqueeze(0)
        
            B, H, W, C = ref_images.shape
            current_aspect = W / H
            target_aspect = width / height
            if current_aspect > target_aspect:
                # Image is wider than target, pad height
                new_h = int(W / target_aspect)
                pad_h = (new_h - H) // 2
                padded = torch.ones(ref_images.shape[0], new_h, W, ref_images.shape[3], device=ref_images.device, dtype=ref_images.dtype)
                padded[:, pad_h:pad_h+H, :, :] = ref_images
                ref_images = padded
            elif current_aspect < target_aspect:
                # Image is taller than target, pad width
                new_w = int(H * target_aspect)
                pad_w = (new_w - W) // 2
                padded = torch.ones(ref_images.shape[0], H, new_w, ref_images.shape[3], device=ref_images.device, dtype=ref_images.dtype)
                padded[:, :, pad_w:pad_w+W, :] = ref_images
                ref_images = padded
            ref_images = common_upscale(ref_images.movedim(-1, 1), width, height, "lanczos", "center").movedim(1, -1)
            
            ref_images = ref_images.to(self.vae.dtype).to(self.device).unsqueeze(0).permute(0, 4, 1, 2, 3).unsqueeze(0)
            ref_images = ref_images * 2 - 1
      
        z0 = self.vace_encode_frames(input_frames, ref_images, masks=input_masks, tiled_vae=tiled_vae)
        self.vae.model.clear_cache()
        m0 = self.vace_encode_masks(input_masks, ref_images)
        z = self.vace_latent(z0, m0)

        self.vae.to(offload_device)

        vace_input = {
            "vace_context": z,
            "vace_scale": strength,
            "has_ref": ref_images is not None,
            "num_frames": num_frames,
            "target_shape": target_shape,
            "vace_start_percent": vace_start_percent,
            "vace_end_percent": vace_end_percent,
            "vace_seq_len": math.ceil((z[0].shape[2] * z[0].shape[3]) / 4 * z[0].shape[1]),
            "additional_vace_inputs": [],
        }

        if prev_vace_embeds is not None:
            vace_input["additional_vace_inputs"].append(prev_vace_embeds)
    
        return (vace_input,)
    def vace_encode_frames(self, frames, ref_images, masks=None, tiled_vae=False):
        if ref_images is None:
            ref_images = [None] * len(frames)
        else:
            assert len(frames) == len(ref_images)

        if masks is None:
            latents = self.vae.encode(frames, device=self.device, tiled=tiled_vae)
        else:
            inactive = [i * (1 - m) + 0 * m for i, m in zip(frames, masks)]
            reactive = [i * m + 0 * (1 - m) for i, m in zip(frames, masks)]
            inactive = self.vae.encode(inactive, device=self.device, tiled=tiled_vae)
            reactive = self.vae.encode(reactive, device=self.device, tiled=tiled_vae)
            latents = [torch.cat((u, c), dim=0) for u, c in zip(inactive, reactive)]
        self.vae.model.clear_cache()
        cat_latents = []
        for latent, refs in zip(latents, ref_images):
            if refs is not None:
                if masks is None:
                    ref_latent = self.vae.encode(refs, device=self.device, tiled=tiled_vae)
                else:
                    print("refs shape", refs.shape)#torch.Size([3, 1, 512, 512])
                    ref_latent = self.vae.encode(refs, device=self.device, tiled=tiled_vae)
                    ref_latent = [torch.cat((u, torch.zeros_like(u)), dim=0) for u in ref_latent]
                assert all([x.shape[1] == 1 for x in ref_latent])
                latent = torch.cat([*ref_latent, latent], dim=1)
            cat_latents.append(latent)
        return cat_latents

    def vace_encode_masks(self, masks, ref_images=None):
        if ref_images is None:
            ref_images = [None] * len(masks)
        else:
            assert len(masks) == len(ref_images)

        result_masks = []
        for mask, refs in zip(masks, ref_images):
            c, depth, height, width = mask.shape
            new_depth = int((depth + 3) // self.vae_stride[0])
            height = 2 * (int(height) // (self.vae_stride[1] * 2))
            width = 2 * (int(width) // (self.vae_stride[2] * 2))

            # reshape
            mask = mask[0, :, :, :]
            mask = mask.view(
                depth, height, self.vae_stride[1], width, self.vae_stride[1]
            )  # depth, height, 8, width, 8
            mask = mask.permute(2, 4, 0, 1, 3)  # 8, 8, depth, height, width
            mask = mask.reshape(
                self.vae_stride[1] * self.vae_stride[2], depth, height, width
            )  # 8*8, depth, height, width

            # interpolation
            mask = F.interpolate(mask.unsqueeze(0), size=(new_depth, height, width), mode='nearest-exact').squeeze(0)

            if refs is not None:
                length = len(refs)
                mask_pad = torch.zeros_like(mask[:, :length, :, :])
                mask = torch.cat((mask_pad, mask), dim=1)
            result_masks.append(mask)
        return result_masks

    def vace_latent(self, z, m):
        return [torch.cat([zz, mm], dim=0) for zz, mm in zip(z, m)]

class WanVideoVACEStartToEndFrame:
    @classmethod
    def INPUT_TYPES(s):
        return {"required": {
            "num_frames": ("INT", {"default": 81, "min": 1, "max": 10000, "step": 4, "tooltip": "Number of frames to encode"}),
            "empty_frame_level": ("FLOAT", {"default": 0.5, "min": 0.0, "max": 1.0, "step": 0.01, "tooltip": "White level of empty frame to use"}),
            },
            "optional": {
                "start_image": ("IMAGE",),
                "end_image": ("IMAGE",),
                "control_images": ("IMAGE",),
                "inpaint_mask": ("MASK", {"tooltip": "Inpaint mask to use for the empty frames"}),
            },
        }

    RETURN_TYPES = ("IMAGE", "MASK", )
    RETURN_NAMES = ("images", "masks",)
    FUNCTION = "process"
    CATEGORY = "WanVideoWrapper"
    DESCRIPTION = "Helper node to create start/end frame batch and masks for VACE"

    def process(self, num_frames, empty_frame_level, start_image=None, end_image=None, control_images=None, inpaint_mask=None):
        
        B, H, W, C = start_image.shape if start_image is not None else end_image.shape
        device = start_image.device if start_image is not None else end_image.device

        masks = torch.ones((num_frames, H, W), device=device)

        if control_images is not None:
            control_images = common_upscale(control_images.movedim(-1, 1), W, H, "lanczos", "disabled").movedim(1, -1)
        
        if start_image is not None and end_image is not None:
            if start_image.shape != end_image.shape:
                end_image = common_upscale(end_image.movedim(-1, 1), W, H, "lanczos", "disabled").movedim(1, -1)
            if control_images is None:
                empty_frames = torch.ones((num_frames - start_image.shape[0] - end_image.shape[0], H, W, 3), device=device) * empty_frame_level
            else:
                empty_frames = control_images[start_image.shape[0]:num_frames - end_image.shape[0]]
            out_batch = torch.cat([start_image, empty_frames, end_image], dim=0)
            masks[0:start_image.shape[0]] = 0
            masks[-end_image.shape[0]:] = 0
        elif start_image is not None:
            if control_images is None:
                empty_frames = torch.ones((num_frames - start_image.shape[0], H, W, 3), device=device) * empty_frame_level
            else:
                empty_frames = control_images[start_image.shape[0]:num_frames]
            out_batch = torch.cat([start_image, empty_frames], dim=0)
            masks[0:start_image.shape[0]] = 0
        elif end_image is not None:
            if control_images is None:
                empty_frames = torch.ones((num_frames - end_image.shape[0], H, W, 3), device=device) * empty_frame_level
            else:
                empty_frames = control_images[:num_frames - end_image.shape[0]]
            out_batch = torch.cat([empty_frames, end_image], dim=0)
            masks[-end_image.shape[0]:] = 0

        if inpaint_mask is not None:
            inpaint_mask = common_upscale(inpaint_mask.unsqueeze(1), W, H, "nearest-exact", "disabled").squeeze(1).to(device)
            if inpaint_mask.shape[0] > num_frames:
                inpaint_mask = inpaint_mask[:num_frames]
            elif inpaint_mask.shape[0] < num_frames:
                inpaint_mask = inpaint_mask.repeat(num_frames // inpaint_mask.shape[0] + 1, 1, 1)[:num_frames]

            empty_mask = torch.ones_like(masks, device=device)
            masks = inpaint_mask * empty_mask
    
        return (out_batch.cpu().float(), masks.cpu().float())


#region context options
class WanVideoContextOptions:
    @classmethod
    def INPUT_TYPES(s):
        return {"required": {
            "context_schedule": (["uniform_standard", "uniform_looped", "static_standard"],),
            "context_frames": ("INT", {"default": 81, "min": 2, "max": 1000, "step": 1, "tooltip": "Number of pixel frames in the context, NOTE: the latent space has 4 frames in 1"} ),
            "context_stride": ("INT", {"default": 4, "min": 4, "max": 100, "step": 1, "tooltip": "Context stride as pixel frames, NOTE: the latent space has 4 frames in 1"} ),
            "context_overlap": ("INT", {"default": 16, "min": 4, "max": 100, "step": 1, "tooltip": "Context overlap as pixel frames, NOTE: the latent space has 4 frames in 1"} ),
            "freenoise": ("BOOLEAN", {"default": True, "tooltip": "Shuffle the noise"}),
            "verbose": ("BOOLEAN", {"default": False, "tooltip": "Print debug output"}),
            },
            "optional": {
                "image_cond_start_step": ("INT", {"default": 6, "min": 0, "max": 10000, "step": 1, "tooltip": "!EXPERIMENTAL! Start step of using previous window results as input instead of the init image"}),
                "image_cond_window_count": ("INT", {"default": 2, "min": 1, "max": 10000, "step": 1, "tooltip": "!EXPERIMENTAL! Number of image 'prompt windows'"}),
                "vae": ("WANVAE",),
            }
        }

    RETURN_TYPES = ("WANVIDCONTEXT", )
    RETURN_NAMES = ("context_options",)
    FUNCTION = "process"
    CATEGORY = "WanVideoWrapper"
    DESCRIPTION = "Context options for WanVideo, allows splitting the video into context windows and attemps blending them for longer generations than the model and memory otherwise would allow."

    def process(self, context_schedule, context_frames, context_stride, context_overlap, freenoise, verbose, image_cond_start_step=6, image_cond_window_count=2, vae=None):
        context_options = {
            "context_schedule":context_schedule,
            "context_frames":context_frames,
            "context_stride":context_stride,
            "context_overlap":context_overlap,
            "freenoise":freenoise,
            "verbose":verbose,
            "image_cond_start_step": image_cond_start_step,
            "image_cond_window_count": image_cond_window_count,
            "vae": vae,
        }

        return (context_options,)
    
class WanVideoFlowEdit:
    @classmethod
    def INPUT_TYPES(s):
        return {"required": {
                "source_embeds": ("WANVIDEOTEXTEMBEDS", ),
                "skip_steps": ("INT", {"default": 4, "min": 0}),
                "drift_steps": ("INT", {"default": 0, "min": 0}),
                "drift_flow_shift": ("FLOAT", {"default": 3.0, "min": 1.0, "max": 30.0, "step": 0.01}),
                "source_cfg": ("FLOAT", {"default": 6.0, "min": 0.0, "max": 30.0, "step": 0.01}),
                "drift_cfg": ("FLOAT", {"default": 6.0, "min": 0.0, "max": 30.0, "step": 0.01}),
            },
            "optional": {
                "source_image_embeds": ("WANVIDIMAGE_EMBEDS", ),
            }
        }

    RETURN_TYPES = ("FLOWEDITARGS", )
    RETURN_NAMES = ("flowedit_args",)
    FUNCTION = "process"
    CATEGORY = "WanVideoWrapper"
    DESCRIPTION = "Flowedit options for WanVideo"

    def process(self, **kwargs):
        return (kwargs,)
    
class WanVideoLoopArgs:
    @classmethod
    def INPUT_TYPES(s):
        return {"required": {
                "shift_skip": ("INT", {"default": 6, "min": 0, "tooltip": "Skip step of latent shift"}),
                "start_percent": ("FLOAT", {"default": 0.0, "min": 0.0, "max": 1.0, "step": 0.01, "tooltip": "Start percent of the looping effect"}),
                "end_percent": ("FLOAT", {"default": 1.0, "min": 0.0, "max": 1.0, "step": 0.01, "tooltip": "End percent of the looping effect"}),
            },
        }

    RETURN_TYPES = ("LOOPARGS", )
    RETURN_NAMES = ("loop_args",)
    FUNCTION = "process"
    CATEGORY = "WanVideoWrapper"
    DESCRIPTION = "Looping through latent shift as shown in https://github.com/YisuiTT/Mobius/"

    def process(self, **kwargs):
        return (kwargs,)

class WanVideoExperimentalArgs:
    @classmethod
    def INPUT_TYPES(s):
        return {"required": {
                "video_attention_split_steps": ("STRING", {"default": "", "tooltip": "Steps to split self attention when using multiple prompts"}),
                "cfg_zero_star": ("BOOLEAN", {"default": False, "tooltip": "https://github.com/WeichenFan/CFG-Zero-star"}),
                "use_zero_init": ("BOOLEAN", {"default": True}),
                "zero_star_steps": ("INT", {"default": 0, "min": 0, "tooltip": "Steps to split self attention when using multiple prompts"}),
                "use_fresca": ("BOOLEAN", {"default": False, "tooltip": "https://github.com/WikiChao/FreSca"}),
                "fresca_scale_low": ("FLOAT", {"default": 1.0, "min": 0.0, "max": 10.0, "step": 0.01}),
                "fresca_scale_high": ("FLOAT", {"default": 1.25, "min": 0.0, "max": 10.0, "step": 0.01}),
                "fresca_freq_cutoff": ("INT", {"default": 20, "min": 0, "max": 10000, "step": 1}),
            },
        }

    RETURN_TYPES = ("EXPERIMENTALARGS", )
    RETURN_NAMES = ("exp_args",)
    FUNCTION = "process"
    CATEGORY = "WanVideoWrapper"
    DESCRIPTION = "Experimental stuff"
    EXPERIMENTAL = True

    def process(self, **kwargs):
        return (kwargs,)
    
#region Sampler
class WanVideoSampler:
    @classmethod
    def INPUT_TYPES(s):
        return {
            "required": {
                "model": ("WANVIDEOMODEL",),
                "text_embeds": ("WANVIDEOTEXTEMBEDS", ),
                "image_embeds": ("WANVIDIMAGE_EMBEDS", ),
                "steps": ("INT", {"default": 30, "min": 1}),
                "cfg": ("FLOAT", {"default": 6.0, "min": 0.0, "max": 30.0, "step": 0.01}),
                "shift": ("FLOAT", {"default": 5.0, "min": 0.0, "max": 1000.0, "step": 0.01}),
                "seed": ("INT", {"default": 0, "min": 0, "max": 0xffffffffffffffff}),
                "force_offload": ("BOOLEAN", {"default": True, "tooltip": "Moves the model to the offload device after sampling"}),
                "scheduler": (["unipc", "unipc/beta", "dpm++", "dpm++/beta","dpm++_sde", "dpm++_sde/beta", "euler", "euler/beta", "deis", "lcm", "lcm/beta"],
                    {
                        "default": 'unipc'
                    }),
                "riflex_freq_index": ("INT", {"default": 0, "min": 0, "max": 1000, "step": 1, "tooltip": "Frequency index for RIFLEX, disabled when 0, default 6. Allows for new frames to be generated after without looping"}),


            },
            "optional": {
                "samples": ("LATENT", {"tooltip": "init Latents to use for video2video process"} ),
                "denoise_strength": ("FLOAT", {"default": 1.0, "min": 0.0, "max": 1.0, "step": 0.01}),
                "feta_args": ("FETAARGS", ),
                "context_options": ("WANVIDCONTEXT", ),
                "teacache_args": ("TEACACHEARGS", ),
                "flowedit_args": ("FLOWEDITARGS", ),
                "batched_cfg": ("BOOLEAN", {"default": False, "tooltip": "Batc cond and uncond for faster sampling, possibly faster on some hardware, uses more memory"}),
                "slg_args": ("SLGARGS", ),
                "rope_function": (["default", "comfy"], {"default": "comfy", "tooltip": "Comfy's RoPE implementation doesn't use complex numbers and can thus be compiled, that should be a lot faster when using torch.compile"}),
                "loop_args": ("LOOPARGS", ),
                "nocfg_begin": ("FLOAT", {"default": 1.0, "min": 0.0, "max": 1.0, "step": 0.01}),
                "nocfg_end": ("FLOAT", {"default": 1.0, "min": 0.0, "max": 1.0, "step": 0.01}),
                "experimental_args": ("EXPERIMENTALARGS", ),
                "sigmas": ("SIGMAS", ),
                "unianimate_poses": ("UNIANIMATE_POSE", ),
            }
        }

    RETURN_TYPES = ("LATENT", )
    RETURN_NAMES = ("samples",)
    FUNCTION = "process"
    CATEGORY = "WanVideoWrapper"

    def process(self, model, text_embeds, image_embeds, shift, steps, cfg, seed, scheduler, riflex_freq_index, 
        force_offload=True, samples=None, feta_args=None, denoise_strength=1.0, context_options=None, 
        teacache_args=None, flowedit_args=None, batched_cfg=False, slg_args=None, rope_function="default", loop_args=None, nocfg_begin=1.0, nocfg_end=1.0, experimental_args=None, sigmas=None, unianimate_poses=None):
        #assert not (context_options and teacache_args), "Context options cannot currently be used together with teacache."
        patcher = model
        model = model.model
        transformer = model.diffusion_model
<<<<<<< HEAD
        from .wanvideo.modules.model import rope_params
        from .wanvideo.utils.fm_solvers import FlowDPMSolverMultistepScheduler, get_sampling_sigmas, retrieve_timesteps
        from .wanvideo.utils.fm_solvers_unipc import FlowUniPCMultistepScheduler
        from .enhance_a_video.globals import enable_enhance, disable_enhance, set_enhance_weight, set_num_frames
        from diffusers.schedulers import FlowMatchEulerDiscreteScheduler, DEISMultistepScheduler
        from .taehv import TAEHV
        from .wanvideo.utils.scheduling_flow_match_lcm import FlowMatchLCMScheduler

=======
        dtype = model["dtype"]
>>>>>>> fc7ab666
        control_lora = model["control_lora"]

        device = mm.get_torch_device()
        offload_device = mm.unet_offload_device()
        
        steps = int(steps/denoise_strength)

        timesteps = None
        if 'unipc' in scheduler:
            sample_scheduler = FlowUniPCMultistepScheduler(shift=shift)
            if sigmas is None:
                sample_scheduler.set_timesteps(steps, device=device, shift=shift, use_beta_sigmas=('beta' in scheduler))
            else:
                sample_scheduler.sigmas = sigmas.to(device)
                sample_scheduler.timesteps = (sample_scheduler.sigmas[:-1] * 1000).to(torch.int64).to(device)
                sample_scheduler.num_inference_steps = len(sample_scheduler.timesteps)

        elif scheduler in ['euler/beta', 'euler']:
            sample_scheduler = FlowMatchEulerDiscreteScheduler(shift=shift, use_beta_sigmas=(scheduler == 'euler/beta'))
            if flowedit_args: #seems to work better
                timesteps, _ = retrieve_timesteps(sample_scheduler, device=device, sigmas=get_sampling_sigmas(steps, shift))
            else:
                sample_scheduler.set_timesteps(steps, device=device, sigmas=sigmas.tolist() if sigmas is not None else None) 
        elif 'dpm++' in scheduler:
            if 'sde' in scheduler:
                algorithm_type = "sde-dpmsolver++"
            else:
                algorithm_type = "dpmsolver++"
            sample_scheduler = FlowDPMSolverMultistepScheduler(shift=shift, algorithm_type=algorithm_type)
            if sigmas is None:
                sample_scheduler.set_timesteps(steps, device=device, use_beta_sigmas=('beta' in scheduler))
            else:
                sample_scheduler.sigmas = sigmas.to(device)
                sample_scheduler.timesteps = (sample_scheduler.sigmas[:-1] * 1000).to(torch.int64).to(device)
                sample_scheduler.num_inference_steps = len(sample_scheduler.timesteps)
        elif scheduler == 'deis':
            sample_scheduler = DEISMultistepScheduler(use_flow_sigmas=True, prediction_type="flow_prediction", flow_shift=shift)
            sample_scheduler.set_timesteps(steps, device=device)
            sample_scheduler.sigmas[-1] = 1e-6
        elif 'lcm' in scheduler:
            sample_scheduler = FlowMatchLCMScheduler(shift=shift, use_beta_sigmas=(scheduler == 'lcm/beta'))
            sample_scheduler.set_timesteps(steps, device=device, sigmas=sigmas.tolist() if sigmas is not None else None) 
        
        if timesteps is None:
            timesteps = sample_scheduler.timesteps
        
        if denoise_strength < 1.0:
            steps = int(steps * denoise_strength)
            timesteps = timesteps[-(steps + 1):] 
        
        seed_g = torch.Generator(device=torch.device("cpu"))
        seed_g.manual_seed(seed)
       
        control_latents, clip_fea, clip_fea_neg, end_image, recammaster, camera_embed, unianim_data = None, None, None, None, None, None, None
        vace_data, vace_context, vace_scale = None, None, None
        fun_or_fl2v_model, has_ref, drop_last, = False, False, False
        phantom_latents = None
        fun_ref_image = None

        image_cond = image_embeds.get("image_embeds", None)
       
        if image_cond is not None:
            end_image = image_embeds.get("end_image", None)
            lat_h = image_embeds.get("lat_h", None)
            lat_w = image_embeds.get("lat_w", None)
            if lat_h is None or lat_w is None:
                raise ValueError("Clip encoded image embeds must be provided for I2V (Image to Video) model")
            fun_or_fl2v_model = image_embeds.get("fun_or_fl2v_model", False)
            noise = torch.randn(
                16,
                (image_embeds["num_frames"] - 1) // 4 + (2 if end_image is not None and not fun_or_fl2v_model else 1),
                lat_h,
                lat_w,
                dtype=torch.float32,
                generator=seed_g,
                device=torch.device("cpu"))
            seq_len = image_embeds["max_seq_len"]
            image_cond = image_embeds.get("image_embeds", None)
            print("image_cond", image_cond.shape)
            clip_fea = image_embeds.get("clip_context", None)
            if clip_fea is not None:
                clip_fea = clip_fea.to(dtype)
            clip_fea_neg = image_embeds.get("negative_clip_context", None)
            if clip_fea_neg is not None:
                clip_fea_neg = clip_fea_neg.to(dtype)

            control_embeds = image_embeds.get("control_embeds", None)
            if control_embeds is not None:
                if transformer.in_dim != 48:
                    raise ValueError("Control signal only works with Fun-Control model")
                control_latents = control_embeds["control_images"].to(device)
                control_start_percent = control_embeds.get("start_percent", 0.0)
                control_end_percent = control_embeds.get("end_percent", 1.0)
            drop_last = image_embeds.get("drop_last", False)
            has_ref = image_embeds.get("has_ref", False)
        else: #t2v
            target_shape = image_embeds.get("target_shape", None)
            if target_shape is None:
                raise ValueError("Empty image embeds must be provided for T2V (Text to Video")
            
            has_ref = image_embeds.get("has_ref", False)
            vace_context = image_embeds.get("vace_context", None)
            vace_scale = image_embeds.get("vace_scale", None)
            vace_start_percent = image_embeds.get("vace_start_percent", 0.0)
            vace_end_percent = image_embeds.get("vace_end_percent", 1.0)
            vace_seqlen = image_embeds.get("vace_seq_len", None)

            vace_additional_embeds = image_embeds.get("additional_vace_inputs", [])
            if vace_context is not None:
                vace_data = [
                    {"context": vace_context, 
                     "scale": vace_scale, 
                     "start": vace_start_percent, 
                     "end": vace_end_percent,
                     "seq_len": vace_seqlen
                     }
                ]
                if len(vace_additional_embeds) > 0:
                    for i in range(len(vace_additional_embeds)):
                        if vace_additional_embeds[i].get("has_ref", False):
                            has_ref = True
                        vace_data.append({
                            "context": vace_additional_embeds[i]["vace_context"],
                            "scale": vace_additional_embeds[i]["vace_scale"],
                            "start": vace_additional_embeds[i]["vace_start_percent"],
                            "end": vace_additional_embeds[i]["vace_end_percent"],
                            "seq_len": vace_additional_embeds[i]["vace_seq_len"]
                        })

            noise = torch.randn(
                    target_shape[0],
                    target_shape[1] + 1 if has_ref else target_shape[1],
                    target_shape[2],
                    target_shape[3],
                    dtype=torch.float32,
                    device=torch.device("cpu"),
                    generator=seed_g)
            
            seq_len = math.ceil((noise.shape[2] * noise.shape[3]) / 4 * noise.shape[1])

            recammaster = image_embeds.get("recammaster", None)
            if recammaster is not None:
                camera_embed = recammaster.get("camera_embed", None)
                recam_latents = recammaster.get("source_latents", None)
                orig_noise_len = noise.shape[1]
                log.info(f"RecamMaster camera embed shape: {camera_embed.shape}")
                log.info(f"RecamMaster source video shape: {recam_latents.shape}")
                seq_len *= 2
            
            control_embeds = image_embeds.get("control_embeds", None)
            if control_embeds is not None:
                control_latents = control_embeds["control_images"].to(device)
                if control_lora:
                    image_cond = control_latents.to(device)
                    if not patcher.model.is_patched:
                        log.info("Re-loading control LoRA...")
                        patcher = apply_lora(patcher, device, device, low_mem_load=False)
                        patcher.model.is_patched = True
                else:
                    if transformer.in_dim != 48:
                        raise ValueError("Control signal only works with Fun-Control model")
                    image_cond = torch.zeros_like(control_latents).to(device) #fun control
                    clip_fea = None
                    fun_ref_image = control_embeds.get("fun_ref_image", None)
                control_start_percent = control_embeds.get("start_percent", 0.0)
                control_end_percent = control_embeds.get("end_percent", 1.0)
            else:
                if transformer.in_dim == 36: #fun inp
                    mask_latents = torch.tile(
                        torch.zeros_like(noise[:1]), [4, 1, 1, 1]
                    )
                    masked_video_latents_input = torch.zeros_like(noise)
                    image_cond = torch.cat([mask_latents, masked_video_latents_input], dim=0).to(device)

            phantom_latents = image_embeds.get("phantom_latents", None)
            phantom_cfg_scale = image_embeds.get("phantom_cfg_scale", None)
            phantom_start_percent = image_embeds.get("phantom_start_percent", 0.0)
            phantom_end_percent = image_embeds.get("phantom_end_percent", 1.0)
            if phantom_latents is not None:
                phantom_latents = phantom_latents.to(device)

        latent_video_length = noise.shape[1]
        
        if unianimate_poses is not None:
            transformer.dwpose_embedding.to(device)
            transformer.randomref_embedding_pose.to(device)
            dwpose_data = unianimate_poses["pose"]
            dwpose_data = transformer.dwpose_embedding(
                (torch.cat([dwpose_data[:,:,:1].repeat(1,1,3,1,1), dwpose_data], dim=2)
                    ).to(device)).to(model["dtype"])
            log.info(f"UniAnimate pose embed shape: {dwpose_data.shape}")
            if dwpose_data.shape[2] > latent_video_length:
                log.warning(f"UniAnimate pose embed length {dwpose_data.shape[2]} is longer than the video length {latent_video_length}, truncating")
                dwpose_data = dwpose_data[:,:, :latent_video_length]
            elif dwpose_data.shape[2] < latent_video_length:
                log.warning(f"UniAnimate pose embed length {dwpose_data.shape[2]} is shorter than the video length {latent_video_length}, padding with last pose")
                pad_len = latent_video_length - dwpose_data.shape[2]
                pad = dwpose_data[:,:,:1].repeat(1,1,pad_len,1,1)
                dwpose_data = torch.cat([dwpose_data, pad], dim=2)
            dwpose_data_flat = rearrange(dwpose_data, 'b c f h w -> b (f h w) c').contiguous()
            
            random_ref_dwpose_data = None
            if image_cond is not None:
                random_ref_dwpose = unianimate_poses.get("ref", None)
                if random_ref_dwpose is not None:
                    random_ref_dwpose_data = transformer.randomref_embedding_pose(
                        random_ref_dwpose.to(device)
                        ).unsqueeze(2).to(model["dtype"]) # [1, 20, 104, 60]
                
            unianim_data = {
                "dwpose": dwpose_data_flat,
                "random_ref": random_ref_dwpose_data.squeeze(0) if random_ref_dwpose_data is not None else None,
                "strength": unianimate_poses["strength"],
                "start_percent": unianimate_poses["start_percent"],
                "end_percent": unianimate_poses["end_percent"]
            }
            
        

        is_looped = False
        if context_options is not None:
            def create_window_mask(noise_pred_context, c, latent_video_length, context_overlap, looped=False):
                window_mask = torch.ones_like(noise_pred_context)
                
                # Apply left-side blending for all except first chunk (or always in loop mode)
                if min(c) > 0 or (looped and max(c) == latent_video_length - 1):
                    ramp_up = torch.linspace(0, 1, context_overlap, device=noise_pred_context.device)
                    ramp_up = ramp_up.view(1, -1, 1, 1)
                    window_mask[:, :context_overlap] = ramp_up
                    
                # Apply right-side blending for all except last chunk (or always in loop mode)
                if max(c) < latent_video_length - 1 or (looped and min(c) == 0):
                    ramp_down = torch.linspace(1, 0, context_overlap, device=noise_pred_context.device)
                    ramp_down = ramp_down.view(1, -1, 1, 1)
                    window_mask[:, -context_overlap:] = ramp_down
                    
                return window_mask
            
            context_schedule = context_options["context_schedule"]
            context_frames =  (context_options["context_frames"] - 1) // 4 + 1
            context_stride = context_options["context_stride"] // 4
            context_overlap = context_options["context_overlap"] // 4
            context_vae = context_options.get("vae", None)
            if context_vae is not None:
                context_vae.to(device)

            self.window_tracker = WindowTracker(verbose=context_options["verbose"])

            # Get total number of prompts
            num_prompts = len(text_embeds["prompt_embeds"])
            log.info(f"Number of prompts: {num_prompts}")
            # Calculate which section this context window belongs to
            section_size = latent_video_length / num_prompts
            log.info(f"Section size: {section_size}")
            is_looped = context_schedule == "uniform_looped"

            seq_len = math.ceil((noise.shape[2] * noise.shape[3]) / 4 * context_frames)

            if context_options["freenoise"]:
                log.info("Applying FreeNoise")
                # code from AnimateDiff-Evolved by Kosinkadink (https://github.com/Kosinkadink/ComfyUI-AnimateDiff-Evolved)
                delta = context_frames - context_overlap
                for start_idx in range(0, latent_video_length-context_frames, delta):
                    place_idx = start_idx + context_frames
                    if place_idx >= latent_video_length:
                        break
                    end_idx = place_idx - 1

                    if end_idx + delta >= latent_video_length:
                        final_delta = latent_video_length - place_idx
                        list_idx = torch.tensor(list(range(start_idx,start_idx+final_delta)), device=torch.device("cpu"), dtype=torch.long)
                        list_idx = list_idx[torch.randperm(final_delta, generator=seed_g)]
                        noise[:, place_idx:place_idx + final_delta, :, :] = noise[:, list_idx, :, :]
                        break
                    list_idx = torch.tensor(list(range(start_idx,start_idx+delta)), device=torch.device("cpu"), dtype=torch.long)
                    list_idx = list_idx[torch.randperm(delta, generator=seed_g)]
                    noise[:, place_idx:place_idx + delta, :, :] = noise[:, list_idx, :, :]
            
            log.info(f"Context schedule enabled: {context_frames} frames, {context_stride} stride, {context_overlap} overlap")
            from .context import get_context_scheduler
            context = get_context_scheduler(context_schedule)

        if samples is not None:
            input_samples = samples["samples"].squeeze(0).to(noise)
            if input_samples.shape[1] != noise.shape[1]:
                input_samples = torch.cat([input_samples[:, :1].repeat(1, noise.shape[1] - input_samples.shape[1], 1, 1), input_samples], dim=1)
            original_image = input_samples.to(device)
            if denoise_strength < 1.0:
                latent_timestep = timesteps[:1].to(noise)
                noise = noise * latent_timestep / 1000 + (1 - latent_timestep / 1000) * input_samples

            mask = samples.get("mask", None)
            if mask is not None:
                if mask.shape[2] != noise.shape[1]:
                    mask = torch.cat([torch.zeros(1, noise.shape[0], noise.shape[1] - mask.shape[2], noise.shape[2], noise.shape[3]), mask], dim=2)            

        latent = noise.to(device)

        freqs = None
        transformer.rope_embedder.k = None
        transformer.rope_embedder.num_frames = None
        if rope_function=="comfy":
            transformer.rope_embedder.k = riflex_freq_index
            transformer.rope_embedder.num_frames = latent_video_length
        else:
            d = transformer.dim // transformer.num_heads
            freqs = torch.cat([
                rope_params(1024, d - 4 * (d // 6), L_test=latent_video_length, k=riflex_freq_index),
                rope_params(1024, 2 * (d // 6)),
                rope_params(1024, 2 * (d // 6))
            ],
            dim=1)

        if not isinstance(cfg, list):
            cfg = [cfg] * (steps +1)

        log.info(f"Seq len: {seq_len}")
           
        pbar = ProgressBar(steps)

        if args.preview_method in [LatentPreviewMethod.Auto, LatentPreviewMethod.Latent2RGB]: #default for latent2rgb
            from latent_preview import prepare_callback
        else:
            from .latent_preview import prepare_callback #custom for tiny VAE previews
        callback = prepare_callback(patcher, steps)

        #blockswap init        
        transformer_options = patcher.model_options.get("transformer_options", None)
        if transformer_options is not None:
            block_swap_args = transformer_options.get("block_swap_args", None)

        if block_swap_args is not None:
            transformer.use_non_blocking = block_swap_args.get("use_non_blocking", True)
            for name, param in transformer.named_parameters():
                if "block" not in name:
                    param.data = param.data.to(device)
                elif block_swap_args["offload_txt_emb"] and "txt_emb" in name:
                    param.data = param.data.to(offload_device, non_blocking=transformer.use_non_blocking)
                elif block_swap_args["offload_img_emb"] and "img_emb" in name:
                    param.data = param.data.to(offload_device, non_blocking=transformer.use_non_blocking)

            transformer.block_swap(
                block_swap_args["blocks_to_swap"] - 1 ,
                block_swap_args["offload_txt_emb"],
                block_swap_args["offload_img_emb"],
                vace_blocks_to_swap = block_swap_args.get("vace_blocks_to_swap", None),
            )

        elif model["auto_cpu_offload"]:
            for module in transformer.modules():
                if hasattr(module, "offload"):
                    module.offload()
                if hasattr(module, "onload"):
                    module.onload()
        elif model["manual_offloading"]:
            transformer.to(device)
        #feta
        if feta_args is not None and latent_video_length > 1:
            set_enhance_weight(feta_args["weight"])
            feta_start_percent = feta_args["start_percent"]
            feta_end_percent = feta_args["end_percent"]
            if context_options is not None:
                set_num_frames(context_frames)
            else:
                set_num_frames(latent_video_length)
            enable_enhance()
        else:
            feta_args = None
            disable_enhance()

        # Initialize TeaCache if enabled
        if teacache_args is not None:
            transformer.enable_teacache = True
            transformer.rel_l1_thresh = teacache_args["rel_l1_thresh"]
            transformer.teacache_start_step = teacache_args["start_step"]
            transformer.teacache_cache_device = teacache_args["cache_device"]
            log.info(f"TeaCache: Using cache device: {transformer.teacache_state.cache_device}")
            transformer.teacache_end_step = len(timesteps)-1 if teacache_args["end_step"] == -1 else teacache_args["end_step"]
            transformer.teacache_use_coefficients = teacache_args["use_coefficients"]
            transformer.teacache_mode = teacache_args["mode"]
            transformer.teacache_state.clear_all()
        else:
            transformer.enable_teacache = False

        if slg_args is not None:
            assert batched_cfg is not None, "Batched cfg is not supported with SLG"
            transformer.slg_blocks = slg_args["blocks"]
            transformer.slg_start_percent = slg_args["start_percent"]
            transformer.slg_end_percent = slg_args["end_percent"]
        else:
            transformer.slg_blocks = None

        self.teacache_state = [None, None]
        if phantom_latents is not None:
            log.info(f"Phantom latents shape: {phantom_latents.shape}")
            self.teacache_state = [None, None, None]
        self.teacache_state_source = [None, None]
        self.teacache_states_context = []

        if flowedit_args is not None:
            source_embeds = flowedit_args["source_embeds"]
            source_image_embeds = flowedit_args.get("source_image_embeds", image_embeds)
            source_image_cond = source_image_embeds.get("image_embeds", None)
            source_clip_fea = source_image_embeds.get("clip_fea", clip_fea)
            if source_image_cond is not None:
                source_image_cond = source_image_cond.to(dtype)
            skip_steps = flowedit_args["skip_steps"]
            drift_steps = flowedit_args["drift_steps"]
            source_cfg = flowedit_args["source_cfg"]
            if not isinstance(source_cfg, list):
                source_cfg = [source_cfg] * (steps +1)
            drift_cfg = flowedit_args["drift_cfg"]
            if not isinstance(drift_cfg, list):
                drift_cfg = [drift_cfg] * (steps +1)

            x_init = samples["samples"].clone().squeeze(0).to(device)
            x_tgt = samples["samples"].squeeze(0).to(device)

            sample_scheduler = FlowMatchEulerDiscreteScheduler(
                num_train_timesteps=1000,
                shift=flowedit_args["drift_flow_shift"],
                use_dynamic_shifting=False)

            sampling_sigmas = get_sampling_sigmas(steps, flowedit_args["drift_flow_shift"])
           
            drift_timesteps, _ = retrieve_timesteps(
                sample_scheduler,
                device=device,
                sigmas=sampling_sigmas)

            if drift_steps > 0:
                drift_timesteps = torch.cat([drift_timesteps, torch.tensor([0]).to(drift_timesteps.device)]).to(drift_timesteps.device)
                timesteps[-drift_steps:] = drift_timesteps[-drift_steps:]

        use_cfg_zero_star, use_fresca = False, False
        if experimental_args is not None:
            video_attention_split_steps = experimental_args.get("video_attention_split_steps", [])
            if video_attention_split_steps:
                transformer.video_attention_split_steps = [int(x.strip()) for x in video_attention_split_steps.split(",")]
            else:
                transformer.video_attention_split_steps = []
            use_zero_init = experimental_args.get("use_zero_init", True)
            use_cfg_zero_star = experimental_args.get("cfg_zero_star", False)
            zero_star_steps = experimental_args.get("zero_star_steps", 0)

            use_fresca = experimental_args.get("use_fresca", False)
            if use_fresca:
                fresca_scale_low = experimental_args.get("fresca_scale_low", 1.0)
                fresca_scale_high = experimental_args.get("fresca_scale_high", 1.25)
                fresca_freq_cutoff = experimental_args.get("fresca_freq_cutoff", 20)

        #region model pred
        def predict_with_cfg(z, cfg_scale, positive_embeds, negative_embeds, timestep, idx, image_cond=None, clip_fea=None, 
                             control_latents=None, vace_data=None, unianim_data=None, teacache_state=None):
            z = z.to(dtype)
            with torch.autocast(device_type=mm.get_autocast_device(device), dtype=dtype, enabled=("fp8" in model["quantization"])):

                if use_cfg_zero_star and (idx <= zero_star_steps) and use_zero_init:
                    return latent_model_input*0, None

                nonlocal patcher
                current_step_percentage = idx / len(timesteps)
                if nocfg_begin<=current_step_percentage and nocfg_end>=current_step_percentage:
                    cfg_scale = 1
                control_lora_enabled = False
                image_cond_input = None
                if control_latents is not None:
                    if control_lora:
                        control_lora_enabled = True
                    else:
                        if (control_start_percent <= current_step_percentage <= control_end_percent) or \
                            (control_end_percent > 0 and idx == 0 and current_step_percentage >= control_start_percent):
                            image_cond_input = torch.cat([control_latents.to(z), image_cond.to(z)])
                        else:
                            image_cond_input = torch.cat([torch.zeros_like(image_cond, dtype=dtype), image_cond.to(z)])
                        if fun_ref_image is not None:
                            fun_ref_input = fun_ref_image.to(z)
                        else:
                            fun_ref_input = torch.zeros_like(z, dtype=z.dtype)[:, 0].unsqueeze(1)
                            #fun_ref_input = None

                    if control_lora:
                        if not control_start_percent <= current_step_percentage <= control_end_percent:
                            control_lora_enabled = False
                            if patcher.model.is_patched:
                                log.info("Unloading LoRA...")
                                patcher.unpatch_model(device)
                                patcher.model.is_patched = False
                        else:
                            image_cond_input = control_latents.to(z)
                            if not patcher.model.is_patched:
                                log.info("Loading LoRA...")
                                patcher = apply_lora(patcher, device, device, low_mem_load=False)
                                patcher.model.is_patched = True
                else:
                    image_cond_input = image_cond.to(z) if image_cond is not None else None

                if recammaster is not None:
                    z = torch.cat([z, recam_latents.to(z)], dim=1)
                use_phantom = False
                if phantom_latents is not None:
                    if (phantom_start_percent <= current_step_percentage <= phantom_end_percent) or \
                        (phantom_end_percent > 0 and idx == 0 and current_step_percentage >= phantom_start_percent):

                        z_pos = torch.cat([z[:,:-phantom_latents.shape[1]], phantom_latents.to(z)], dim=1)
                        z_phantom_img = torch.cat([z[:,:-phantom_latents.shape[1]], phantom_latents.to(z)], dim=1)
                        z_neg = torch.cat([z[:,:-phantom_latents.shape[1]], torch.zeros_like(phantom_latents).to(z)], dim=1)
                        use_phantom = True
                        if len(teacache_state) != 3:
                            teacache_state.append(None)
                if not use_phantom:
                    z_pos = z_neg = z
                 
                base_params = {
                    'seq_len': seq_len,
                    'device': device,
                    'freqs': freqs,
                    't': timestep,
                    'current_step': idx,
                    'control_lora_enabled': control_lora_enabled,
                    'camera_embed': camera_embed,
                    'unianim_data': unianim_data,
                    'fun_ref': fun_ref_input if fun_ref_image is not None else None,
                }

                batch_size = 1

                if not math.isclose(cfg_scale, 1.0) and len(positive_embeds) > 1:
                    negative_embeds = negative_embeds * len(positive_embeds)

                if not batched_cfg:
                    #cond
                    noise_pred_cond, teacache_state_cond = transformer(
                        [z_pos], context=positive_embeds, y=[image_cond_input] if image_cond_input is not None else None,
                        clip_fea=clip_fea, is_uncond=False, current_step_percentage=current_step_percentage,
                        pred_id=teacache_state[0] if teacache_state else None,
                        vace_data=vace_data,
                        **base_params
                    )
                    noise_pred_cond = noise_pred_cond[0].to(intermediate_device)
                    if math.isclose(cfg_scale, 1.0):
                        if use_fresca:
                            noise_pred_cond = fourier_filter(
                                noise_pred_cond,
                                scale_low=fresca_scale_low,
                                scale_high=fresca_scale_high,
                                freq_cutoff=fresca_freq_cutoff,
                            )
                        return noise_pred_cond, [teacache_state_cond]
                    #uncond
                    noise_pred_uncond, teacache_state_uncond = transformer(
                        [z_neg], context=negative_embeds, clip_fea=clip_fea_neg if clip_fea_neg is not None else clip_fea,
                        y=[image_cond_input] if image_cond_input is not None else None, 
                        is_uncond=True, current_step_percentage=current_step_percentage,
                        pred_id=teacache_state[1] if teacache_state else None,
                        vace_data=vace_data,
                        **base_params
                    )
                    noise_pred_uncond = noise_pred_uncond[0].to(intermediate_device)
                    #phantom
                    if use_phantom:
                        noise_pred_phantom, teacache_state_phantom = transformer(
                        [z_phantom_img], context=negative_embeds, clip_fea=clip_fea_neg if clip_fea_neg is not None else clip_fea,
                        y=[image_cond_input] if image_cond_input is not None else None, 
                        is_uncond=True, current_step_percentage=current_step_percentage,
                        pred_id=teacache_state[2] if teacache_state else None,
                        vace_data=None,
                        **base_params
                    )
                        noise_pred_phantom = noise_pred_phantom[0].to(intermediate_device)
                        
                        noise_pred = noise_pred_uncond + phantom_cfg_scale * (noise_pred_phantom - noise_pred_uncond) + cfg_scale * (noise_pred_cond - noise_pred_phantom)
                        return noise_pred, [teacache_state_cond, teacache_state_uncond, teacache_state_phantom]
                #batched
                else:
                    teacache_state_uncond = None
                    [noise_pred_cond, noise_pred_uncond], teacache_state_cond = transformer(
                        [z] + [z], context=positive_embeds + negative_embeds, 
                        y=[image_cond_input] + [image_cond_input] if image_cond_input is not None else None,
                        clip_fea=clip_fea.repeat(2,1,1), is_uncond=False, current_step_percentage=current_step_percentage,
                        pred_id=teacache_state[0] if teacache_state else None,
                        **base_params
                    )
                #cfg

                #https://github.com/WeichenFan/CFG-Zero-star/
                if use_cfg_zero_star:
                    alpha = optimized_scale(
                        noise_pred_cond.view(batch_size, -1),
                        noise_pred_uncond.view(batch_size, -1)
                    ).view(batch_size, 1, 1, 1)
                else:
                    alpha = 1.0

                #https://github.com/WikiChao/FreSca
                if use_fresca:
                    filtered_cond = fourier_filter(
                        noise_pred_cond - noise_pred_uncond,
                        scale_low=fresca_scale_low,
                        scale_high=fresca_scale_high,
                        freq_cutoff=fresca_freq_cutoff,
                    )
                    noise_pred = noise_pred_uncond * alpha + cfg_scale * filtered_cond * alpha
                else:
                    noise_pred = noise_pred_uncond * alpha + cfg_scale * (noise_pred_cond - noise_pred_uncond * alpha)
                

                return noise_pred, [teacache_state_cond, teacache_state_uncond]

        log.info(f"Sampling {(latent_video_length-1) * 4 + 1} frames at {latent.shape[3]*8}x{latent.shape[2]*8} with {steps} steps")

        intermediate_device = device

        # diff diff prep
        masks = None
        if samples is not None and mask is not None:
            mask = 1 - mask
            thresholds = torch.arange(len(timesteps), dtype=original_image.dtype) / len(timesteps)
            thresholds = thresholds.unsqueeze(1).unsqueeze(1).unsqueeze(1).unsqueeze(1).to(device)
            masks = mask.repeat(len(timesteps), 1, 1, 1, 1).to(device) 
            masks = masks > thresholds

        latent_shift_loop = False
        if loop_args is not None:
            latent_shift_loop = True
            is_looped = True
            latent_skip = loop_args["shift_skip"]
            latent_shift_start_percent = loop_args["start_percent"]
            latent_shift_end_percent = loop_args["end_percent"]
            shift_idx = 0

        #clear memory before sampling
        mm.unload_all_models()
        mm.soft_empty_cache()
        gc.collect()
        try:
            torch.cuda.reset_peak_memory_stats(device)
        except:
            pass

        #region main loop start
        for idx, t in enumerate(tqdm(timesteps)):    
            if flowedit_args is not None:
                if idx < skip_steps:
                    continue

            # diff diff
            if masks is not None:
                if idx < len(timesteps) - 1:
                    noise_timestep = timesteps[idx+1]
                    image_latent = sample_scheduler.scale_noise(
                        original_image, torch.tensor([noise_timestep]), noise.to(device)
                    )
                    mask = masks[idx]
                    mask = mask.to(latent)
                    latent = image_latent * mask + latent * (1-mask)
                    # end diff diff

            latent_model_input = latent.to(device)

            timestep = torch.tensor([t]).to(device)
            current_step_percentage = idx / len(timesteps)

            ### latent shift
            if latent_shift_loop:
                if latent_shift_start_percent <= current_step_percentage <= latent_shift_end_percent:
                    latent_model_input = torch.cat([latent_model_input[:, shift_idx:]] + [latent_model_input[:, :shift_idx]], dim=1)

            #enhance-a-video
            if feta_args is not None and feta_start_percent <= current_step_percentage <= feta_end_percent:
                enable_enhance()
            else:
                disable_enhance()

            #flow-edit
            if flowedit_args is not None:
                sigma = t / 1000.0
                sigma_prev = (timesteps[idx + 1] if idx < len(timesteps) - 1 else timesteps[-1]) / 1000.0
                noise = torch.randn(x_init.shape, generator=seed_g, device=torch.device("cpu"))
                if idx < len(timesteps) - drift_steps:
                    cfg = drift_cfg
                
                zt_src = (1-sigma) * x_init + sigma * noise.to(t)
                zt_tgt = x_tgt + zt_src - x_init

                #source
                if idx < len(timesteps) - drift_steps:
                    if context_options is not None:
                        counter = torch.zeros_like(zt_src, device=intermediate_device)
                        vt_src = torch.zeros_like(zt_src, device=intermediate_device)
                        context_queue = list(context(idx, steps, latent_video_length, context_frames, context_stride, context_overlap))
                        for c in context_queue:
                            window_id = self.window_tracker.get_window_id(c)

                            if teacache_args is not None:
                                current_teacache = self.window_tracker.get_teacache(window_id, self.teacache_state)
                            else:
                                current_teacache = None

                            prompt_index = min(int(max(c) / section_size), num_prompts - 1)
                            if context_options["verbose"]:
                                log.info(f"Prompt index: {prompt_index}")

                            if len(source_embeds["prompt_embeds"]) > 1:
                                positive = source_embeds["prompt_embeds"][prompt_index]
                            else:
                                positive = source_embeds["prompt_embeds"]

                            partial_img_emb = None
                            if source_image_cond is not None:
                                partial_img_emb = source_image_cond[:, c, :, :]
                                partial_img_emb[:, 0, :, :] = source_image_cond[:, 0, :, :].to(intermediate_device)

                            partial_zt_src = zt_src[:, c, :, :]
                            vt_src_context, new_teacache = predict_with_cfg(
                                partial_zt_src, cfg[idx], 
                                positive, source_embeds["negative_prompt_embeds"],
                                timestep, idx, partial_img_emb, control_latents,
                                source_clip_fea, current_teacache)
                            
                            if teacache_args is not None:
                                self.window_tracker.teacache_states[window_id] = new_teacache

                            window_mask = create_window_mask(vt_src_context, c, latent_video_length, context_overlap)
                            vt_src[:, c, :, :] += vt_src_context * window_mask
                            counter[:, c, :, :] += window_mask
                        vt_src /= counter
                    else:
                        vt_src, self.teacache_state_source = predict_with_cfg(
                            zt_src, cfg[idx], 
                            source_embeds["prompt_embeds"], 
                            source_embeds["negative_prompt_embeds"],
                            timestep, idx, source_image_cond, 
                            source_clip_fea, control_latents,
                            teacache_state=self.teacache_state_source)
                else:
                    if idx == len(timesteps) - drift_steps:
                        x_tgt = zt_tgt
                    zt_tgt = x_tgt
                    vt_src = 0
                #target
                if context_options is not None:
                    counter = torch.zeros_like(zt_tgt, device=intermediate_device)
                    vt_tgt = torch.zeros_like(zt_tgt, device=intermediate_device)
                    context_queue = list(context(idx, steps, latent_video_length, context_frames, context_stride, context_overlap))
                    for c in context_queue:
                        window_id = self.window_tracker.get_window_id(c)

                        if teacache_args is not None:
                            current_teacache = self.window_tracker.get_teacache(window_id, self.teacache_state)
                        else:
                            current_teacache = None

                        prompt_index = min(int(max(c) / section_size), num_prompts - 1)
                        if context_options["verbose"]:
                            log.info(f"Prompt index: {prompt_index}")
                     
                        if len(text_embeds["prompt_embeds"]) > 1:
                            positive = text_embeds["prompt_embeds"][prompt_index]
                        else:
                            positive = text_embeds["prompt_embeds"]
                        
                        partial_img_emb = None
                        partial_control_latents = None
                        if image_cond is not None:
                            partial_img_emb = image_cond[:, c, :, :]
                            partial_img_emb[:, 0, :, :] = image_cond[:, 0, :, :].to(intermediate_device)
                        if control_latents is not None:
                            partial_control_latents = control_latents[:, c, :, :]

                        partial_zt_tgt = zt_tgt[:, c, :, :]
                        vt_tgt_context, new_teacache = predict_with_cfg(
                            partial_zt_tgt, cfg[idx], 
                            positive, text_embeds["negative_prompt_embeds"],
                            timestep, idx, partial_img_emb, partial_control_latents,
                            clip_fea, current_teacache)
                        
                        if teacache_args is not None:
                            self.window_tracker.teacache_states[window_id] = new_teacache
                        
                        window_mask = create_window_mask(vt_tgt_context, c, latent_video_length, context_overlap)
                        vt_tgt[:, c, :, :] += vt_tgt_context * window_mask
                        counter[:, c, :, :] += window_mask
                    vt_tgt /= counter
                else:
                    vt_tgt, self.teacache_state = predict_with_cfg(
                        zt_tgt, cfg[idx], 
                        text_embeds["prompt_embeds"], 
                        text_embeds["negative_prompt_embeds"], 
                        timestep, idx, image_cond, clip_fea, control_latents,
                        teacache_state=self.teacache_state)
                v_delta = vt_tgt - vt_src
                x_tgt = x_tgt.to(torch.float32)
                v_delta = v_delta.to(torch.float32)
                x_tgt = x_tgt + (sigma_prev - sigma) * v_delta
                x0 = x_tgt
            #context windowing
            elif context_options is not None:
                counter = torch.zeros_like(latent_model_input, device=intermediate_device)
                noise_pred = torch.zeros_like(latent_model_input, device=intermediate_device)
                context_queue = list(context(idx, steps, latent_video_length, context_frames, context_stride, context_overlap))
                
                for c in context_queue:
                    window_id = self.window_tracker.get_window_id(c)
                    
                    if teacache_args is not None:
                        current_teacache = self.window_tracker.get_teacache(window_id, self.teacache_state)
                    else:
                        current_teacache = None

                    prompt_index = min(int(max(c) / section_size), num_prompts - 1)
                    if context_options["verbose"]:
                        log.info(f"Prompt index: {prompt_index}")
                    
                    # Use the appropriate prompt for this section
                    if len(text_embeds["prompt_embeds"]) > 1:
                        positive = text_embeds["prompt_embeds"][prompt_index]
                    else:
                        positive = text_embeds["prompt_embeds"]

                    partial_img_emb = None
                    partial_control_latents = None
                    if image_cond is not None:
                        log.info(f"Image cond shape: {image_cond.shape}")
                        num_windows= context_options["image_cond_window_count"]
                        section_size = latent_video_length / num_windows
                        image_index = min(int(max(c) / section_size), num_windows - 1)
                        partial_img_emb = image_cond[:, c, :, :]
                        if control_latents is not None:
                            partial_control_latents = control_latents[:, c, :, :]
                        partial_image_cond = image_cond[:, 0, :, :].to(intermediate_device)
                        log.info(f"image_index: {image_index}")
                        if hasattr(self, "previous_noise_pred_context") and image_index > 0: #wip
                            if idx >= context_options["image_cond_start_step"]:
                                #strength = 0.5
                                #partial_image_cond *= strength
                                mask = torch.ones(4, partial_img_emb.shape[2], partial_img_emb.shape[3], device=partial_img_emb.device, dtype=partial_img_emb.dtype) #torch.Size([20, 10, 104, 60])
                                if context_vae is not None:
                                    to_decode = self.previous_noise_pred_context[:,-1,:, :].unsqueeze(1).unsqueeze(0).to(context_vae.dtype)
                                    #to_decode = to_decode.permute(0, 1, 3, 2)
                                    #print("to_decode.shape", to_decode.shape)
                                    if isinstance(context_vae, TAEHV):
                                        image = context_vae.decode_video(to_decode.permute(0, 2, 1, 3, 4), parallel=False)
                                        image = context_vae.encode_video(image.repeat(1, 5, 1, 1, 1), parallel=False).permute(0, 2, 1, 3, 4)
                                    else:
                                        image = context_vae.decode(to_decode, device=device, tiled=False)[0]
                                        image = context_vae.encode(image.unsqueeze(0).to(context_vae.dtype), device=device, tiled=False)
                                    #print("decoded image.shape", image.shape) #torch.Size([3, 37, 832, 480])
                                    #print("encoded image.shape", image.shape)
                                    #partial_img_emb[:, 0, :, :] = image[0][:,0,:,:]                                        
                                    #print("partial_img_emb.shape", partial_img_emb.shape)
                                    #print("mask.shape", mask.shape)
                                    #print("self.previous_noise_pred_context.shape", self.previous_noise_pred_context.shape) #torch.Size([16, 10, 104, 60])
                                    partial_img_emb[:, 0, :, :] =  torch.cat([image[0][:,0,:,:], mask], dim=0)
                            else:
                                partial_img_emb[:, 0, :, :] =  partial_image_cond
                    
                    partial_vace_context = None
                    if vace_data is not None:
                        partial_vace_context = vace_data[0]["context"][0][:, c, :, :]
                        if has_ref:
                            partial_vace_context[:, 0, :, :] = vace_data[0]["context"][0][:, 0, :, :]
                        partial_vace_context = [partial_vace_context]
                    partial_latent_model_input = latent_model_input[:, c, :, :]

                    partial_unianim_data = None
                    if unianim_data is not None:
                        partial_dwpose = dwpose_data[:, :, c, :, :]
                        partial_dwpose_flat=rearrange(partial_dwpose, 'b c f h w -> b (f h w) c')
                        partial_unianim_data = {
                            "dwpose": partial_dwpose_flat,
                            "random_ref": unianim_data["random_ref"],
                            "strength": unianimate_poses["strength"],
                            "start_percent": unianimate_poses["start_percent"],
                            "end_percent": unianimate_poses["end_percent"]
                        }

                    noise_pred_context, new_teacache = predict_with_cfg(
                        partial_latent_model_input, 
                        cfg[idx], positive, 
                        text_embeds["negative_prompt_embeds"], 
                        timestep, idx, partial_img_emb, clip_fea, partial_control_latents, partial_vace_context, partial_unianim_data,
                        current_teacache)

                    # if callback is not None:
                    #     callback_latent = (noise_pred.to(t.device) * t / 1000).detach().permute(1,0,2,3)
                    #     callback(idx, callback_latent, None, steps)

                    if teacache_args is not None:
                        self.window_tracker.teacache_states[window_id] = new_teacache
                    if image_cond is not None and image_index > 0:
                        self.previous_noise_pred_context = noise_pred_context

                    window_mask = create_window_mask(noise_pred_context, c, latent_video_length, context_overlap, looped=is_looped)                    
                    noise_pred[:, c, :, :] += noise_pred_context * window_mask
                    counter[:, c, :, :] += window_mask
                noise_pred /= counter
            #normal inference
            else:
                noise_pred, self.teacache_state = predict_with_cfg(
                    latent_model_input, 
                    cfg[idx], 
                    text_embeds["prompt_embeds"], 
                    text_embeds["negative_prompt_embeds"], 
                    timestep, idx, image_cond, clip_fea, control_latents, vace_data, unianim_data,
                    teacache_state=self.teacache_state)

            if latent_shift_loop:
                #reverse latent shift
                if latent_shift_start_percent <= current_step_percentage <= latent_shift_end_percent:
                    noise_pred = torch.cat([noise_pred[:, latent_video_length - shift_idx:]] + [noise_pred[:, :latent_video_length - shift_idx]], dim=1)
                    shift_idx = (shift_idx + latent_skip) % latent_video_length
                
            
            if flowedit_args is None:
                latent = latent.to(intermediate_device)
                step_args = {
                    "generator": seed_g,
                }
                if isinstance(sample_scheduler, DEISMultistepScheduler):
                    step_args.pop("generator", None)
                temp_x0 = sample_scheduler.step(
                    noise_pred[:, :orig_noise_len].unsqueeze(0) if recammaster is not None else noise_pred.unsqueeze(0),
                    t,
                    latent[:, :orig_noise_len].unsqueeze(0) if recammaster is not None else latent.unsqueeze(0),
                    return_dict=False,
                    **step_args)[0]
                latent = temp_x0.squeeze(0)

                x0 = latent.to(device)
                if callback is not None:
                    if recammaster is not None:
                        callback_latent = (latent_model_input[:, :orig_noise_len] - noise_pred[:, :orig_noise_len].to(t.device) * t / 1000).detach().permute(1,0,2,3)
                    else:
                        callback_latent = (latent_model_input - noise_pred.to(t.device) * t / 1000).detach().permute(1,0,2,3)
                    callback(idx, callback_latent, None, steps)
                else:
                    pbar.update(1)
                del latent_model_input, timestep
            else:
                if callback is not None:
                    callback_latent = (zt_tgt - vt_tgt.to(t.device) * t / 1000).detach().permute(1,0,2,3)
                    callback(idx, callback_latent, None, steps)
                else:
                    pbar.update(1)

        if phantom_latents is not None:
            x0 = x0[:,:-phantom_latents.shape[1]]
                
        if teacache_args is not None:
            states = transformer.teacache_state.states
            state_names = {
                0: "conditional",
                1: "unconditional"
            }
            for pred_id, state in states.items():
                name = state_names.get(pred_id, f"prediction_{pred_id}")
                if 'skipped_steps' in state:
                    log.info(f"TeaCache skipped: {len(state['skipped_steps'])} {name} steps: {state['skipped_steps']}")
            transformer.teacache_state.clear_all()

        # if transformer.attention_mode == "spargeattn_tune":
        #     saved_state_dict = extract_sparse_attention_state_dict(transformer)
        #     torch.save(saved_state_dict, "sparge_wan.pt")
        #     save_torch_file(saved_state_dict, "sparge_wan.safetensors")

        if force_offload:
            if model["manual_offloading"]:
                transformer.to(offload_device)
                mm.soft_empty_cache()
                gc.collect()

        try:
            print_memory(device)
            torch.cuda.reset_peak_memory_stats(device)
        except:
            pass

        return ({
            "samples": x0.unsqueeze(0).cpu(), "looped": is_looped, "end_image": end_image if not fun_or_fl2v_model else None, "has_ref": has_ref, "drop_last": drop_last,
            }, )
    
class WindowTracker:
    def __init__(self, verbose=False):
        self.window_map = {}  # Maps frame sequence to persistent ID
        self.next_id = 0
        self.teacache_states = {}  # Maps persistent ID to teacache state
        self.verbose = verbose
    
    def get_window_id(self, frames):
        key = tuple(sorted(frames))  # Order-independent frame sequence
        if key not in self.window_map:
            self.window_map[key] = self.next_id
            if self.verbose:
                log.info(f"New window pattern {key} -> ID {self.next_id}")
            self.next_id += 1
        return self.window_map[key]
    
    def get_teacache(self, window_id, base_state):
        if window_id not in self.teacache_states:
            if self.verbose:
                log.info(f"Initializing persistent teacache for window {window_id}")
            self.teacache_states[window_id] = base_state.copy()
        return self.teacache_states[window_id]

#region VideoDecode
class WanVideoDecode:
    @classmethod
    def INPUT_TYPES(s):
        return {"required": {
                    "vae": ("WANVAE",),
                    "samples": ("LATENT",),
                    "enable_vae_tiling": ("BOOLEAN", {"default": False, "tooltip": (
                        "Drastically reduces memory use but will introduce seams at tile stride boundaries. "
                        "The location and number of seams is dictated by the tile stride size. "
                        "The visibility of seams can be controlled by increasing the tile size. "
                        "Seams become less obvious at 1.5x stride and are barely noticeable at 2x stride size. "
                        "Which is to say if you use a stride width of 160, the seams are barely noticeable with a tile width of 320."
                    )}),
                    "tile_x": ("INT", {"default": 272, "min": 40, "max": 2048, "step": 8, "tooltip": "Tile width in pixels. Smaller values use less VRAM but will make seams more obvious."}),
                    "tile_y": ("INT", {"default": 272, "min": 40, "max": 2048, "step": 8, "tooltip": "Tile height in pixels. Smaller values use less VRAM but will make seams more obvious."}),
                    "tile_stride_x": ("INT", {"default": 144, "min": 32, "max": 2040, "step": 8, "tooltip": "Tile stride width in pixels. Smaller values use less VRAM but will introduce more seams."}),
                    "tile_stride_y": ("INT", {"default": 128, "min": 32, "max": 2040, "step": 8, "tooltip": "Tile stride height in pixels. Smaller values use less VRAM but will introduce more seams."}),
                    },
                }

    @classmethod
    def VALIDATE_INPUTS(s, tile_x, tile_y, tile_stride_x, tile_stride_y):
        if tile_x <= tile_stride_x:
            return "Tile width must be larger than the tile stride width."
        if tile_y <= tile_stride_y:
            return "Tile height must be larger than the tile stride height."
        return True

    RETURN_TYPES = ("IMAGE",)
    RETURN_NAMES = ("images",)
    FUNCTION = "decode"
    CATEGORY = "WanVideoWrapper"

    def decode(self, vae, samples, enable_vae_tiling, tile_x, tile_y, tile_stride_x, tile_stride_y):
        from .taehv import TAEHV
        device = mm.get_torch_device()
        offload_device = mm.unet_offload_device()
        mm.soft_empty_cache()
        latents = samples["samples"]
        end_image = samples.get("end_image", None)
        has_ref = samples.get("has_ref", False)
        drop_last = samples.get("drop_last", False)
        is_looped = samples.get("looped", False)

        vae.to(device)

        latents = latents.to(device = device, dtype = vae.dtype)

        mm.soft_empty_cache()

        if has_ref:
            latents = latents[:, :, 1:]
        if drop_last:
            latents = latents[:, :, :-1]

        #if is_looped:
        #   latents = torch.cat([latents[:, :, :warmup_latent_count],latents], dim=2)

        if isinstance(vae, TAEHV):            
            images = vae.decode_video(latents.permute(0, 2, 1, 3, 4))[0].permute(1, 0, 2, 3)
        else:
            if end_image is not None:
                enable_vae_tiling = False
            images = vae.decode(latents, device=device, end_=(end_image is not None), tiled=enable_vae_tiling, tile_size=(tile_x//8, tile_y//8), tile_stride=(tile_stride_x//8, tile_stride_y//8))[0]
        vae.model.clear_cache()

        images = (images - images.min()) / (images.max() - images.min())      

        if is_looped:
            #images = images[:, warmup_latent_count * 4:]
            temp_latents = torch.cat([latents[:, :, -3:]] + [latents[:, :, :2]], dim=2)
            temp_images = vae.decode(temp_latents, device=device, end_=(end_image is not None), tiled=enable_vae_tiling, tile_size=(tile_x//8, tile_y//8), tile_stride=(tile_stride_x//8, tile_stride_y//8))[0]
            temp_images = (temp_images - temp_images.min()) / (temp_images.max() - temp_images.min())
            out = temp_images[:, 9:]
            out = torch.cat([out, images[:, 5:]], dim=1)
            images = out

        if end_image is not None: 
            #end_image = (end_image - end_image.min()) / (end_image.max() - end_image.min())
            #image[:, -1] = end_image[:, 0].to(image) #not sure about this
            images = images[:, 0:-1]

        vae.model.clear_cache()
        vae.to(offload_device)
        mm.soft_empty_cache()

        images = torch.clamp(images, 0.0, 1.0)
        images = images.permute(1, 2, 3, 0).cpu().float()

        return (images,)

#region VideoEncode
class WanVideoEncode:
    @classmethod
    def INPUT_TYPES(s):
        return {"required": {
                    "vae": ("WANVAE",),
                    "image": ("IMAGE",),
                    "enable_vae_tiling": ("BOOLEAN", {"default": False, "tooltip": "Drastically reduces memory use but may introduce seams"}),
                    "tile_x": ("INT", {"default": 272, "min": 64, "max": 2048, "step": 1, "tooltip": "Tile size in pixels, smaller values use less VRAM, may introduce more seams"}),
                    "tile_y": ("INT", {"default": 272, "min": 64, "max": 2048, "step": 1, "tooltip": "Tile size in pixels, smaller values use less VRAM, may introduce more seams"}),
                    "tile_stride_x": ("INT", {"default": 144, "min": 32, "max": 2048, "step": 32, "tooltip": "Tile stride in pixels, smaller values use less VRAM, may introduce more seams"}),
                    "tile_stride_y": ("INT", {"default": 128, "min": 32, "max": 2048, "step": 32, "tooltip": "Tile stride in pixels, smaller values use less VRAM, may introduce more seams"}),
                    },
                    "optional": {
                        "noise_aug_strength": ("FLOAT", {"default": 0.0, "min": 0.0, "max": 10.0, "step": 0.001, "tooltip": "Strength of noise augmentation, helpful for leapfusion I2V where some noise can add motion and give sharper results"}),
                        "latent_strength": ("FLOAT", {"default": 1.0, "min": 0.0, "max": 10.0, "step": 0.001, "tooltip": "Additional latent multiplier, helpful for leapfusion I2V where lower values allow for more motion"}),
                        "mask": ("MASK", ),
                    }
                }

    RETURN_TYPES = ("LATENT",)
    RETURN_NAMES = ("samples",)
    FUNCTION = "encode"
    CATEGORY = "WanVideoWrapper"

    def encode(self, vae, image, enable_vae_tiling, tile_x, tile_y, tile_stride_x, tile_stride_y, noise_aug_strength=0.0, latent_strength=1.0, mask=None):
        from .taehv import TAEHV
        device = mm.get_torch_device()
        offload_device = mm.unet_offload_device()

        vae.to(device)

        image = image.clone()

        B, H, W, C = image.shape
        if W % 16 != 0 or H % 16 != 0:
            new_height = (H // 16) * 16
            new_width = (W // 16) * 16
            log.warning(f"Image size {W}x{H} is not divisible by 16, resizing to {new_width}x{new_height}")
            image = common_upscale(image.movedim(-1, 1), new_width, new_height, "lanczos", "disabled").movedim(1, -1)

        image = image.to(vae.dtype).to(device).unsqueeze(0).permute(0, 4, 1, 2, 3) # B, C, T, H, W
        if noise_aug_strength > 0.0:
            image = add_noise_to_reference_video(image, ratio=noise_aug_strength)

        if isinstance(vae, TAEHV):
            latents = vae.encode_video(image.permute(0, 2, 1, 3, 4), parallel=False)# B, T, C, H, W
            latents = latents.permute(0, 2, 1, 3, 4)
        else:
            latents = vae.encode(image * 2.0 - 1.0, device=device, tiled=enable_vae_tiling, tile_size=(tile_x//8, tile_y//8), tile_stride=(tile_stride_x//8, tile_stride_y//8))
            vae.model.clear_cache()
        if latent_strength != 1.0:
            latents *= latent_strength

        log.info(f"encoded latents shape {latents.shape}")
        latent_mask = None
        if mask is None:
            vae.to(offload_device)
        else:
            #latent_mask = mask.clone().to(vae.dtype).to(device) * 2.0 - 1.0
            #latent_mask = latent_mask.unsqueeze(0).unsqueeze(0).repeat(1, 3, 1, 1, 1)
            #latent_mask = vae.encode(latent_mask, device=device, tiled=enable_vae_tiling, tile_size=(tile_x, tile_y), tile_stride=(tile_stride_x, tile_stride_y))
            target_h, target_w = latents.shape[3:]

            mask = torch.nn.functional.interpolate(
                mask.unsqueeze(0).unsqueeze(0),  # Add batch and channel dims [1,1,T,H,W]
                size=(latents.shape[2], target_h, target_w),
                mode='trilinear',
                align_corners=False
            ).squeeze(0)  # Remove batch dim, keep channel dim
            
            # Add batch & channel dims for final output
            latent_mask = mask.unsqueeze(0).repeat(1, latents.shape[1], 1, 1, 1)
            log.info(f"latent mask shape {latent_mask.shape}")
            vae.to(offload_device)
        mm.soft_empty_cache()
 
        return ({"samples": latents, "mask": latent_mask},)

NODE_CLASS_MAPPINGS = {
    "WanVideoSampler": WanVideoSampler,
    "WanVideoDecode": WanVideoDecode,
    "WanVideoTextEncode": WanVideoTextEncode,
    "WanVideoModelLoader": WanVideoModelLoader,
    "WanVideoVAELoader": WanVideoVAELoader,
    "LoadWanVideoT5TextEncoder": LoadWanVideoT5TextEncoder,
    "WanVideoImageClipEncode": WanVideoImageClipEncode,#deprecated
    "WanVideoClipVisionEncode": WanVideoClipVisionEncode,
    "WanVideoImageToVideoEncode": WanVideoImageToVideoEncode,
    "LoadWanVideoClipTextEncoder": LoadWanVideoClipTextEncoder,
    "WanVideoEncode": WanVideoEncode,
    "WanVideoBlockSwap": WanVideoBlockSwap,
    "WanVideoTorchCompileSettings": WanVideoTorchCompileSettings,
    "WanVideoEmptyEmbeds": WanVideoEmptyEmbeds,
    "WanVideoLoraSelect": WanVideoLoraSelect,
    "WanVideoLoraBlockEdit": WanVideoLoraBlockEdit,
    "WanVideoEnhanceAVideo": WanVideoEnhanceAVideo,
    "WanVideoContextOptions": WanVideoContextOptions,
    "WanVideoTeaCache": WanVideoTeaCache,
    "WanVideoVRAMManagement": WanVideoVRAMManagement,
    "WanVideoTextEmbedBridge": WanVideoTextEmbedBridge,
    "WanVideoFlowEdit": WanVideoFlowEdit,
    "WanVideoControlEmbeds": WanVideoControlEmbeds,
    "WanVideoSLG": WanVideoSLG,
    "WanVideoTinyVAELoader": WanVideoTinyVAELoader,
    "WanVideoLoopArgs": WanVideoLoopArgs,
    "WanVideoImageResizeToClosest": WanVideoImageResizeToClosest,
    "WanVideoSetBlockSwap": WanVideoSetBlockSwap,
    "WanVideoExperimentalArgs": WanVideoExperimentalArgs,
    "WanVideoVACEEncode": WanVideoVACEEncode,
    "WanVideoVACEStartToEndFrame": WanVideoVACEStartToEndFrame,
    "WanVideoVACEModelSelect": WanVideoVACEModelSelect,
    "WanVideoPhantomEmbeds": WanVideoPhantomEmbeds,
    }
NODE_DISPLAY_NAME_MAPPINGS = {
    "WanVideoSampler": "WanVideo Sampler",
    "WanVideoDecode": "WanVideo Decode",
    "WanVideoTextEncode": "WanVideo TextEncode",
    "WanVideoTextImageEncode": "WanVideo TextImageEncode (IP2V)",
    "WanVideoModelLoader": "WanVideo Model Loader",
    "WanVideoVAELoader": "WanVideo VAE Loader",
    "LoadWanVideoT5TextEncoder": "Load WanVideo T5 TextEncoder",
    "WanVideoImageClipEncode": "WanVideo ImageClip Encode (Deprecated)",
    "WanVideoClipVisionEncode": "WanVideo ClipVision Encode",
    "WanVideoImageToVideoEncode": "WanVideo ImageToVideo Encode",
    "LoadWanVideoClipTextEncoder": "Load WanVideo Clip Encoder",
    "WanVideoEncode": "WanVideo Encode",
    "WanVideoBlockSwap": "WanVideo BlockSwap",
    "WanVideoTorchCompileSettings": "WanVideo Torch Compile Settings",
    "WanVideoEmptyEmbeds": "WanVideo Empty Embeds",
    "WanVideoLoraSelect": "WanVideo Lora Select",
    "WanVideoLoraBlockEdit": "WanVideo Lora Block Edit",
    "WanVideoEnhanceAVideo": "WanVideo Enhance-A-Video",
    "WanVideoContextOptions": "WanVideo Context Options",
    "WanVideoTeaCache": "WanVideo TeaCache",
    "WanVideoVRAMManagement": "WanVideo VRAM Management",
    "WanVideoTextEmbedBridge": "WanVideo TextEmbed Bridge",
    "WanVideoFlowEdit": "WanVideo FlowEdit",
    "WanVideoControlEmbeds": "WanVideo Control Embeds",
    "WanVideoSLG": "WanVideo SLG",
    "WanVideoTinyVAELoader": "WanVideo Tiny VAE Loader",
    "WanVideoLoopArgs": "WanVideo Loop Args",
    "WanVideoImageResizeToClosest": "WanVideo Image Resize To Closest",
    "WanVideoSetBlockSwap": "WanVideo Set BlockSwap",
    "WanVideoExperimentalArgs": "WanVideo Experimental Args",
    "WanVideoVACEEncode": "WanVideo VACE Encode",
    "WanVideoVACEStartToEndFrame": "WanVideo VACE Start To End Frame",
    "WanVideoVACEModelSelect": "WanVideo VACE Model Select",
    "WanVideoPhantomEmbeds": "WanVideo Phantom Embeds",
    }<|MERGE_RESOLUTION|>--- conflicted
+++ resolved
@@ -613,14 +613,11 @@
             "vace_layers": vace_layers,
             "vace_in_dim": vace_in_dim,
             "inject_sample_info": True if "fps_embedding.weight" in sd else False,
-<<<<<<< HEAD
-            "swa": swa,
-=======
             "add_ref_conv": True if "ref_conv.weight" in sd else False,
             "in_dim_ref_conv": sd["ref_conv.weight"].shape[1] if "ref_conv.weight" in sd else None,
             "add_control_adapter": True if "control_adapter.conv.weight" in sd else False,
             "in_dim_control_adapter": sd["control_adapter.conv.weight"].shape[1] if "control_adapter.conv.weight" in sd else None,
->>>>>>> fc7ab666
+            "swa": swa,
         }        
 
         with init_empty_weights():
@@ -2287,7 +2284,6 @@
         patcher = model
         model = model.model
         transformer = model.diffusion_model
-<<<<<<< HEAD
         from .wanvideo.modules.model import rope_params
         from .wanvideo.utils.fm_solvers import FlowDPMSolverMultistepScheduler, get_sampling_sigmas, retrieve_timesteps
         from .wanvideo.utils.fm_solvers_unipc import FlowUniPCMultistepScheduler
@@ -2296,9 +2292,7 @@
         from .taehv import TAEHV
         from .wanvideo.utils.scheduling_flow_match_lcm import FlowMatchLCMScheduler
 
-=======
         dtype = model["dtype"]
->>>>>>> fc7ab666
         control_lora = model["control_lora"]
 
         device = mm.get_torch_device()
