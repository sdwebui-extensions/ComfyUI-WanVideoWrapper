import os
import torch
import torch.nn.functional as F
import gc
from .utils import log, print_memory, apply_lora, clip_encode_image_tiled, fourier_filter
import numpy as np
import math
from tqdm import tqdm

<<<<<<< HEAD
=======
from .wanvideo.modules.clip import CLIPModel
from .wanvideo.modules.model import rope_params
from .wanvideo.modules.t5 import T5EncoderModel
from .wanvideo.utils.fm_solvers import (FlowDPMSolverMultistepScheduler,
                               get_sampling_sigmas, retrieve_timesteps)
from .wanvideo.utils.fm_solvers_unipc import FlowUniPCMultistepScheduler
from .wanvideo.utils.basic_flowmatch import FlowMatchScheduler
from diffusers.schedulers import FlowMatchEulerDiscreteScheduler, DEISMultistepScheduler
from .wanvideo.utils.scheduling_flow_match_lcm import FlowMatchLCMScheduler

from .multitalk.multitalk import timestep_transform, add_noise

from .enhance_a_video.globals import enable_enhance, disable_enhance, set_enhance_weight, set_num_frames
from .taehv import TAEHV

>>>>>>> 5e1a5c6c
from einops import rearrange

import folder_paths
import comfy.model_management as mm
from comfy.utils import load_torch_file, ProgressBar, common_upscale
from comfy.clip_vision import clip_preprocess, ClipVisionModel
from comfy.cli_args import args, LatentPreviewMethod

script_directory = os.path.dirname(os.path.abspath(__file__))

VAE_STRIDE = (4, 8, 8)
PATCH_SIZE = (1, 2, 2)

def add_noise_to_reference_video(image, ratio=None):
    sigma = torch.ones((image.shape[0],)).to(image.device, image.dtype) * ratio 
    image_noise = torch.randn_like(image) * sigma[:, None, None, None]
    image_noise = torch.where(image==-1, torch.zeros_like(image), image_noise)
    image = image + image_noise
    return image

def optimized_scale(positive_flat, negative_flat):

    # Calculate dot production
    dot_product = torch.sum(positive_flat * negative_flat, dim=1, keepdim=True)

    # Squared norm of uncondition
    squared_norm = torch.sum(negative_flat ** 2, dim=1, keepdim=True) + 1e-8

    # st_star = v_cond^T * v_uncond / ||v_uncond||^2
    st_star = dot_product / squared_norm
    
    return st_star

class WanVideoBlockSwap:
    @classmethod
    def INPUT_TYPES(s):
        return {
            "required": {
                "blocks_to_swap": ("INT", {"default": 20, "min": 0, "max": 40, "step": 1, "tooltip": "Number of transformer blocks to swap, the 14B model has 40, while the 1.3B model has 30 blocks"}),
                "offload_img_emb": ("BOOLEAN", {"default": False, "tooltip": "Offload img_emb to offload_device"}),
                "offload_txt_emb": ("BOOLEAN", {"default": False, "tooltip": "Offload time_emb to offload_device"}),
            },
            "optional": {
                "use_non_blocking": ("BOOLEAN", {"default": True, "tooltip": "Use non-blocking memory transfer for offloading, reserves more RAM but is faster"}),
                "vace_blocks_to_swap": ("INT", {"default": 0, "min": 0, "max": 15, "step": 1, "tooltip": "Number of VACE blocks to swap, the VACE model has 15 blocks"}),
            },
        }
    RETURN_TYPES = ("BLOCKSWAPARGS",)
    RETURN_NAMES = ("block_swap_args",)
    FUNCTION = "setargs"
    CATEGORY = "WanVideoWrapper"
    DESCRIPTION = "Settings for block swapping, reduces VRAM use by swapping blocks to CPU memory"

    def setargs(self, **kwargs):
        return (kwargs, )

class WanVideoVRAMManagement:
    @classmethod
    def INPUT_TYPES(s):
        return {
            "required": {
                "offload_percent": ("FLOAT", {"default": 1.0, "min": 0.0, "max": 1.0, "step": 0.01, "tooltip": "Percentage of parameters to offload"}),
            },
        }
    RETURN_TYPES = ("VRAM_MANAGEMENTARGS",)
    RETURN_NAMES = ("vram_management_args",)
    FUNCTION = "setargs"
    CATEGORY = "WanVideoWrapper"
    DESCRIPTION = "Alternative offloading method from DiffSynth-Studio, more aggressive in reducing memory use than block swapping, but can be slower"

    def setargs(self, **kwargs):
        return (kwargs, )

class WanVideoTeaCache:
    @classmethod
    def INPUT_TYPES(s):
        return {
            "required": {
                "rel_l1_thresh": ("FLOAT", {"default": 0.3, "min": 0.0, "max": 1.0, "step": 0.001,
                                            "tooltip": "Higher values will make TeaCache more aggressive, faster, but may cause artifacts. Good value range for 1.3B: 0.05 - 0.08, for other models 0.15-0.30"}),
                "start_step": ("INT", {"default": 1, "min": 0, "max": 9999, "step": 1, "tooltip": "Start percentage of the steps to apply TeaCache"}),
                "end_step": ("INT", {"default": -1, "min": -1, "max": 9999, "step": 1, "tooltip": "End steps to apply TeaCache"}),
                "cache_device": (["main_device", "offload_device"], {"default": "offload_device", "tooltip": "Device to cache to"}),
                "use_coefficients": ("BOOLEAN", {"default": True, "tooltip": "Use calculated coefficients for more accuracy. When enabled therel_l1_thresh should be about 10 times higher than without"}),
            },
            "optional": {
                "mode": (["e", "e0"], {"default": "e", "tooltip": "Choice between using e (time embeds, default) or e0 (modulated time embeds)"}),
            },
        }
    RETURN_TYPES = ("CACHEARGS",)
    RETURN_NAMES = ("cache_args",)
    FUNCTION = "process"
    CATEGORY = "WanVideoWrapper"
    DESCRIPTION = """
Patch WanVideo model to use TeaCache. Speeds up inference by caching the output and  
applying it instead of doing the step.  Best results are achieved by choosing the  
appropriate coefficients for the model. Early steps should never be skipped, with too  
aggressive values this can happen and the motion suffers. Starting later can help with that too.   
When NOT using coefficients, the threshold value should be  
about 10 times smaller than the value used with coefficients.  

Official recommended values https://github.com/ali-vilab/TeaCache/tree/main/TeaCache4Wan2.1:


<pre style='font-family:monospace'>
+-------------------+--------+---------+--------+
|       Model       |  Low   | Medium  |  High  |
+-------------------+--------+---------+--------+
| Wan2.1 t2v 1.3B  |  0.05  |  0.07   |  0.08  |
| Wan2.1 t2v 14B   |  0.14  |  0.15   |  0.20  |
| Wan2.1 i2v 480P  |  0.13  |  0.19   |  0.26  |
| Wan2.1 i2v 720P  |  0.18  |  0.20   |  0.30  |
+-------------------+--------+---------+--------+
</pre> 
"""
    EXPERIMENTAL = True

    def process(self, rel_l1_thresh, start_step, end_step, cache_device, use_coefficients, mode="e"):
        if cache_device == "main_device":
            cache_device = mm.get_torch_device()
        else:
            cache_device = mm.unet_offload_device()
        cache_args = {
            "cache_type": "TeaCache",
            "rel_l1_thresh": rel_l1_thresh,
            "start_step": start_step,
            "end_step": end_step,
            "cache_device": cache_device,
            "use_coefficients": use_coefficients,
            "mode": mode,
        }
        return (cache_args,)
    
class WanVideoMagCache:
    @classmethod
    def INPUT_TYPES(s):
        return {
            "required": {
                "magcache_thresh": ("FLOAT", {"default": 0.02, "min": 0.0, "max": 0.3, "step": 0.001, "tooltip": "How strongly to cache the output of diffusion model. This value must be non-negative."}),
                "magcache_K": ("INT", {"default": 4, "min": 0, "max": 6, "step": 1, "tooltip": "The maxium skip steps of MagCache."}),
                "start_step": ("INT", {"default": 1, "min": 0, "max": 9999, "step": 1, "tooltip": "Step to start applying MagCache"}),
                "end_step": ("INT", {"default": -1, "min": -1, "max": 9999, "step": 1, "tooltip": "Step to end applying MagCache"}),
                "cache_device": (["main_device", "offload_device"], {"default": "offload_device", "tooltip": "Device to cache to"}),
            },
        }
    RETURN_TYPES = ("CACHEARGS",)
    RETURN_NAMES = ("cache_args",)
    FUNCTION = "setargs"
    CATEGORY = "WanVideoWrapper"
    EXPERIMENTAL = True
    DESCRIPTION = "MagCache for WanVideoWrapper, source https://github.com/Zehong-Ma/MagCache"

    def setargs(self, magcache_thresh, magcache_K, start_step, end_step, cache_device):
        if cache_device == "main_device":
            cache_device = mm.get_torch_device()
        else:
            cache_device = mm.unet_offload_device()

        cache_args = {
            "cache_type": "MagCache",
            "magcache_thresh": magcache_thresh,
            "magcache_K": magcache_K,
            "start_step": start_step,
            "end_step": end_step,
            "cache_device": cache_device,
        }
        return (cache_args,)

class WanVideoEnhanceAVideo:
    @classmethod
    def INPUT_TYPES(s):
        return {
            "required": {
                "weight": ("FLOAT", {"default": 2.0, "min": 0, "max": 100, "step": 0.01, "tooltip": "The feta Weight of the Enhance-A-Video"}),
                "start_percent": ("FLOAT", {"default": 0.0, "min": 0.0, "max": 1.0, "step": 0.01, "tooltip": "Start percentage of the steps to apply Enhance-A-Video"}),
                "end_percent": ("FLOAT", {"default": 1.0, "min": 0.0, "max": 1.0, "step": 0.01, "tooltip": "End percentage of the steps to apply Enhance-A-Video"}),
            },
        }
    RETURN_TYPES = ("FETAARGS",)
    RETURN_NAMES = ("feta_args",)
    FUNCTION = "setargs"
    CATEGORY = "WanVideoWrapper"
    DESCRIPTION = "https://github.com/NUS-HPC-AI-Lab/Enhance-A-Video"

    def setargs(self, **kwargs):
        return (kwargs, )

<<<<<<< HEAD
class WanVideoLoraSelect:
    @classmethod
    def INPUT_TYPES(s):
        return {
            "required": {
               "lora": (folder_paths.get_filename_list("loras"),
                {"tooltip": "LORA models are expected to be in ComfyUI/models/loras with .safetensors extension"}),
                "strength": ("FLOAT", {"default": 1.0, "min": -10.0, "max": 10.0, "step": 0.0001, "tooltip": "LORA strength, set to 0.0 to unmerge the LORA"}),
            },
            "optional": {
                "prev_lora":("WANVIDLORA", {"default": None, "tooltip": "For loading multiple LoRAs"}),
                "blocks":("SELECTEDBLOCKS", ),
                "low_mem_load": ("BOOLEAN", {"default": False, "tooltip": "Load the LORA model with less VRAM usage, slower loading"}),
            }
        }

    RETURN_TYPES = ("WANVIDLORA",)
    RETURN_NAMES = ("lora", )
    FUNCTION = "getlorapath"
    CATEGORY = "WanVideoWrapper"
    DESCRIPTION = "Select a LoRA model from ComfyUI/models/loras"

    def getlorapath(self, lora, strength, blocks={}, prev_lora=None, low_mem_load=False):
        loras_list = []

        lora = {
            "path": folder_paths.get_full_path("loras", lora),
            "strength": strength,
            "name": lora.split(".")[0],
            "blocks": blocks.get("selected_blocks", {}),
            "layer_filter": blocks.get("layer_filter", ""),
            "low_mem_load": low_mem_load,
        }
        if prev_lora is not None:
            loras_list.extend(prev_lora)

        loras_list.append(lora)
        return (loras_list,)
    
class WanVideoLoraSelectMulti:
    @classmethod
    def INPUT_TYPES(s):
        lora_files = folder_paths.get_filename_list("loras")
        lora_files = ["none"] + lora_files  # Add "none" as the first option
        return {
            "required": {
               "lora_0": (lora_files, {"default": "none"}),
                "strength_0": ("FLOAT", {"default": 1.0, "min": -10.0, "max": 10.0, "step": 0.0001, "tooltip": "LORA strength, set to 0.0 to unmerge the LORA"}),
                "lora_1": (lora_files, {"default": "none"}),
                "strength_1": ("FLOAT", {"default": 1.0, "min": -10.0, "max": 10.0, "step": 0.0001, "tooltip": "LORA strength, set to 0.0 to unmerge the LORA"}),
                "lora_2": (lora_files, {"default": "none"}),
                "strength_2": ("FLOAT", {"default": 1.0, "min": -10.0, "max": 10.0, "step": 0.0001, "tooltip": "LORA strength, set to 0.0 to unmerge the LORA"}),
                "lora_3": (lora_files, {"default": "none"}),
                "strength_3": ("FLOAT", {"default": 1.0, "min": -10.0, "max": 10.0, "step": 0.0001, "tooltip": "LORA strength, set to 0.0 to unmerge the LORA"}),
                "lora_4": (lora_files, {"default": "none"}),
                "strength_4": ("FLOAT", {"default": 1.0, "min": -10.0, "max": 10.0, "step": 0.0001, "tooltip": "LORA strength, set to 0.0 to unmerge the LORA"}),
            },
            "optional": {
                "prev_lora":("WANVIDLORA", {"default": None, "tooltip": "For loading multiple LoRAs"}),
                "blocks":("SELECTEDBLOCKS", ),
                "low_mem_load": ("BOOLEAN", {"default": False, "tooltip": "Load the LORA model with less VRAM usage, slower loading"}),
            }
        }

    RETURN_TYPES = ("WANVIDLORA",)
    RETURN_NAMES = ("lora", )
    FUNCTION = "getlorapath"
    CATEGORY = "WanVideoWrapper"
    DESCRIPTION = "Select a LoRA model from ComfyUI/models/loras"

    def getlorapath(self, lora_0, strength_0, lora_1, strength_1, lora_2, strength_2, 
                lora_3, strength_3, lora_4, strength_4, blocks={}, prev_lora=None, 
                low_mem_load=False):
        loras_list = []
        
        if prev_lora is not None:
            loras_list.extend(prev_lora)
        
        # Process each LoRA
        lora_inputs = [
            (lora_0, strength_0), 
            (lora_1, strength_1), 
            (lora_2, strength_2), 
            (lora_3, strength_3), 
            (lora_4, strength_4)
        ]
        
        for lora_name, strength in lora_inputs:
            # Skip if the LoRA is empty
            if not lora_name or lora_name == "none":
                continue
                
            lora = {
                "path": folder_paths.get_full_path("loras", lora_name),
                "strength": strength,
                "name": lora_name.split(".")[0],
                "blocks": blocks.get("selected_blocks", {}),
                "layer_filter": blocks.get("layer_filter", ""),
                "low_mem_load": low_mem_load,
            }
            
            loras_list.append(lora)
        
        return (loras_list,)
    
class WanVideoVACEModelSelect:
    @classmethod
    def INPUT_TYPES(s):
        return {
            "required": {
                "vace_model": (folder_paths.get_filename_list("diffusion_models"), {"tooltip": "These models are loaded from the 'ComfyUI/models/diffusion_models' VACE model to use when not using model that has it included"}),
            },
        }

    RETURN_TYPES = ("VACEPATH",)
    RETURN_NAMES = ("vace_model", )
    FUNCTION = "getvacepath"
    CATEGORY = "WanVideoWrapper"
    DESCRIPTION = "VACE model to use when not using model that has it included, loaded from 'ComfyUI/models/diffusion_models'"

    def getvacepath(self, vace_model):
        vace_model = {
            "path": folder_paths.get_full_path("diffusion_models", vace_model),
        }
        return (vace_model,)

class WanVideoLoraBlockEdit:
    def __init__(self):
        self.loaded_lora = None

    @classmethod
    def INPUT_TYPES(s):
        arg_dict = {}
        argument = ("BOOLEAN", {"default": True})

        for i in range(40):
            arg_dict["blocks.{}.".format(i)] = argument

        return {"required": arg_dict, "optional": {"layer_filter": ("STRING", {"default": "", "multiline": True})}}

    RETURN_TYPES = ("SELECTEDBLOCKS", )
    RETURN_NAMES = ("blocks", )
    OUTPUT_TOOLTIPS = ("The modified lora model",)
    FUNCTION = "select"

    CATEGORY = "WanVideoWrapper"

    def select(self, layer_filter=[], **kwargs):
        selected_blocks = {k: v for k, v in kwargs.items() if v is True and isinstance(v, bool)}
        print("Selected blocks LoRA: ", selected_blocks)
        selected = {
            "selected_blocks": selected_blocks,
            "layer_filter": [x.strip() for x in layer_filter.split(",")]
        }
        return (selected,)

#region Model loading
class WanVideoModelLoader:
    @classmethod
    def INPUT_TYPES(s):
        return {
            "required": {
                "model": (folder_paths.get_filename_list("diffusion_models"), {"tooltip": "These models are loaded from the 'ComfyUI/models/diffusion_models' -folder",}),

            "base_precision": (["fp32", "bf16", "fp16", "fp16_fast"], {"default": "bf16"}),
            "quantization": (['disabled', 'fp8_e4m3fn', 'fp8_e4m3fn_fast', 'fp8_e5m2', 'fp8_e4m3fn_fast_no_ffn'], {"default": 'disabled', "tooltip": "optional quantization method"}),
            "load_device": (["main_device", "offload_device"], {"default": "main_device", "tooltip": "Initial device to load the model to, NOT recommended with the larger models unless you have 48GB+ VRAM"}),
            },
            "optional": {
                "attention_mode": ([
                    "sdpa",
                    "flash_attn_2",
                    "flash_attn_3",
                    "sageattn",
                    "flex_attention",
                    #"spargeattn", needs tuning
                    #"spargeattn_tune",
                    ], {"default": "sdpa"}),
                "compile_args": ("WANCOMPILEARGS", ),
                "block_swap_args": ("BLOCKSWAPARGS", ),
                "lora": ("WANVIDLORA", {"default": None}),
                "vram_management_args": ("VRAM_MANAGEMENTARGS", {"default": None, "tooltip": "Alternative offloading method from DiffSynth-Studio, more aggressive in reducing memory use than block swapping, but can be slower"}),
                "vace_model": ("VACEPATH", {"default": None, "tooltip": "VACE model to use when not using model that has it included"}),
                "fantasytalking_model": ("FANTASYTALKINGMODEL", {"default": None, "tooltip": "FantasyTalking model https://github.com/Fantasy-AMAP"}),
            }
        }

    RETURN_TYPES = ("WANVIDEOMODEL",)
    RETURN_NAMES = ("model", )
    FUNCTION = "loadmodel"
    CATEGORY = "WanVideoWrapper"

    def loadmodel(self, model, base_precision, load_device,  quantization,
                  compile_args=None, attention_mode="sdpa", block_swap_args=None, lora=None, vram_management_args=None, vace_model=None, fantasytalking_model=None):
        assert not (vram_management_args is not None and block_swap_args is not None), "Can't use both block_swap_args and vram_management_args at the same time"
        lora_low_mem_load = False
        if lora is not None:
            for l in lora:
                lora_low_mem_load = l.get("low_mem_load") if lora is not None else False

        transformer = None
        from .wanvideo.modules.model import WanModel
        from accelerate import init_empty_weights
        from accelerate.utils import set_module_tensor_to_device    
        mm.unload_all_models()
        mm.cleanup_models()
        mm.soft_empty_cache()
        manual_offloading = True
        # if "sage" in attention_mode:
        #     try:
        #         from sageattention import sageattn
        #     except Exception as e:
        #         raise ValueError(f"Can't import SageAttention: {str(e)}")

        device = mm.get_torch_device()
        offload_device = mm.unet_offload_device()

                
        manual_offloading = True
        transformer_load_device = device if load_device == "main_device" else offload_device
        
        base_dtype = {"fp8_e4m3fn": torch.float8_e4m3fn, "fp8_e4m3fn_fast": torch.float8_e4m3fn, "bf16": torch.bfloat16, "fp16": torch.float16, "fp16_fast": torch.float16, "fp32": torch.float32}[base_precision]
        
        if base_precision == "fp16_fast":
            if hasattr(torch.backends.cuda.matmul, "allow_fp16_accumulation"):
                torch.backends.cuda.matmul.allow_fp16_accumulation = True
            else:
                raise ValueError("torch.backends.cuda.matmul.allow_fp16_accumulation is not available in this version of torch, requires torch 2.7.0.dev2025 02 26 nightly minimum currently")
        else:
            try:
                if hasattr(torch.backends.cuda.matmul, "allow_fp16_accumulation"):
                    torch.backends.cuda.matmul.allow_fp16_accumulation = False
            except:
                pass

        model_path = folder_paths.get_full_path_or_raise("diffusion_models", model)
      
        sd = load_torch_file(model_path, device=transformer_load_device, safe_load=True)

        
        if "vace_blocks.0.after_proj.weight" in sd and not "patch_embedding.weight" in sd:
            raise ValueError("You are attempting to load a VACE module as a WanVideo model, instead you should use the vace_model input and matching T2V base model")

        if vace_model is not None:
            vace_sd = load_torch_file(vace_model["path"], device=transformer_load_device, safe_load=True)
            sd.update(vace_sd)

        first_key = next(iter(sd))
        if first_key.startswith("model.diffusion_model."):
            new_sd = {}
            for key, value in sd.items():
                new_key = key.replace("model.diffusion_model.", "", 1)
                new_sd[new_key] = value
            sd = new_sd
        elif first_key.startswith("model."):
            new_sd = {}
            for key, value in sd.items():
                new_key = key.replace("model.", "", 1)
                new_sd[new_key] = value
            sd = new_sd
        if not "patch_embedding.weight" in sd:
            raise ValueError("Invalid WanVideo model selected")
        dim = sd["patch_embedding.weight"].shape[0]
        in_channels = sd["patch_embedding.weight"].shape[1]
        log.info(f"Detected model in_channels: {in_channels}")
        ffn_dim = sd["blocks.0.ffn.0.bias"].shape[0]

        if not "text_embedding.0.weight" in sd:
            model_type = "no_cross_attn" #minimaxremover
        elif "model_type.Wan2_1-FLF2V-14B-720P" in sd or "img_emb.emb_pos" in sd or "flf2v" in model.lower():
            model_type = "fl2v"
        elif in_channels in [36, 48]:
            model_type = "i2v"
        elif in_channels == 16:
            model_type = "t2v"
        elif "control_adapter.conv.weight" in sd:
            model_type = "t2v"

        num_heads = 40 if dim == 5120 else 12
        num_layers = 40 if dim == 5120 else 30

        vace_layers, vace_in_dim = None, None
        if "vace_blocks.0.after_proj.weight" in sd:
            if in_channels != 16:
                raise ValueError("VACE only works properly with T2V models.")
            model_type = "t2v"
            if dim == 5120:
                vace_layers = [0, 5, 10, 15, 20, 25, 30, 35]
            else:
                vace_layers = [0, 2, 4, 6, 8, 10, 12, 14, 16, 18, 20, 22, 24, 26, 28]
            vace_in_dim = 96

        log.info(f"Model type: {model_type}, num_heads: {num_heads}, num_layers: {num_layers}")

        teacache_coefficients_map = {
            "1_3B": {
                "e": [2.39676752e+03, -1.31110545e+03, 2.01331979e+02, -8.29855975e+00, 1.37887774e-01],
                "e0": [1.03960792e+04, -9.13751066e+02, 5.92814814e+01, 2.36921409e+00, 1.54512351e-02], #[-5.21862437e+04, 9.23041404e+03, -5.28275948e+02, 1.36987616e+01, -4.99875664e-02],
            },
            "14B": {
                "e": [-5784.54975374, 5449.50911966, -1811.16591783, 256.27178429, -13.02252404],
                "e0": [-3.06553890e+05, 6.48419832e+04, -4.24062284e+03, 1.08991219e+02, -7.94696044e-01], #[-3.03318725e+05, 4.90537029e+04, -2.65530556e+03, 5.87365115e+01, -3.15583525e-01],
            },
            "i2v_480": {
                "e": [-3.02331670e+02, 2.23948934e+02, -5.25463970e+01, 5.87348440e+00, -2.01973289e-01],
                "e0": [-3.06553890e+05, 6.48419832e+04, -4.24062284e+03, 1.08991219e+02, -7.94696044e-01], #[2.57151496e+05, -3.54229917e+04, 1.40286849e+03, -1.35890334e+01, 1.32517977e-01],
            },
            "i2v_720":{
                "e": [-114.36346466, 65.26524496, -18.82220707, 4.91518089, -0.23412683],
                "e0": [-3.06553890e+05, 6.48419832e+04, -4.24062284e+03, 1.08991219e+02, -7.94696044e-01], #[8.10705460e+03, 2.13393892e+03, -3.72934672e+02, 1.66203073e+01, -4.17769401e-02],
            },
        }

        magcache_ratios_map = {
            "1_3B": np.array([1.0]*2+[1.0124, 1.02213, 1.00166, 1.0041, 0.99791, 1.00061, 0.99682, 0.99762, 0.99634, 0.99685, 0.99567, 0.99586, 0.99416, 0.99422, 0.99578, 0.99575, 0.9957, 0.99563, 0.99511, 0.99506, 0.99535, 0.99531, 0.99552, 0.99549, 0.99541, 0.99539, 0.9954, 0.99536, 0.99489, 0.99485, 0.99518, 0.99514, 0.99484, 0.99478, 0.99481, 0.99479, 0.99415, 0.99413, 0.99419, 0.99416, 0.99396, 0.99393, 0.99388, 0.99386, 0.99349, 0.99349, 0.99309, 0.99304, 0.9927, 0.9927, 0.99228, 0.99226, 0.99171, 0.9917, 0.99137, 0.99135, 0.99068, 0.99063, 0.99005, 0.99003, 0.98944, 0.98942, 0.98849, 0.98849, 0.98758, 0.98757, 0.98644, 0.98643, 0.98504, 0.98503, 0.9836, 0.98359, 0.98202, 0.98201, 0.97977, 0.97978, 0.97717, 0.97718, 0.9741, 0.97411, 0.97003, 0.97002, 0.96538, 0.96541, 0.9593, 0.95933, 0.95086, 0.95089, 0.94013, 0.94019, 0.92402, 0.92414, 0.90241, 0.9026, 0.86821, 0.86868, 0.81838, 0.81939]),
            "14B": np.array([1.0]*2+[1.02504, 1.03017, 1.00025, 1.00251, 0.9985, 0.99962, 0.99779, 0.99771, 0.9966, 0.99658, 0.99482, 0.99476, 0.99467, 0.99451, 0.99664, 0.99656, 0.99434, 0.99431, 0.99533, 0.99545, 0.99468, 0.99465, 0.99438, 0.99434, 0.99516, 0.99517, 0.99384, 0.9938, 0.99404, 0.99401, 0.99517, 0.99516, 0.99409, 0.99408, 0.99428, 0.99426, 0.99347, 0.99343, 0.99418, 0.99416, 0.99271, 0.99269, 0.99313, 0.99311, 0.99215, 0.99215, 0.99218, 0.99215, 0.99216, 0.99217, 0.99163, 0.99161, 0.99138, 0.99135, 0.98982, 0.9898, 0.98996, 0.98995, 0.9887, 0.98866, 0.98772, 0.9877, 0.98767, 0.98765, 0.98573, 0.9857, 0.98501, 0.98498, 0.9838, 0.98376, 0.98177, 0.98173, 0.98037, 0.98035, 0.97678, 0.97677, 0.97546, 0.97543, 0.97184, 0.97183, 0.96711, 0.96708, 0.96349, 0.96345, 0.95629, 0.95625, 0.94926, 0.94929, 0.93964, 0.93961, 0.92511, 0.92504, 0.90693, 0.90678, 0.8796, 0.87945, 0.86111, 0.86189]),
            "i2v_480": np.array([1.0]*2+[0.98783, 0.98993, 0.97559, 0.97593, 0.98311, 0.98319, 0.98202, 0.98225, 0.9888, 0.98878, 0.98762, 0.98759, 0.98957, 0.98971, 0.99052, 0.99043, 0.99383, 0.99384, 0.98857, 0.9886, 0.99065, 0.99068, 0.98845, 0.98847, 0.99057, 0.99057, 0.98957, 0.98961, 0.98601, 0.9861, 0.98823, 0.98823, 0.98756, 0.98759, 0.98808, 0.98814, 0.98721, 0.98724, 0.98571, 0.98572, 0.98543, 0.98544, 0.98157, 0.98165, 0.98411, 0.98413, 0.97952, 0.97953, 0.98149, 0.9815, 0.9774, 0.97742, 0.97825, 0.97826, 0.97355, 0.97361, 0.97085, 0.97087, 0.97056, 0.97055, 0.96588, 0.96587, 0.96113, 0.96124, 0.9567, 0.95681, 0.94961, 0.94969, 0.93973, 0.93988, 0.93217, 0.93224, 0.91878, 0.91896, 0.90955, 0.90954, 0.92617, 0.92616]),
            "i2v_720": np.array([1.0]*2+[0.99428, 0.99498, 0.98588, 0.98621, 0.98273, 0.98281, 0.99018, 0.99023, 0.98911, 0.98917, 0.98646, 0.98652, 0.99454, 0.99456, 0.9891, 0.98909, 0.99124, 0.99127, 0.99102, 0.99103, 0.99215, 0.99212, 0.99515, 0.99515, 0.99576, 0.99572, 0.99068, 0.99072, 0.99097, 0.99097, 0.99166, 0.99169, 0.99041, 0.99042, 0.99201, 0.99198, 0.99101, 0.99101, 0.98599, 0.98603, 0.98845, 0.98844, 0.98848, 0.98851, 0.98862, 0.98857, 0.98718, 0.98719, 0.98497, 0.98497, 0.98264, 0.98263, 0.98389, 0.98393, 0.97938, 0.9794, 0.97535, 0.97536, 0.97498, 0.97499, 0.973, 0.97301, 0.96827, 0.96828, 0.96261, 0.96263, 0.95335, 0.9534, 0.94649, 0.94655, 0.93397, 0.93414, 0.91636, 0.9165, 0.89088, 0.89109, 0.8679, 0.86768]),
        }

        model_variant = "14B" #default to this
        if model_type == "i2v" or model_type == "fl2v":
            if "480" in model or "fun" in model.lower() or "a2" in model.lower() or "540" in model or 'swa' in model.lower(): #just a guess for the Fun model for now...
                model_variant = "i2v_480"
            elif "720" in model:
                model_variant = "i2v_720"
        elif model_type == "t2v":
            model_variant = "14B"
            
        if dim == 1536:
            model_variant = "1_3B"
        log.info(f"Model variant detected: {model_variant}")
        swa = False
        if 'swa' in model.lower():
            swa = True
        
        TRANSFORMER_CONFIG= {
            "dim": dim,
            "ffn_dim": ffn_dim,
            "eps": 1e-06,
            "freq_dim": 256,
            "in_dim": in_channels,
            "model_type": model_type,
            "out_dim": 16,
            "text_len": 512,
            "num_heads": num_heads,
            "num_layers": num_layers,
            "attention_mode": attention_mode,
            "main_device": device,
            "offload_device": offload_device,
            "teacache_coefficients": teacache_coefficients_map[model_variant],
            "magcache_ratios": magcache_ratios_map[model_variant],
            "vace_layers": vace_layers,
            "vace_in_dim": vace_in_dim,
            "inject_sample_info": True if "fps_embedding.weight" in sd else False,
            "add_ref_conv": True if "ref_conv.weight" in sd else False,
            "in_dim_ref_conv": sd["ref_conv.weight"].shape[1] if "ref_conv.weight" in sd else None,
            "add_control_adapter": True if "control_adapter.conv.weight" in sd else False,
            "swa": swa,
        }        

        with init_empty_weights():
            transformer = WanModel(**TRANSFORMER_CONFIG)
        transformer.eval()

        #ReCamMaster
        if "blocks.0.cam_encoder.weight" in sd:
            log.info("ReCamMaster model detected, patching model...")
            import torch.nn as nn
            for block in transformer.blocks:
                block.cam_encoder = nn.Linear(12, dim)
                block.projector = nn.Linear(dim, dim)
                block.cam_encoder.weight.data.zero_()
                block.cam_encoder.bias.data.zero_()
                block.projector.weight = nn.Parameter(torch.eye(dim))
                block.projector.bias = nn.Parameter(torch.zeros(dim))

        # FantasyTalking https://github.com/Fantasy-AMAP
        if fantasytalking_model is not None:
            log.info("FantasyTalking model detected, patching model...")
            context_dim = fantasytalking_model["sd"]["proj_model.proj.weight"].shape[0]
            import torch.nn as nn
            for block in transformer.blocks:
                block.cross_attn.k_proj = nn.Linear(context_dim, dim, bias=False)
                block.cross_attn.v_proj = nn.Linear(context_dim, dim, bias=False)
            sd.update(fantasytalking_model["sd"])
        
        # RealisDance-DiT
        if "add_conv_in.weight" in sd:
            def zero_module(module):
                for p in module.parameters():
                    torch.nn.init.zeros_(p)
                return module
            inner_dim = sd["add_conv_in.weight"].shape[0]
            add_cond_in_dim = sd["add_conv_in.weight"].shape[1]
            attn_cond_in_dim = sd["attn_conv_in.weight"].shape[1]
            transformer.add_conv_in = torch.nn.Conv3d(add_cond_in_dim, inner_dim, kernel_size=transformer.patch_size, stride=transformer.patch_size)
            transformer.add_proj = zero_module(torch.nn.Linear(inner_dim, inner_dim))
            transformer.attn_conv_in = torch.nn.Conv3d(attn_cond_in_dim, inner_dim, kernel_size=transformer.patch_size, stride=transformer.patch_size)
        
        comfy_model = WanVideoModel(
            WanVideoModelConfig(base_dtype),
            model_type=comfy.model_base.ModelType.FLOW,
            device=device,
        )
        
        if quantization == "disabled":
            for k, v in sd.items():
                if isinstance(v, torch.Tensor):
                    if v.dtype == torch.float8_e4m3fn:
                        quantization = "fp8_e4m3fn"
                        break
                    elif v.dtype == torch.float8_e5m2:
                        quantization = "fp8_e5m2"
                        break

        if "fp8_e4m3fn" in quantization:
            dtype = torch.float8_e4m3fn
        elif quantization == "fp8_e5m2":
            dtype = torch.float8_e5m2
        else:
            dtype = base_dtype
        params_to_keep = {"norm", "head", "bias", "time_in", "vector_in", "patch_embedding", "time_", "img_emb", "modulation", "text_embedding", "adapter", "add"}
        #if lora is not None:
        #    transformer_load_device = device
        if not lora_low_mem_load:
            log.info("Using accelerate to load and assign model weights to device...")
            param_count = sum(1 for _ in transformer.named_parameters())
            for name, param in tqdm(transformer.named_parameters(), 
                    desc=f"Loading transformer parameters to {transformer_load_device}", 
                    total=param_count,
                    leave=True):
                dtype_to_use = base_dtype if any(keyword in name for keyword in params_to_keep) else dtype
                if "patch_embedding" in name:
                    dtype_to_use = torch.float32
                set_module_tensor_to_device(transformer, name, device=transformer_load_device, dtype=dtype_to_use, value=sd[name])
        comfy_model.diffusion_model = transformer
        comfy_model.load_device = transformer_load_device
        
        patcher = comfy.model_patcher.ModelPatcher(comfy_model, device, offload_device)
        patcher.model.is_patched = False

        control_lora = False
        
        if lora is not None:
            for l in lora:
                log.info(f"Loading LoRA: {l['name']} with strength: {l['strength']}")
                lora_path = l["path"]
                lora_strength = l["strength"]
                lora_sd = load_torch_file(lora_path, safe_load=True)
                if "dwpose_embedding.0.weight" in lora_sd: #unianimate
                    from .unianimate.nodes import update_transformer
                    log.info("Unianimate LoRA detected, patching model...")
                    transformer = update_transformer(transformer, lora_sd)

                lora_sd = standardize_lora_key_format(lora_sd)
                if l["blocks"]:
                    lora_sd = filter_state_dict_by_blocks(lora_sd, l["blocks"], l.get("layer_filter", []))

                #spacepxl's control LoRA patch
                # for key in lora_sd.keys():
                #     print(key)
                
                if "diffusion_model.patch_embedding.lora_A.weight" in lora_sd:
                    log.info("Control-LoRA detected, patching model...")
                    control_lora = True

                    in_cls = transformer.patch_embedding.__class__ # nn.Conv3d
                    old_in_dim = transformer.in_dim # 16
                    new_in_dim = lora_sd["diffusion_model.patch_embedding.lora_A.weight"].shape[1]
                    assert new_in_dim == 32
                    
                    new_in = in_cls(
                        new_in_dim,
                        transformer.patch_embedding.out_channels,
                        transformer.patch_embedding.kernel_size,
                        transformer.patch_embedding.stride,
                        transformer.patch_embedding.padding,
                    ).to(device=device, dtype=torch.float32)
                    
                    new_in.weight.zero_()
                    new_in.bias.zero_()
                    
                    new_in.weight[:, :old_in_dim].copy_(transformer.patch_embedding.weight)
                    new_in.bias.copy_(transformer.patch_embedding.bias)
                    
                    transformer.patch_embedding = new_in
                    transformer.expanded_patch_embedding = new_in
                    transformer.register_to_config(in_dim=new_in_dim)

                patcher, _ = load_lora_for_models(patcher, None, lora_sd, lora_strength, 0)
                
                del lora_sd
            
            patcher = apply_lora(patcher, device, transformer_load_device, params_to_keep=params_to_keep, dtype=dtype, base_dtype=base_dtype, state_dict=sd, low_mem_load=lora_low_mem_load)
            #patcher.load(device, full_load=True)
            patcher.model.is_patched = True

        
        
        if "fast" in quantization:
            from .fp8_optimization import convert_fp8_linear
            if quantization == "fp8_e4m3fn_fast_no_ffn":
                params_to_keep.update({"ffn"})
            print(params_to_keep)
            convert_fp8_linear(patcher.model.diffusion_model, base_dtype, params_to_keep=params_to_keep, device=device)

        del sd

        if vram_management_args is not None:
            from .diffsynth.vram_management import enable_vram_management, AutoWrappedModule, AutoWrappedLinear
            from .wanvideo.modules.model import WanLayerNorm, WanRMSNorm

            total_params_in_model = sum(p.numel() for p in patcher.model.diffusion_model.parameters())
            log.info(f"Total number of parameters in the loaded model: {total_params_in_model}")

            offload_percent = vram_management_args["offload_percent"]
            offload_params = int(total_params_in_model * offload_percent)
            params_to_keep = total_params_in_model - offload_params
            log.info(f"Selected params to offload: {offload_params}")
        
            enable_vram_management(
                patcher.model.diffusion_model,
                module_map = {
                    torch.nn.Linear: AutoWrappedLinear,
                    torch.nn.Conv3d: AutoWrappedModule,
                    torch.nn.LayerNorm: AutoWrappedModule,
                    WanLayerNorm: AutoWrappedModule,
                    WanRMSNorm: AutoWrappedModule,
                },
                module_config = dict(
                    offload_dtype=dtype,
                    offload_device=offload_device,
                    onload_dtype=dtype,
                    onload_device=device,
                    computation_dtype=base_dtype,
                    computation_device=device,
                ),
                max_num_param=params_to_keep,
                overflow_module_config = dict(
                    offload_dtype=dtype,
                    offload_device=offload_device,
                    onload_dtype=dtype,
                    onload_device=offload_device,
                    computation_dtype=base_dtype,
                    computation_device=device,
                ),
                compile_args = compile_args,
            )

        #compile
        if compile_args is not None and vram_management_args is None:
            torch._dynamo.config.cache_size_limit = compile_args["dynamo_cache_size_limit"]
            try:
                if hasattr(torch, '_dynamo') and hasattr(torch._dynamo, 'config'):
                    torch._dynamo.config.recompile_limit = compile_args["dynamo_recompile_limit"]
            except Exception as e:
                log.warning(f"Could not set recompile_limit: {e}")
            if compile_args["compile_transformer_blocks_only"]:
                for i, block in enumerate(patcher.model.diffusion_model.blocks):
                    patcher.model.diffusion_model.blocks[i] = torch.compile(block, fullgraph=compile_args["fullgraph"], dynamic=compile_args["dynamic"], backend=compile_args["backend"], mode=compile_args["mode"])
                if vace_layers is not None:
                    for i, block in enumerate(patcher.model.diffusion_model.vace_blocks):
                        patcher.model.diffusion_model.vace_blocks[i] = torch.compile(block, fullgraph=compile_args["fullgraph"], dynamic=compile_args["dynamic"], backend=compile_args["backend"], mode=compile_args["mode"])
            else:
                patcher.model.diffusion_model = torch.compile(patcher.model.diffusion_model, fullgraph=compile_args["fullgraph"], dynamic=compile_args["dynamic"], backend=compile_args["backend"], mode=compile_args["mode"])        
        
        if load_device == "offload_device" and patcher.model.diffusion_model.device != offload_device:
            log.info(f"Moving diffusion model from {patcher.model.diffusion_model.device} to {offload_device}")
            patcher.model.diffusion_model.to(offload_device)
            gc.collect()
            mm.soft_empty_cache()

        patcher.model["dtype"] = base_dtype
        patcher.model["base_path"] = model_path
        patcher.model["model_name"] = model
        patcher.model["manual_offloading"] = manual_offloading
        patcher.model["quantization"] = quantization
        patcher.model["auto_cpu_offload"] = True if vram_management_args is not None else False
        patcher.model["control_lora"] = control_lora

        if 'transformer_options' not in patcher.model_options:
            patcher.model_options['transformer_options'] = {}
        patcher.model_options["transformer_options"]["block_swap_args"] = block_swap_args   

        for model in mm.current_loaded_models:
            if model._model() == patcher:
                mm.current_loaded_models.remove(model)            

        return (patcher,)

=======
>>>>>>> 5e1a5c6c
class WanVideoSetBlockSwap:
    @classmethod
    def INPUT_TYPES(s):
        return {
            "required": {
                "model": ("WANVIDEOMODEL", ),
                "block_swap_args": ("BLOCKSWAPARGS", ),
               }
        }

    RETURN_TYPES = ("WANVIDEOMODEL",)
    RETURN_NAMES = ("model", )
    FUNCTION = "loadmodel"
    CATEGORY = "WanVideoWrapper"

    def loadmodel(self, model, block_swap_args):

        patcher = model.clone()
        if 'transformer_options' not in patcher.model_options:
            patcher.model_options['transformer_options'] = {}
        patcher.model_options["transformer_options"]["block_swap_args"] = block_swap_args     

        return (patcher,)


class WanVideoTorchCompileSettings:
    @classmethod
    def INPUT_TYPES(s):
        return {
            "required": {
                "backend": (["inductor","cudagraphs"], {"default": "inductor"}),
                "fullgraph": ("BOOLEAN", {"default": False, "tooltip": "Enable full graph mode"}),
                "mode": (["default", "max-autotune", "max-autotune-no-cudagraphs", "reduce-overhead"], {"default": "default"}),
                "dynamic": ("BOOLEAN", {"default": False, "tooltip": "Enable dynamic mode"}),
                "dynamo_cache_size_limit": ("INT", {"default": 64, "min": 0, "max": 1024, "step": 1, "tooltip": "torch._dynamo.config.cache_size_limit"}),
                "compile_transformer_blocks_only": ("BOOLEAN", {"default": True, "tooltip": "Compile only the transformer blocks, usually enough and can make compilation faster and less error prone"}),
            },
            "optional": {
                "dynamo_recompile_limit": ("INT", {"default": 128, "min": 0, "max": 1024, "step": 1, "tooltip": "torch._dynamo.config.recompile_limit"}),
            },
        }
    RETURN_TYPES = ("WANCOMPILEARGS",)
    RETURN_NAMES = ("torch_compile_args",)
    FUNCTION = "set_args"
    CATEGORY = "WanVideoWrapper"
    DESCRIPTION = "torch.compile settings, when connected to the model loader, torch.compile of the selected layers is attempted. Requires Triton and torch 2.5.0 is recommended"

    def set_args(self, backend, fullgraph, mode, dynamic, dynamo_cache_size_limit, compile_transformer_blocks_only, dynamo_recompile_limit=128):

        compile_args = {
            "backend": backend,
            "fullgraph": fullgraph,
            "mode": mode,
            "dynamic": dynamic,
            "dynamo_cache_size_limit": dynamo_cache_size_limit,
            "dynamo_recompile_limit": dynamo_recompile_limit,
            "compile_transformer_blocks_only": compile_transformer_blocks_only,
        }

        return (compile_args, )

#region TextEncode

class LoadWanVideoT5TextEncoder:
    @classmethod
    def INPUT_TYPES(s):
        return {
            "required": {
                "model_name": (folder_paths.get_filename_list("text_encoders"), {"tooltip": "These models are loaded from 'ComfyUI/models/text_encoders'"}),
                "precision": (["fp32", "bf16"],
                    {"default": "bf16"}
                ),
            },
            "optional": {
                "load_device": (["main_device", "offload_device"], {"default": "offload_device"}),
                "quantization": (['disabled', 'fp8_e4m3fn'], {"default": 'disabled', "tooltip": "optional quantization method"}),
            }
        }

    RETURN_TYPES = ("WANTEXTENCODER",)
    RETURN_NAMES = ("wan_t5_model", )
    FUNCTION = "loadmodel"
    CATEGORY = "WanVideoWrapper"
    DESCRIPTION = "Loads Wan text_encoder model from 'ComfyUI/models/LLM'"

    def loadmodel(self, model_name, precision, load_device="offload_device", quantization="disabled"):
       
        from .wanvideo.modules.t5 import T5EncoderModel
        device = mm.get_torch_device()
        offload_device = mm.unet_offload_device()

        text_encoder_load_device = device if load_device == "main_device" else offload_device

        tokenizer_path = os.path.join(script_directory, "configs", "T5_tokenizer")

        dtype = {"bf16": torch.bfloat16, "fp16": torch.float16, "fp32": torch.float32}[precision]

        model_path = folder_paths.get_full_path("text_encoders", model_name)
        sd = load_torch_file(model_path, safe_load=True)
        
        if "token_embedding.weight" not in sd and "shared.weight" not in sd:
            raise ValueError("Invalid T5 text encoder model, this node expects the 'umt5-xxl' model")
        if "scaled_fp8" in sd:
            raise ValueError("Invalid T5 text encoder model, fp8 scaled is not supported by this node")

        # Convert state dict keys from T5 format to the expected format
        if "shared.weight" in sd:
            log.info("Converting T5 text encoder model to the expected format...")
            converted_sd = {}
            
            for key, value in sd.items():
                # Handle encoder block patterns
                if key.startswith('encoder.block.'):
                    parts = key.split('.')
                    block_num = parts[2]
                    
                    # Self-attention components
                    if 'layer.0.SelfAttention' in key:
                        if key.endswith('.k.weight'):
                            new_key = f"blocks.{block_num}.attn.k.weight"
                        elif key.endswith('.o.weight'):
                            new_key = f"blocks.{block_num}.attn.o.weight"
                        elif key.endswith('.q.weight'):
                            new_key = f"blocks.{block_num}.attn.q.weight"
                        elif key.endswith('.v.weight'):
                            new_key = f"blocks.{block_num}.attn.v.weight"
                        elif 'relative_attention_bias' in key:
                            new_key = f"blocks.{block_num}.pos_embedding.embedding.weight"
                        else:
                            new_key = key
                    
                    # Layer norms
                    elif 'layer.0.layer_norm' in key:
                        new_key = f"blocks.{block_num}.norm1.weight"
                    elif 'layer.1.layer_norm' in key:
                        new_key = f"blocks.{block_num}.norm2.weight"
                    
                    # Feed-forward components
                    elif 'layer.1.DenseReluDense' in key:
                        if 'wi_0' in key:
                            new_key = f"blocks.{block_num}.ffn.gate.0.weight"
                        elif 'wi_1' in key:
                            new_key = f"blocks.{block_num}.ffn.fc1.weight"
                        elif 'wo' in key:
                            new_key = f"blocks.{block_num}.ffn.fc2.weight"
                        else:
                            new_key = key
                    else:
                        new_key = key
                elif key == "shared.weight":
                    new_key = "token_embedding.weight"
                elif key == "encoder.final_layer_norm.weight":
                    new_key = "norm.weight"
                else:
                    new_key = key
                converted_sd[new_key] = value
            sd = converted_sd

        T5_text_encoder = T5EncoderModel(
            text_len=512,
            dtype=dtype,
            device=text_encoder_load_device,
            state_dict=sd,
            tokenizer_path=tokenizer_path,
            quantization=quantization
        )
        text_encoder = {
            "model": T5_text_encoder,
            "dtype": dtype,
        }
        
        return (text_encoder,)
    
class LoadWanVideoClipTextEncoder:
    @classmethod
    def INPUT_TYPES(s):
        return {
            "required": {
                "model_name": (folder_paths.get_filename_list("clip_vision") + folder_paths.get_filename_list("text_encoders"), {"tooltip": "These models are loaded from 'ComfyUI/models/clip_vision'"}),
                 "precision": (["fp16", "fp32", "bf16"],
                    {"default": "fp16"}
                ),
            },
            "optional": {
                "load_device": (["main_device", "offload_device"], {"default": "offload_device"}),
            }
        }

    RETURN_TYPES = ("CLIP_VISION",) 
    RETURN_NAMES = ("wan_clip_vision", )
    FUNCTION = "loadmodel"
    CATEGORY = "WanVideoWrapper"
    DESCRIPTION = "Loads Wan clip_vision model from 'ComfyUI/models/clip_vision'"

    def loadmodel(self, model_name, precision, load_device="offload_device"):
        from .wanvideo.modules.clip import CLIPModel
       
        device = mm.get_torch_device()
        offload_device = mm.unet_offload_device()

        text_encoder_load_device = device if load_device == "main_device" else offload_device

        dtype = {"bf16": torch.bfloat16, "fp16": torch.float16, "fp32": torch.float32}[precision]

        model_path = folder_paths.get_full_path("clip_vision", model_name)
        # We also support legacy setups where the model is in the text_encoders folder
        if model_path is None:
            model_path = folder_paths.get_full_path("text_encoders", model_name)
        sd = load_torch_file(model_path, safe_load=True)
        if "log_scale" not in sd:
            raise ValueError("Invalid CLIP model, this node expectes the 'open-clip-xlm-roberta-large-vit-huge-14' model")

        clip_model = CLIPModel(dtype=dtype, device=device, state_dict=sd)
        clip_model.model.to(text_encoder_load_device)
        del sd
        
        return (clip_model,)
    

class WanVideoTextEncode:
    @classmethod
    def INPUT_TYPES(s):
        return {"required": {
            "t5": ("WANTEXTENCODER",),
            "positive_prompt": ("STRING", {"default": "", "multiline": True} ),
            "negative_prompt": ("STRING", {"default": "", "multiline": True} ),
            },
            "optional": {
                "force_offload": ("BOOLEAN", {"default": True}),
                "model_to_offload": ("WANVIDEOMODEL", {"tooltip": "Model to move to offload_device before encoding"}),
            }
        }

    RETURN_TYPES = ("WANVIDEOTEXTEMBEDS", )
    RETURN_NAMES = ("text_embeds",)
    FUNCTION = "process"
    CATEGORY = "WanVideoWrapper"
    DESCRIPTION = "Encodes text prompts into text embeddings. For rudimentary prompt travel you can input multiple prompts separated by '|', they will be equally spread over the video length"

    def process(self, t5, positive_prompt, negative_prompt,force_offload=True, model_to_offload=None):

        device = mm.get_torch_device()
        offload_device = mm.unet_offload_device()

        if model_to_offload is not None:
            log.info(f"Moving video model to {offload_device}")
            model_to_offload.model.to(offload_device)
            mm.soft_empty_cache()

        encoder = t5["model"]
        dtype = t5["dtype"]

        # Split positive prompts and process each with weights
        positive_prompts_raw = [p.strip() for p in positive_prompt.split('|')]
        positive_prompts = []
        all_weights = []
        
        for p in positive_prompts_raw:
            cleaned_prompt, weights = self.parse_prompt_weights(p)
            positive_prompts.append(cleaned_prompt)
            all_weights.append(weights)
        
        encoder.model.to(device)
       
        with torch.autocast(device_type=mm.get_autocast_device(device), dtype=dtype, enabled=True):
            context = encoder(positive_prompts, device)
            context_null = encoder([negative_prompt], device)

            # Apply weights to embeddings if any were extracted
            for i, weights in enumerate(all_weights):
                for text, weight in weights.items():
                    log.info(f"Applying weight {weight} to prompt: {text}")
                    if len(weights) > 0:
                        context[i] = context[i] * weight

        if force_offload:
            encoder.model.to(offload_device)
            mm.soft_empty_cache()

        prompt_embeds_dict = {
                "prompt_embeds": context,
                "negative_prompt_embeds": context_null,
            }
        return (prompt_embeds_dict,)
    
    def parse_prompt_weights(self, prompt):
        """Extract text and weights from prompts with (text:weight) format"""
        import re
        
        # Parse all instances of (text:weight) in the prompt
        pattern = r'\((.*?):([\d\.]+)\)'
        matches = re.findall(pattern, prompt)
        
        # Replace each match with just the text part
        cleaned_prompt = prompt
        weights = {}
        
        for match in matches:
            text, weight = match
            orig_text = f"({text}:{weight})"
            cleaned_prompt = cleaned_prompt.replace(orig_text, text)
            weights[text] = float(weight)
            
        return cleaned_prompt, weights
    
class WanVideoTextEncodeSingle:
    @classmethod
    def INPUT_TYPES(s):
        return {"required": {
            "t5": ("WANTEXTENCODER",),
            "prompt": ("STRING", {"default": "", "multiline": True} ),
            },
            "optional": {
                "force_offload": ("BOOLEAN", {"default": True}),
                "model_to_offload": ("WANVIDEOMODEL", {"tooltip": "Model to move to offload_device before encoding"}),
            }
        }

    RETURN_TYPES = ("WANVIDEOTEXTEMBEDS", )
    RETURN_NAMES = ("text_embeds",)
    FUNCTION = "process"
    CATEGORY = "WanVideoWrapper"
    DESCRIPTION = "Encodes text prompt into text embedding."

    def process(self, t5, prompt, force_offload=True, model_to_offload=None):

        device = mm.get_torch_device()
        offload_device = mm.unet_offload_device()

        if model_to_offload is not None:
            log.info(f"Moving video model to {offload_device}")
            model_to_offload.model.to(offload_device)
            mm.soft_empty_cache()

        encoder = t5["model"]
        dtype = t5["dtype"]

        encoder.model.to(device)
       
        with torch.autocast(device_type=mm.get_autocast_device(device), dtype=dtype, enabled=True):
            encoded = encoder([prompt], device)

        if force_offload:
            encoder.model.to(offload_device)
            mm.soft_empty_cache()

        prompt_embeds_dict = {
                "prompt_embeds": encoded,
                "negative_prompt_embeds": None,
            }
        return (prompt_embeds_dict,)
    
class WanVideoApplyNAG:
    @classmethod
    def INPUT_TYPES(s):
        return {"required": {
            "original_text_embeds": ("WANVIDEOTEXTEMBEDS",),
            "nag_text_embeds": ("WANVIDEOTEXTEMBEDS",),
            "nag_scale": ("FLOAT", {"default": 11.0, "min": 0.0, "max": 100.0, "step": 0.1}),
            "nag_tau": ("FLOAT", {"default": 2.5, "min": 0.0, "max": 10.0, "step": 0.1}),
            "nag_alpha": ("FLOAT", {"default": 0.25, "min": 0.0, "max": 1.0, "step": 0.01}),
            },
        }

    RETURN_TYPES = ("WANVIDEOTEXTEMBEDS", )
    RETURN_NAMES = ("text_embeds",)
    FUNCTION = "process"
    CATEGORY = "WanVideoWrapper"
    DESCRIPTION = "Adds NAG prompt embeds to original prompt embeds: 'https://github.com/ChenDarYen/Normalized-Attention-Guidance'"

    def process(self, original_text_embeds, nag_text_embeds, nag_scale, nag_tau, nag_alpha):
        prompt_embeds_dict_copy = original_text_embeds.copy()
        prompt_embeds_dict_copy.update({
                "nag_prompt_embeds": nag_text_embeds["prompt_embeds"],
                "nag_params": {
                    "nag_scale": nag_scale,
                    "nag_tau": nag_tau,
                    "nag_alpha": nag_alpha,
                }
            })
        return (prompt_embeds_dict_copy,)
    
class WanVideoTextEmbedBridge:
    @classmethod
    def INPUT_TYPES(s):
        return {"required": {
            "positive": ("CONDITIONING",),
            },
            "optional": {
                "negative": ("CONDITIONING",),
            }
        }

    RETURN_TYPES = ("WANVIDEOTEXTEMBEDS", )
    RETURN_NAMES = ("text_embeds",)
    FUNCTION = "process"
    CATEGORY = "WanVideoWrapper"
    DESCRIPTION = "Bridge between ComfyUI native text embedding and WanVideoWrapper text embedding"

    def process(self, positive, negative=None):
        device=mm.get_torch_device()
        prompt_embeds_dict = {
                "prompt_embeds": positive[0][0].to(device),
                "negative_prompt_embeds": negative[0][0].to(device) if negative is not None else None,
            }
        return (prompt_embeds_dict,)
    
#region clip image encode
class WanVideoImageClipEncode:
    @classmethod
    def INPUT_TYPES(s):
        return {"required": {
            "clip_vision": ("CLIP_VISION",),
            "image": ("IMAGE", {"tooltip": "Image to encode"}),
            "vae": ("WANVAE",),
            "generation_width": ("INT", {"default": 832, "min": 64, "max": 2048, "step": 8, "tooltip": "Width of the image to encode"}),
            "generation_height": ("INT", {"default": 480, "min": 64, "max": 29048, "step": 8, "tooltip": "Height of the image to encode"}),
            "num_frames": ("INT", {"default": 81, "min": 1, "max": 10000, "step": 4, "tooltip": "Number of frames to encode"}),
            },
            "optional": {
                "force_offload": ("BOOLEAN", {"default": True}),
                "noise_aug_strength": ("FLOAT", {"default": 0.0, "min": 0.0, "max": 10.0, "step": 0.001, "tooltip": "Strength of noise augmentation, helpful for I2V where some noise can add motion and give sharper results"}),
                "latent_strength": ("FLOAT", {"default": 1.0, "min": 0.0, "max": 10.0, "step": 0.001, "tooltip": "Additional latent multiplier, helpful for I2V where lower values allow for more motion"}),
                "clip_embed_strength": ("FLOAT", {"default": 1.0, "min": 0.0, "max": 10.0, "step": 0.001, "tooltip": "Additional clip embed multiplier"}),
                "adjust_resolution": ("BOOLEAN", {"default": True, "tooltip": "Performs the same resolution adjustment as in the original code"}),

            }
        }

    RETURN_TYPES = ("WANVIDIMAGE_EMBEDS", )
    RETURN_NAMES = ("image_embeds",)
    FUNCTION = "process"
    CATEGORY = "WanVideoWrapper"
    DEPRECATED = True

    def process(self, clip_vision, vae, image, num_frames, generation_width, generation_height, force_offload=True, noise_aug_strength=0.0, 
                latent_strength=1.0, clip_embed_strength=1.0, adjust_resolution=True):

        device = mm.get_torch_device()
        offload_device = mm.unet_offload_device()

        self.image_mean = [0.48145466, 0.4578275, 0.40821073]
        self.image_std = [0.26862954, 0.26130258, 0.27577711]
    
        H, W = image.shape[1], image.shape[2]
        max_area = generation_width * generation_height

        
        print(clip_vision)
        clip_vision.model.to(device)
        if isinstance(clip_vision, ClipVisionModel):
            clip_context = clip_vision.encode_image(image).last_hidden_state.to(device)
        else:
            pixel_values = clip_preprocess(image.to(device), size=224, mean=self.image_mean, std=self.image_std, crop=True).float()
            clip_context = clip_vision.visual(pixel_values)
        if clip_embed_strength != 1.0:
            clip_context *= clip_embed_strength
        
        if force_offload:
            clip_vision.model.to(offload_device)
            mm.soft_empty_cache()

        if adjust_resolution:
            aspect_ratio = H / W
            lat_h = round(
            np.sqrt(max_area * aspect_ratio) // VAE_STRIDE[1] //
            PATCH_SIZE[1] * PATCH_SIZE[1])
            lat_w = round(
                np.sqrt(max_area / aspect_ratio) // VAE_STRIDE[2] //
                PATCH_SIZE[2] * PATCH_SIZE[2])
            h = lat_h * VAE_STRIDE[1]
            w = lat_w * VAE_STRIDE[2]
        else:
            h = generation_height
            w = generation_width
            lat_h = h // 8
            lat_w = w // 8

        # Step 1: Create initial mask with ones for first frame, zeros for others
        mask = torch.ones(1, num_frames, lat_h, lat_w, device=device)
        mask[:, 1:] = 0

        # Step 2: Repeat first frame 4 times and concatenate with remaining frames
        first_frame_repeated = torch.repeat_interleave(mask[:, 0:1], repeats=4, dim=1)
        mask = torch.concat([first_frame_repeated, mask[:, 1:]], dim=1)

        # Step 3: Reshape mask into groups of 4 frames
        mask = mask.view(1, mask.shape[1] // 4, 4, lat_h, lat_w)

        # Step 4: Transpose dimensions and select first batch
        mask = mask.transpose(1, 2)[0]

        # Calculate maximum sequence length
        frames_per_stride = (num_frames - 1) // VAE_STRIDE[0] + 1
        patches_per_frame = lat_h * lat_w // (PATCH_SIZE[1] * PATCH_SIZE[2])
        max_seq_len = frames_per_stride * patches_per_frame

        vae.to(device)

        # Step 1: Resize and rearrange the input image dimensions
        #resized_image = image.permute(0, 3, 1, 2)  # Rearrange dimensions to (B, C, H, W)
        #resized_image = torch.nn.functional.interpolate(resized_image, size=(h, w), mode='bicubic')
        resized_image = common_upscale(image.movedim(-1, 1), w, h, "lanczos", "disabled")
        resized_image = resized_image.transpose(0, 1)  # Transpose to match required format
        resized_image = resized_image * 2 - 1

        if noise_aug_strength > 0.0:
            resized_image = add_noise_to_reference_video(resized_image, ratio=noise_aug_strength)
        
        # Step 2: Create zero padding frames
        zero_frames = torch.zeros(3, num_frames-1, h, w, device=device)

        # Step 3: Concatenate image with zero frames
        concatenated = torch.concat([resized_image.to(device), zero_frames, resized_image.to(device)], dim=1).to(device = device, dtype = vae.dtype)
        concatenated *= latent_strength
        y = vae.encode([concatenated], device)[0]

        y = torch.concat([mask, y])

        vae.model.clear_cache()
        vae.to(offload_device)

        image_embeds = {
            "image_embeds": y,
            "clip_context": clip_context,
            "max_seq_len": max_seq_len,
            "num_frames": num_frames,
            "lat_h": lat_h,
            "lat_w": lat_w,
        }

        return (image_embeds,)

class WanVideoImageResizeToClosest:
    @classmethod
    def INPUT_TYPES(s):
        return {"required": {
            "image": ("IMAGE", {"tooltip": "Image to resize"}),
            "generation_width": ("INT", {"default": 832, "min": 64, "max": 2048, "step": 8, "tooltip": "Width of the image to encode"}),
            "generation_height": ("INT", {"default": 480, "min": 64, "max": 29048, "step": 8, "tooltip": "Height of the image to encode"}),
            "aspect_ratio_preservation": (["keep_input", "stretch_to_new", "crop_to_new"],),
            },
        }

    RETURN_TYPES = ("IMAGE", "INT", "INT", )
    RETURN_NAMES = ("image","width","height",)
    FUNCTION = "process"
    CATEGORY = "WanVideoWrapper"
    DESCRIPTION = "Resizes image to the closest supported resolution based on aspect ratio and max pixels, according to the original code"

    def process(self, image, generation_width, generation_height, aspect_ratio_preservation ):
    
        H, W = image.shape[1], image.shape[2]
        max_area = generation_width * generation_height

        crop = "disabled"

        if aspect_ratio_preservation == "keep_input":
            aspect_ratio = H / W
        elif aspect_ratio_preservation == "stretch_to_new" or aspect_ratio_preservation == "crop_to_new":
            aspect_ratio = generation_height / generation_width
            if aspect_ratio_preservation == "crop_to_new":
                crop = "center"
                
        lat_h = round(
        np.sqrt(max_area * aspect_ratio) // VAE_STRIDE[1] //
        PATCH_SIZE[1] * PATCH_SIZE[1])
        lat_w = round(
            np.sqrt(max_area / aspect_ratio) // VAE_STRIDE[2] //
            PATCH_SIZE[2] * PATCH_SIZE[2])
        h = lat_h * VAE_STRIDE[1]
        w = lat_w * VAE_STRIDE[2]

        resized_image = common_upscale(image.movedim(-1, 1), w, h, "lanczos", crop).movedim(1, -1)

        return (resized_image, w, h)
    
#region clip vision
class WanVideoClipVisionEncode:
    @classmethod
    def INPUT_TYPES(s):
        return {"required": {
            "clip_vision": ("CLIP_VISION",),
            "image_1": ("IMAGE", {"tooltip": "Image to encode"}),
            "strength_1": ("FLOAT", {"default": 1.0, "min": 0.0, "max": 10.0, "step": 0.001, "tooltip": "Additional clip embed multiplier"}), 
            "strength_2": ("FLOAT", {"default": 1.0, "min": 0.0, "max": 10.0, "step": 0.001, "tooltip": "Additional clip embed multiplier"}),
            "crop": (["center", "disabled"], {"default": "center", "tooltip": "Crop image to 224x224 before encoding"}),
            "combine_embeds": (["average", "sum", "concat", "batch"], {"default": "average", "tooltip": "Method to combine multiple clip embeds"}),
            "force_offload": ("BOOLEAN", {"default": True}),
            },
            "optional": {
                "image_2": ("IMAGE", ),
                "negative_image": ("IMAGE", {"tooltip": "image to use for uncond"}),
                "tiles": ("INT", {"default": 0, "min": 0, "max": 16, "step": 2, "tooltip": "Use matteo's tiled image encoding for improved accuracy"}),
                "ratio": ("FLOAT", {"default": 0.5, "min": 0.0, "max": 1.0, "step": 0.01, "tooltip": "Ratio of the tile average"}),
            }
        }

    RETURN_TYPES = ("WANVIDIMAGE_CLIPEMBEDS",)
    RETURN_NAMES = ("image_embeds",)
    FUNCTION = "process"
    CATEGORY = "WanVideoWrapper"

    def process(self, clip_vision, image_1, strength_1, strength_2, force_offload, crop, combine_embeds, image_2=None, negative_image=None, tiles=0, ratio=1.0):

        device = mm.get_torch_device()
        offload_device = mm.unet_offload_device()

        image_mean = [0.48145466, 0.4578275, 0.40821073]
        image_std = [0.26862954, 0.26130258, 0.27577711]

        if image_2 is not None:
            image = torch.cat([image_1, image_2], dim=0)
        else:
            image = image_1

        clip_vision.model.to(device)
        
        negative_clip_embeds = None

        if tiles > 0:
            log.info("Using tiled image encoding")
            clip_embeds = clip_encode_image_tiled(clip_vision, image.to(device), tiles=tiles, ratio=ratio)
            if negative_image is not None:
                negative_clip_embeds = clip_encode_image_tiled(clip_vision, negative_image.to(device), tiles=tiles, ratio=ratio)
        else:
            if isinstance(clip_vision, ClipVisionModel):
                clip_embeds = clip_vision.encode_image(image).penultimate_hidden_states.to(device)
                if negative_image is not None:
                    negative_clip_embeds = clip_vision.encode_image(negative_image).penultimate_hidden_states.to(device)
            else:
                pixel_values = clip_preprocess(image.to(device), size=224, mean=image_mean, std=image_std, crop=(not crop == "disabled")).float()
                clip_embeds = clip_vision.visual(pixel_values)
                if negative_image is not None:
                    pixel_values = clip_preprocess(negative_image.to(device), size=224, mean=image_mean, std=image_std, crop=(not crop == "disabled")).float()
                    negative_clip_embeds = clip_vision.visual(pixel_values)
    
        log.info(f"Clip embeds shape: {clip_embeds.shape}, dtype: {clip_embeds.dtype}")

        weighted_embeds = []
        weighted_embeds.append(clip_embeds[0:1] * strength_1)

        # Handle all additional embeddings
        if clip_embeds.shape[0] > 1:
            weighted_embeds.append(clip_embeds[1:2] * strength_2)
            
            if clip_embeds.shape[0] > 2:
                for i in range(2, clip_embeds.shape[0]):
                    weighted_embeds.append(clip_embeds[i:i+1])  # Add as-is without strength modifier
            
            # Combine all weighted embeddings
            if combine_embeds == "average":
                clip_embeds = torch.mean(torch.stack(weighted_embeds), dim=0)
            elif combine_embeds == "sum":
                clip_embeds = torch.sum(torch.stack(weighted_embeds), dim=0)
            elif combine_embeds == "concat":
                clip_embeds = torch.cat(weighted_embeds, dim=1)
            elif combine_embeds == "batch":
                clip_embeds = torch.cat(weighted_embeds, dim=0)
        else:
            clip_embeds = weighted_embeds[0]
                

        log.info(f"Combined clip embeds shape: {clip_embeds.shape}")
        
        if force_offload:
            clip_vision.model.to(offload_device)
            mm.soft_empty_cache()

        clip_embeds_dict = {
            "clip_embeds": clip_embeds,
            "negative_clip_embeds": negative_clip_embeds
        }

        return (clip_embeds_dict,)
        
class WanVideoRealisDanceLatents:
    @classmethod
    def INPUT_TYPES(s):
        return {"required": {
            "ref_latent": ("LATENT", {"tooltip": "Reference image to encode"}),
            "smpl_latent": ("LATENT", {"tooltip": "SMPL pose image to encode"}),
            "pose_cond_start_percent": ("FLOAT", {"default": 0.0, "min": 0.0, "max": 1.0, "step": 0.01, "tooltip": "Start percent of the SMPL model"}),
            "pose_cond_end_percent": ("FLOAT", {"default": 1.0, "min": 0.0, "max": 1.0, "step": 0.01, "tooltip": "End percent of the SMPL model"}),
            },
            "optional": {
                "hamer_latent": ("LATENT", {"tooltip": "Hamer hand pose image to encode"}),
            },
        }

    RETURN_TYPES = ("ADD_COND_LATENTS",)
    RETURN_NAMES = ("add_cond_latents",)
    FUNCTION = "process"
    CATEGORY = "WanVideoWrapper"

    def process(self, ref_latent, smpl_latent, pose_cond_start_percent, pose_cond_end_percent, hamer_latent=None):
        if hamer_latent is None:
            hamer = torch.zeros_like(smpl_latent["samples"])
        else:
            hamer = hamer_latent["samples"]

        pose_latent = torch.cat((smpl_latent["samples"], hamer), dim=1)
        
        add_cond_latents = {
            "ref_latent": ref_latent["samples"],
            "pose_latent": pose_latent,
            "pose_cond_start_percent": pose_cond_start_percent,
            "pose_cond_end_percent": pose_cond_end_percent,
        }

        return (add_cond_latents,)

class WanVideoImageToVideoEncode:
    @classmethod
    def INPUT_TYPES(s):
        return {"required": {
            "vae": ("WANVAE",),
            "width": ("INT", {"default": 832, "min": 64, "max": 2048, "step": 8, "tooltip": "Width of the image to encode"}),
            "height": ("INT", {"default": 480, "min": 64, "max": 29048, "step": 8, "tooltip": "Height of the image to encode"}),
            "num_frames": ("INT", {"default": 81, "min": 1, "max": 10000, "step": 4, "tooltip": "Number of frames to encode"}),
            "noise_aug_strength": ("FLOAT", {"default": 0.0, "min": 0.0, "max": 10.0, "step": 0.001, "tooltip": "Strength of noise augmentation, helpful for I2V where some noise can add motion and give sharper results"}),
            "start_latent_strength": ("FLOAT", {"default": 1.0, "min": 0.0, "max": 10.0, "step": 0.001, "tooltip": "Additional latent multiplier, helpful for I2V where lower values allow for more motion"}),
            "end_latent_strength": ("FLOAT", {"default": 1.0, "min": 0.0, "max": 10.0, "step": 0.001, "tooltip": "Additional latent multiplier, helpful for I2V where lower values allow for more motion"}),
            "force_offload": ("BOOLEAN", {"default": True}),
            },
            "optional": {
                "clip_embeds": ("WANVIDIMAGE_CLIPEMBEDS", {"tooltip": "Clip vision encoded image"}),
                "start_image": ("IMAGE", {"tooltip": "Image to encode"}),
                "end_image": ("IMAGE", {"tooltip": "end frame"}),
                "control_embeds": ("WANVIDIMAGE_EMBEDS", {"tooltip": "Control signal for the Fun -model"}),
                "fun_or_fl2v_model": ("BOOLEAN", {"default": True, "tooltip": "Enable when using official FLF2V or Fun model"}),
                "temporal_mask": ("MASK", {"tooltip": "mask"}),
                "extra_latents": ("LATENT", {"tooltip": "Extra latents to add to the input front, used for Skyreels A2 reference images"}),
                "tiled_vae": ("BOOLEAN", {"default": False, "tooltip": "Use tiled VAE encoding for reduced memory use"}),
                "add_cond_latents": ("ADD_COND_LATENTS", {"advanced": True, "tooltip": "Additional cond latents WIP"}),
            }
        }

    RETURN_TYPES = ("WANVIDIMAGE_EMBEDS",)
    RETURN_NAMES = ("image_embeds",)
    FUNCTION = "process"
    CATEGORY = "WanVideoWrapper"

    def process(self, vae, width, height, num_frames, force_offload, noise_aug_strength, 
                start_latent_strength, end_latent_strength, start_image=None, end_image=None, control_embeds=None, fun_or_fl2v_model=False, 
                temporal_mask=None, extra_latents=None, clip_embeds=None, tiled_vae=False, add_cond_latents=None):

        device = mm.get_torch_device()
        offload_device = mm.unet_offload_device()

        H = height
        W = width
           
        lat_h = H // 8
        lat_w = W // 8
        
        num_frames = ((num_frames - 1) // 4) * 4 + 1
        two_ref_images = start_image is not None and end_image is not None

        base_frames = num_frames + (1 if two_ref_images and not fun_or_fl2v_model else 0)
        if temporal_mask is None:
            mask = torch.zeros(1, base_frames, lat_h, lat_w, device=device)
            if start_image is not None:
                mask[:, 0:start_image.shape[0]] = 1  # First frame
            if end_image is not None:
                mask[:, -end_image.shape[0]:] = 1  # End frame if exists
        else:
            mask = common_upscale(temporal_mask.unsqueeze(1).to(device), lat_w, lat_h, "nearest", "disabled").squeeze(1)
            if mask.shape[0] > base_frames:
                mask = mask[:base_frames]
            elif mask.shape[0] < base_frames:
                mask = torch.cat([mask, torch.zeros(base_frames - mask.shape[0], lat_h, lat_w, device=device)])
            mask = mask.unsqueeze(0).to(device)

        # Repeat first frame and optionally end frame
        start_mask_repeated = torch.repeat_interleave(mask[:, 0:1], repeats=4, dim=1) # T, C, H, W
        if end_image is not None and not fun_or_fl2v_model:
            end_mask_repeated = torch.repeat_interleave(mask[:, -1:], repeats=4, dim=1) # T, C, H, W
            mask = torch.cat([start_mask_repeated, mask[:, 1:-1], end_mask_repeated], dim=1)
        else:
            mask = torch.cat([start_mask_repeated, mask[:, 1:]], dim=1)

        # Reshape mask into groups of 4 frames
        mask = mask.view(1, mask.shape[1] // 4, 4, lat_h, lat_w) # 1, T, C, H, W
        mask = mask.movedim(1, 2)[0]# C, T, H, W

        # Resize and rearrange the input image dimensions
        if start_image is not None:
            resized_start_image = common_upscale(start_image.movedim(-1, 1), W, H, "lanczos", "disabled").movedim(0, 1)
            resized_start_image = resized_start_image * 2 - 1
            if noise_aug_strength > 0.0:
                resized_start_image = add_noise_to_reference_video(resized_start_image, ratio=noise_aug_strength)
        
        if end_image is not None:
            resized_end_image = common_upscale(end_image.movedim(-1, 1), W, H, "lanczos", "disabled").movedim(0, 1)
            resized_end_image = resized_end_image * 2 - 1
            if noise_aug_strength > 0.0:
                resized_end_image = add_noise_to_reference_video(resized_end_image, ratio=noise_aug_strength)
            
        # Concatenate image with zero frames and encode
        vae.to(device)

        if temporal_mask is None:
            if start_image is not None and end_image is None:
                zero_frames = torch.zeros(3, num_frames-start_image.shape[0], H, W, device=device)
                concatenated = torch.cat([resized_start_image.to(device), zero_frames], dim=1)
            elif start_image is None and end_image is not None:
                zero_frames = torch.zeros(3, num_frames-end_image.shape[0], H, W, device=device)
                concatenated = torch.cat([zero_frames, resized_end_image.to(device)], dim=1)
            elif start_image is None and end_image is None:
                concatenated = torch.zeros(3, num_frames, H, W, device=device)
            else:
                if fun_or_fl2v_model:
                    zero_frames = torch.zeros(3, num_frames-(start_image.shape[0]+end_image.shape[0]), H, W, device=device)
                else:
                    zero_frames = torch.zeros(3, num_frames-1, H, W, device=device)
                concatenated = torch.cat([resized_start_image.to(device), zero_frames, resized_end_image.to(device)], dim=1)
        else:
            temporal_mask = common_upscale(temporal_mask.unsqueeze(1), W, H, "nearest", "disabled").squeeze(1)
            concatenated = resized_start_image[:,:num_frames] * temporal_mask[:num_frames].unsqueeze(0)

        y = vae.encode([concatenated.to(device=device, dtype=vae.dtype)], device, end_=(end_image is not None and not fun_or_fl2v_model),tiled=tiled_vae)[0]
        has_ref = False
        if extra_latents is not None:
            samples = extra_latents["samples"].squeeze(0)
            y = torch.cat([samples, y], dim=1)
            mask = torch.cat([torch.ones_like(mask[:, 0:samples.shape[1]]), mask], dim=1)
            num_frames += samples.shape[1] * 4
            has_ref = True
        y[:, :1] *= start_latent_strength
        y[:, -1:] *= end_latent_strength
        if control_embeds is None:
            y = torch.cat([mask, y])
        else:
            if end_image is None:
                y[:, 1:] = 0
            elif start_image is None:
                y[:, -1:] = 0
            else:
                y[:, 1:-1] = 0 # doesn't seem to work anyway though...

        # Calculate maximum sequence length
        patches_per_frame = lat_h * lat_w // (PATCH_SIZE[1] * PATCH_SIZE[2])
        frames_per_stride = (num_frames - 1) // 4 + (2 if end_image is not None and not fun_or_fl2v_model else 1)
        max_seq_len = frames_per_stride * patches_per_frame

        if add_cond_latents is not None:
            add_cond_latents["ref_latent_neg"] = vae.encode(torch.zeros(1, 3, 1, H, W, device=device, dtype=vae.dtype), device)

        vae.model.clear_cache()
        if force_offload:
            vae.model.to(offload_device)
            mm.soft_empty_cache()
            gc.collect()

        image_embeds = {
            "image_embeds": y,
            "clip_context": clip_embeds.get("clip_embeds", None) if clip_embeds is not None else None,
            "negative_clip_context": clip_embeds.get("negative_clip_embeds", None) if clip_embeds is not None else None,
            "max_seq_len": max_seq_len,
            "num_frames": num_frames,
            "lat_h": lat_h,
            "lat_w": lat_w,
            "control_embeds": control_embeds["control_embeds"] if control_embeds is not None else None,
            "end_image": resized_end_image if end_image is not None else None,
            "fun_or_fl2v_model": fun_or_fl2v_model,
            "has_ref": has_ref,
            "add_cond_latents": add_cond_latents
        }

        return (image_embeds,)
    
class WanVideoEmptyEmbeds:
    @classmethod
    def INPUT_TYPES(s):
        return {"required": {
            "width": ("INT", {"default": 832, "min": 64, "max": 2048, "step": 8, "tooltip": "Width of the image to encode"}),
            "height": ("INT", {"default": 480, "min": 64, "max": 29048, "step": 8, "tooltip": "Height of the image to encode"}),
            "num_frames": ("INT", {"default": 81, "min": 1, "max": 10000, "step": 4, "tooltip": "Number of frames to encode"}),
            },
            "optional": {
                "control_embeds": ("WANVIDIMAGE_EMBEDS", {"tooltip": "control signal for the Fun -model"}),
            }
        }

    RETURN_TYPES = ("WANVIDIMAGE_EMBEDS", )
    RETURN_NAMES = ("image_embeds",)
    FUNCTION = "process"
    CATEGORY = "WanVideoWrapper"

    def process(self, num_frames, width, height, control_embeds=None):
        target_shape = (16, (num_frames - 1) // VAE_STRIDE[0] + 1,
                        height // VAE_STRIDE[1],
                        width // VAE_STRIDE[2])
        
        embeds = {
            "target_shape": target_shape,
            "num_frames": num_frames,
            "control_embeds": control_embeds["control_embeds"] if control_embeds is not None else None,
        }
    
        return (embeds,)

class WanVideoMiniMaxRemoverEmbeds:
    @classmethod
    def INPUT_TYPES(s):
        return {"required": {
            "width": ("INT", {"default": 832, "min": 64, "max": 2048, "step": 8, "tooltip": "Width of the image to encode"}),
            "height": ("INT", {"default": 480, "min": 64, "max": 29048, "step": 8, "tooltip": "Height of the image to encode"}),
            "num_frames": ("INT", {"default": 81, "min": 1, "max": 10000, "step": 4, "tooltip": "Number of frames to encode"}),
            "latents": ("LATENT", {"tooltip": "Encoded latents to use as control signals"}),
            "mask_latents": ("LATENT", {"tooltip": "Encoded latents to use as mask"}),
            },
        }

    RETURN_TYPES = ("WANVIDIMAGE_EMBEDS", )
    RETURN_NAMES = ("image_embeds",)
    FUNCTION = "process"
    CATEGORY = "WanVideoWrapper"

    def process(self, num_frames, width, height, latents, mask_latents):
        target_shape = (16, (num_frames - 1) // VAE_STRIDE[0] + 1,
                        height // VAE_STRIDE[1],
                        width // VAE_STRIDE[2])
        
        embeds = {
            "target_shape": target_shape,
            "num_frames": num_frames,
            "minimax_latents": latents["samples"].squeeze(0),
            "minimax_mask_latents": mask_latents["samples"].squeeze(0),
        }
    
        return (embeds,)
    
# region phantom
class WanVideoPhantomEmbeds:
    @classmethod
    def INPUT_TYPES(s):
        return {"required": {
            "num_frames": ("INT", {"default": 81, "min": 1, "max": 10000, "step": 4, "tooltip": "Number of frames to encode"}),
            "phantom_latent_1": ("LATENT", {"tooltip": "reference latents for the phantom model"}),
            
            "phantom_cfg_scale": ("FLOAT", {"default": 5.0, "min": 0.0, "max": 10.0, "step": 0.01, "tooltip": "CFG scale for the extra phantom cond pass"}),
            "phantom_start_percent": ("FLOAT", {"default": 0.0, "min": 0.0, "max": 1.0, "step": 0.01, "tooltip": "Start percent of the phantom model"}),
            "phantom_end_percent": ("FLOAT", {"default": 1.0, "min": 0.0, "max": 1.0, "step": 0.01, "tooltip": "End percent of the phantom model"}),
            },
            "optional": {
                "phantom_latent_2": ("LATENT", {"tooltip": "reference latents for the phantom model"}),
                "phantom_latent_3": ("LATENT", {"tooltip": "reference latents for the phantom model"}),
                "phantom_latent_4": ("LATENT", {"tooltip": "reference latents for the phantom model"}),
                "vace_embeds": ("WANVIDIMAGE_EMBEDS", {"tooltip": "VACE embeds"}),
            }
        }

    RETURN_TYPES = ("WANVIDIMAGE_EMBEDS", )
    RETURN_NAMES = ("image_embeds",)
    FUNCTION = "process"
    CATEGORY = "WanVideoWrapper"

    def process(self, num_frames, phantom_cfg_scale, phantom_start_percent, phantom_end_percent, phantom_latent_1, phantom_latent_2=None, phantom_latent_3=None, phantom_latent_4=None, vace_embeds=None):
        samples = phantom_latent_1["samples"].squeeze(0)
        if phantom_latent_2 is not None:
            samples = torch.cat([samples, phantom_latent_2["samples"].squeeze(0)], dim=1)
        if phantom_latent_3 is not None:
            samples = torch.cat([samples, phantom_latent_3["samples"].squeeze(0)], dim=1)
        if phantom_latent_4 is not None:
            samples = torch.cat([samples, phantom_latent_4["samples"].squeeze(0)], dim=1)
        C, T, H, W = samples.shape

        log.info(f"Phantom latents shape: {samples.shape}")

        target_shape = (16, (num_frames - 1) // VAE_STRIDE[0] + 1 + T,
                        H * 8 // VAE_STRIDE[1],
                        W * 8 // VAE_STRIDE[2])
        
        embeds = {
            "target_shape": target_shape,
            "num_frames": num_frames,
            "phantom_latents": samples,
            "phantom_cfg_scale": phantom_cfg_scale,
            "phantom_start_percent": phantom_start_percent,
            "phantom_end_percent": phantom_end_percent,
        }
        if vace_embeds is not None:
            vace_input = {
                "vace_context": vace_embeds["vace_context"],
                "vace_scale": vace_embeds["vace_scale"],
                "has_ref": vace_embeds["has_ref"],
                "vace_start_percent": vace_embeds["vace_start_percent"],
                "vace_end_percent": vace_embeds["vace_end_percent"],
                "vace_seq_len": vace_embeds["vace_seq_len"],
                "additional_vace_inputs": vace_embeds["additional_vace_inputs"],
                }
            embeds.update(vace_input)
    
        return (embeds,)
    
class WanVideoControlEmbeds:
    @classmethod
    def INPUT_TYPES(s):
        return {"required": {
            "latents": ("LATENT", {"tooltip": "Encoded latents to use as control signals"}),
            "start_percent": ("FLOAT", {"default": 0.0, "min": 0.0, "max": 1.0, "step": 0.01, "tooltip": "Start percent of the control signal"}),
            "end_percent": ("FLOAT", {"default": 1.0, "min": 0.0, "max": 1.0, "step": 0.01, "tooltip": "End percent of the control signal"}),
            },
            "optional": {
                "fun_ref_image": ("LATENT", {"tooltip": "Reference latent for the Fun 1.1 -model"}),
            }
        }

    RETURN_TYPES = ("WANVIDIMAGE_EMBEDS", )
    RETURN_NAMES = ("image_embeds",)
    FUNCTION = "process"
    CATEGORY = "WanVideoWrapper"

    def process(self, latents, start_percent, end_percent, fun_ref_image=None):

        samples = latents["samples"].squeeze(0)
        C, T, H, W = samples.shape

        num_frames = (T - 1) * 4 + 1
        seq_len = math.ceil((H * W) / 4 * ((num_frames - 1) // 4 + 1))
      
        embeds = {
            "max_seq_len": seq_len,
            "target_shape": samples.shape,
            "num_frames": num_frames,
            "control_embeds": {
                "control_images": samples,
                "start_percent": start_percent,
                "end_percent": end_percent,
                "fun_ref_image": fun_ref_image["samples"][:,:, 0] if fun_ref_image is not None else None,
            }
        }
    
        return (embeds,)
    
class WanVideoSLG:
    @classmethod
    def INPUT_TYPES(s):
        return {"required": {
            "blocks": ("STRING", {"default": "10", "tooltip": "Blocks to skip uncond on, separated by comma, index starts from 0"}),
            "start_percent": ("FLOAT", {"default": 0.1, "min": 0.0, "max": 1.0, "step": 0.01, "tooltip": "Start percent of the control signal"}),
            "end_percent": ("FLOAT", {"default": 1.0, "min": 0.0, "max": 1.0, "step": 0.01, "tooltip": "End percent of the control signal"}),
            },
        }

    RETURN_TYPES = ("SLGARGS", )
    RETURN_NAMES = ("slg_args",)
    FUNCTION = "process"
    CATEGORY = "WanVideoWrapper"
    DESCRIPTION = "Skips uncond on the selected blocks"

    def process(self, blocks, start_percent, end_percent):
        slg_block_list = [int(x.strip()) for x in blocks.split(",")]

        slg_args = {
            "blocks": slg_block_list,
            "start_percent": start_percent,
            "end_percent": end_percent,
        }
        return (slg_args,)

#region VACE
class WanVideoVACEEncode:
    @classmethod
    def INPUT_TYPES(s):
        return {"required": {
            "vae": ("WANVAE",),
            "width": ("INT", {"default": 832, "min": 64, "max": 2048, "step": 8, "tooltip": "Width of the image to encode"}),
            "height": ("INT", {"default": 480, "min": 64, "max": 29048, "step": 8, "tooltip": "Height of the image to encode"}),
            "num_frames": ("INT", {"default": 81, "min": 1, "max": 10000, "step": 4, "tooltip": "Number of frames to encode"}),
            "strength": ("FLOAT", {"default": 1.0, "min": 0.0, "max": 10.0, "step": 0.001}),
            "vace_start_percent": ("FLOAT", {"default": 0.0, "min": 0.0, "max": 1.0, "step": 0.01, "tooltip": "Start percent of the steps to apply VACE"}),
            "vace_end_percent": ("FLOAT", {"default": 1.0, "min": 0.0, "max": 1.0, "step": 0.01, "tooltip": "End percent of the steps to apply VACE"}),
            },
            "optional": {
                "input_frames": ("IMAGE",),
                "ref_images": ("IMAGE",),
                "input_masks": ("MASK",),
                "prev_vace_embeds": ("WANVIDIMAGE_EMBEDS",),
                "tiled_vae": ("BOOLEAN", {"default": False, "tooltip": "Use tiled VAE encoding for reduced memory use"}),
            },
        }

    RETURN_TYPES = ("WANVIDIMAGE_EMBEDS", )
    RETURN_NAMES = ("vace_embeds",)
    FUNCTION = "process"
    CATEGORY = "WanVideoWrapper"

    def process(self, vae, width, height, num_frames, strength, vace_start_percent, vace_end_percent, input_frames=None, ref_images=None, input_masks=None, prev_vace_embeds=None, tiled_vae=False):
        
        self.device = mm.get_torch_device()
        offload_device = mm.unet_offload_device()
        self.vae = vae.to(self.device)

        width = (width // 16) * 16
        height = (height // 16) * 16

        target_shape = (16, (num_frames - 1) // VAE_STRIDE[0] + 1,
                        height // VAE_STRIDE[1],
                        width // VAE_STRIDE[2])
        # vace context encode
        if input_frames is None:
            input_frames = torch.zeros((1, 3, num_frames, height, width), device=self.device, dtype=self.vae.dtype)
        else:
            input_frames = input_frames[:num_frames]
            input_frames = common_upscale(input_frames.clone().movedim(-1, 1), width, height, "lanczos", "disabled").movedim(1, -1)
            input_frames = input_frames.to(self.vae.dtype).to(self.device).unsqueeze(0).permute(0, 4, 1, 2, 3) # B, C, T, H, W
            input_frames = input_frames * 2 - 1
        if input_masks is None:
            input_masks = torch.ones_like(input_frames, device=self.device)
        else:
            print("input_masks shape", input_masks.shape)
            input_masks = input_masks[:num_frames]
            input_masks = common_upscale(input_masks.clone().unsqueeze(1), width, height, "nearest-exact", "disabled").squeeze(1)
            input_masks = input_masks.to(self.vae.dtype).to(self.device)
            input_masks = input_masks.unsqueeze(-1).unsqueeze(0).permute(0, 4, 1, 2, 3).repeat(1, 3, 1, 1, 1) # B, C, T, H, W

        if ref_images is not None:
            # Create padded image
            if ref_images.shape[0] > 1:
                ref_images = torch.cat([ref_images[i] for i in range(ref_images.shape[0])], dim=1).unsqueeze(0)
        
            B, H, W, C = ref_images.shape
            current_aspect = W / H
            target_aspect = width / height
            if current_aspect > target_aspect:
                # Image is wider than target, pad height
                new_h = int(W / target_aspect)
                pad_h = (new_h - H) // 2
                padded = torch.ones(ref_images.shape[0], new_h, W, ref_images.shape[3], device=ref_images.device, dtype=ref_images.dtype)
                padded[:, pad_h:pad_h+H, :, :] = ref_images
                ref_images = padded
            elif current_aspect < target_aspect:
                # Image is taller than target, pad width
                new_w = int(H * target_aspect)
                pad_w = (new_w - W) // 2
                padded = torch.ones(ref_images.shape[0], H, new_w, ref_images.shape[3], device=ref_images.device, dtype=ref_images.dtype)
                padded[:, :, pad_w:pad_w+W, :] = ref_images
                ref_images = padded
            ref_images = common_upscale(ref_images.movedim(-1, 1), width, height, "lanczos", "center").movedim(1, -1)
            
            ref_images = ref_images.to(self.vae.dtype).to(self.device).unsqueeze(0).permute(0, 4, 1, 2, 3).unsqueeze(0)
            ref_images = ref_images * 2 - 1
      
        z0 = self.vace_encode_frames(input_frames, ref_images, masks=input_masks, tiled_vae=tiled_vae)
        self.vae.model.clear_cache()
        m0 = self.vace_encode_masks(input_masks, ref_images)
        z = self.vace_latent(z0, m0)

        self.vae.to(offload_device)

        vace_input = {
            "vace_context": z,
            "vace_scale": strength,
            "has_ref": ref_images is not None,
            "num_frames": num_frames,
            "target_shape": target_shape,
            "vace_start_percent": vace_start_percent,
            "vace_end_percent": vace_end_percent,
            "vace_seq_len": math.ceil((z[0].shape[2] * z[0].shape[3]) / 4 * z[0].shape[1]),
            "additional_vace_inputs": [],
        }

        if prev_vace_embeds is not None:
            if "additional_vace_inputs" in prev_vace_embeds and prev_vace_embeds["additional_vace_inputs"]:
                vace_input["additional_vace_inputs"] = prev_vace_embeds["additional_vace_inputs"].copy()
            vace_input["additional_vace_inputs"].append(prev_vace_embeds)
    
        return (vace_input,)
    def vace_encode_frames(self, frames, ref_images, masks=None, tiled_vae=False):
        if ref_images is None:
            ref_images = [None] * len(frames)
        else:
            assert len(frames) == len(ref_images)

        if masks is None:
            latents = self.vae.encode(frames, device=self.device, tiled=tiled_vae)
        else:
            inactive = [i * (1 - m) + 0 * m for i, m in zip(frames, masks)]
            reactive = [i * m + 0 * (1 - m) for i, m in zip(frames, masks)]
            inactive = self.vae.encode(inactive, device=self.device, tiled=tiled_vae)
            reactive = self.vae.encode(reactive, device=self.device, tiled=tiled_vae)
            latents = [torch.cat((u, c), dim=0) for u, c in zip(inactive, reactive)]
        self.vae.model.clear_cache()
        cat_latents = []
        for latent, refs in zip(latents, ref_images):
            if refs is not None:
                if masks is None:
                    ref_latent = self.vae.encode(refs, device=self.device, tiled=tiled_vae)
                else:
                    print("refs shape", refs.shape)#torch.Size([3, 1, 512, 512])
                    ref_latent = self.vae.encode(refs, device=self.device, tiled=tiled_vae)
                    ref_latent = [torch.cat((u, torch.zeros_like(u)), dim=0) for u in ref_latent]
                assert all([x.shape[1] == 1 for x in ref_latent])
                latent = torch.cat([*ref_latent, latent], dim=1)
            cat_latents.append(latent)
        return cat_latents

    def vace_encode_masks(self, masks, ref_images=None):
        if ref_images is None:
            ref_images = [None] * len(masks)
        else:
            assert len(masks) == len(ref_images)

        result_masks = []
        for mask, refs in zip(masks, ref_images):
            c, depth, height, width = mask.shape
            new_depth = int((depth + 3) // VAE_STRIDE[0])
            height = 2 * (int(height) // (VAE_STRIDE[1] * 2))
            width = 2 * (int(width) // (VAE_STRIDE[2] * 2))

            # reshape
            mask = mask[0, :, :, :]
            mask = mask.view(
                depth, height, VAE_STRIDE[1], width, VAE_STRIDE[1]
            )  # depth, height, 8, width, 8
            mask = mask.permute(2, 4, 0, 1, 3)  # 8, 8, depth, height, width
            mask = mask.reshape(
                VAE_STRIDE[1] * VAE_STRIDE[2], depth, height, width
            )  # 8*8, depth, height, width

            # interpolation
            mask = F.interpolate(mask.unsqueeze(0), size=(new_depth, height, width), mode='nearest-exact').squeeze(0)

            if refs is not None:
                length = len(refs)
                mask_pad = torch.zeros_like(mask[:, :length, :, :])
                mask = torch.cat((mask_pad, mask), dim=1)
            result_masks.append(mask)
        return result_masks

    def vace_latent(self, z, m):
        return [torch.cat([zz, mm], dim=0) for zz, mm in zip(z, m)]

class ExtractStartFramesForContinuations:
    @classmethod
    def INPUT_TYPES(s):
        return {
            "required": {
                "input_video_frames": ("IMAGE", {"tooltip": "Input video frames to extract the start frames from."}),
                "num_frames": ("INT", {"default": 10, "min": 1, "max": 1024, "step": 1, "tooltip": "Number of frames to get from the start of the video."}),
            },
        }

    RETURN_TYPES = ("IMAGE",)
    RETURN_NAMES = ("start_frames",)
    FUNCTION = "get_start_frames"
    CATEGORY = "WanVideoWrapper"
    DESCRIPTION = "Extracts the first N frames from a video sequence for continuations."

    def get_start_frames(self, input_video_frames, num_frames):
        if input_video_frames is None or input_video_frames.shape[0] == 0:
            log.warning("Input video frames are empty. Returning an empty tensor.")
            if input_video_frames is not None:
                return (torch.empty((0,) + input_video_frames.shape[1:], dtype=input_video_frames.dtype),)
            else:
                # Return a tensor with 4 dimensions, as expected for an IMAGE type.
                return (torch.empty((0, 64, 64, 3), dtype=torch.float32),)

        total_frames = input_video_frames.shape[0]
        num_to_get = min(num_frames, total_frames)

        if num_to_get < num_frames:
            log.warning(f"Requested {num_frames} frames, but input video only has {total_frames} frames. Returning first {num_to_get} frames.")

        start_frames = input_video_frames[:num_to_get]

        return (start_frames.cpu().float(),)

class WanVideoVACEStartToEndFrame:
    @classmethod
    def INPUT_TYPES(s):
        return {"required": {
            "num_frames": ("INT", {"default": 81, "min": 1, "max": 10000, "step": 4, "tooltip": "Number of frames to encode"}),
            "empty_frame_level": ("FLOAT", {"default": 0.5, "min": 0.0, "max": 1.0, "step": 0.01, "tooltip": "White level of empty frame to use"}),
            },
            "optional": {
                "start_image": ("IMAGE",),
                "end_image": ("IMAGE",),
                "control_images": ("IMAGE",),
                "inpaint_mask": ("MASK", {"tooltip": "Inpaint mask to use for the empty frames"}),
                "start_index": ("INT", {"default": 0, "min": 0, "max": 10000, "step": 1, "tooltip": "Index to start from"}),
                "end_index": ("INT", {"default": -1, "min": -10000, "max": 10000, "step": 1, "tooltip": "Index to end at"}),
            },
        }

    RETURN_TYPES = ("IMAGE", "MASK", )
    RETURN_NAMES = ("images", "masks",)
    FUNCTION = "process"
    CATEGORY = "WanVideoWrapper"
    DESCRIPTION = "Helper node to create start/end frame batch and masks for VACE"

    def process(self, num_frames, empty_frame_level, start_image=None, end_image=None, control_images=None, inpaint_mask=None, start_index=0, end_index=-1):
        
        B, H, W, C = start_image.shape if start_image is not None else end_image.shape
        device = start_image.device if start_image is not None else end_image.device

        # Convert negative end_index to positive
        if end_index < 0:
            end_index = num_frames + end_index
        
        # Create output batch with empty frames
        out_batch = torch.ones((num_frames, H, W, 3), device=device) * empty_frame_level
        
        # Create mask tensor with proper dimensions
        masks = torch.ones((num_frames, H, W), device=device)
        
        # Pre-process all images at once to avoid redundant work
        if end_image is not None and (end_image.shape[1] != H or end_image.shape[2] != W):
            end_image = common_upscale(end_image.movedim(-1, 1), W, H, "lanczos", "disabled").movedim(1, -1)
        
        if control_images is not None and (control_images.shape[1] != H or control_images.shape[2] != W):
            control_images = common_upscale(control_images.movedim(-1, 1), W, H, "lanczos", "disabled").movedim(1, -1)
        
        # Place start image at start_index
        if start_image is not None:
            frames_to_copy = min(start_image.shape[0], num_frames - start_index)
            if frames_to_copy > 0:
                out_batch[start_index:start_index + frames_to_copy] = start_image[:frames_to_copy]
                masks[start_index:start_index + frames_to_copy] = 0
        
        # Place end image at end_index
        if end_image is not None:
            # Calculate where to start placing end images
            end_start = end_index - end_image.shape[0] + 1
            if end_start < 0:  # Handle case where end images won't all fit
                end_image = end_image[abs(end_start):]
                end_start = 0
                
            frames_to_copy = min(end_image.shape[0], num_frames - end_start)
            if frames_to_copy > 0:
                out_batch[end_start:end_start + frames_to_copy] = end_image[:frames_to_copy]
                masks[end_start:end_start + frames_to_copy] = 0
        
        # Apply control images to remaining frames that don't have start or end images
        if control_images is not None:
            # Create a mask of frames that are still empty (mask == 1)
            empty_frames = masks.sum(dim=(1, 2)) > 0.5 * H * W
            
            # Only process frames that are empty and within control_images range
            valid_frames = torch.arange(num_frames, device=device)
            valid_indices = (empty_frames & (valid_frames < control_images.shape[0]))
            
            if valid_indices.any():
                out_batch[valid_indices] = control_images[:num_frames][valid_indices]
        
        # Apply inpaint mask if provided
        if inpaint_mask is not None:
            inpaint_mask = common_upscale(inpaint_mask.unsqueeze(1), W, H, "nearest-exact", "disabled").squeeze(1).to(device)
            
            # Handle different mask lengths efficiently
            if inpaint_mask.shape[0] > num_frames:
                inpaint_mask = inpaint_mask[:num_frames]
            elif inpaint_mask.shape[0] < num_frames:
                repeat_factor = (num_frames + inpaint_mask.shape[0] - 1) // inpaint_mask.shape[0]  # Ceiling division
                inpaint_mask = inpaint_mask.repeat(repeat_factor, 1, 1)[:num_frames]

            # Apply mask in one operation
            masks = inpaint_mask * masks

        return (out_batch.cpu().float(), masks.cpu().float())


#region context options
class WanVideoContextOptions:
    @classmethod
    def INPUT_TYPES(s):
        return {"required": {
            "context_schedule": (["uniform_standard", "uniform_looped", "static_standard"],),
            "context_frames": ("INT", {"default": 81, "min": 2, "max": 1000, "step": 1, "tooltip": "Number of pixel frames in the context, NOTE: the latent space has 4 frames in 1"} ),
            "context_stride": ("INT", {"default": 4, "min": 4, "max": 100, "step": 1, "tooltip": "Context stride as pixel frames, NOTE: the latent space has 4 frames in 1"} ),
            "context_overlap": ("INT", {"default": 16, "min": 4, "max": 100, "step": 1, "tooltip": "Context overlap as pixel frames, NOTE: the latent space has 4 frames in 1"} ),
            "freenoise": ("BOOLEAN", {"default": True, "tooltip": "Shuffle the noise"}),
            "verbose": ("BOOLEAN", {"default": False, "tooltip": "Print debug output"}),
            },
        }

    RETURN_TYPES = ("WANVIDCONTEXT", )
    RETURN_NAMES = ("context_options",)
    FUNCTION = "process"
    CATEGORY = "WanVideoWrapper"
    DESCRIPTION = "Context options for WanVideo, allows splitting the video into context windows and attemps blending them for longer generations than the model and memory otherwise would allow."

    def process(self, context_schedule, context_frames, context_stride, context_overlap, freenoise, verbose, image_cond_start_step=6, image_cond_window_count=2, vae=None):
        context_options = {
            "context_schedule":context_schedule,
            "context_frames":context_frames,
            "context_stride":context_stride,
            "context_overlap":context_overlap,
            "freenoise":freenoise,
            "verbose":verbose,
        }

        return (context_options,)
    
class CreateCFGScheduleFloatList:
    @classmethod
    def INPUT_TYPES(s):
        return {"required": {
            "steps": ("INT", {"default": 30, "min": 2, "max": 1000, "step": 1, "tooltip": "Number of steps to schedule cfg for"} ),
            "cfg_scale_start": ("FLOAT", {"default": 5.0, "min": 0.0, "max": 30.0, "step": 0.01, "round": 0.01, "tooltip": "CFG scale to use for the steps"}),
            "cfg_scale_end": ("FLOAT", {"default": 5.0, "min": 0.0, "max": 30.0, "step": 0.01, "round": 0.01, "tooltip": "CFG scale to use for the steps"}),
            "interpolation": (["linear", "ease_in", "ease_out"], {"default": "linear", "tooltip": "Interpolation method to use for the cfg scale"}),
            "start_percent": ("FLOAT", {"default": 0.0, "min": 0.0, "max": 1.0, "step": 0.01, "round": 0.01,"tooltip": "Start percent of the steps to apply cfg"}),
            "end_percent": ("FLOAT", {"default": 1.0, "min": 0.0, "max": 1.0, "step": 0.01, "round": 0.01,"tooltip": "End percent of the steps to apply cfg"}),
            }
        }

    RETURN_TYPES = ("FLOAT", )
    RETURN_NAMES = ("float_list",)
    FUNCTION = "process"
    CATEGORY = "WanVideoWrapper"
    DESCRIPTION = "Helper node to generate a list of floats that can be used to schedule cfg scale for the steps, outside the set range cfg is set to 1.0"

    def process(self, steps, cfg_scale_start, cfg_scale_end, interpolation, start_percent, end_percent):
        
        # Create a list of floats for the cfg schedule
        cfg_list = [1.0] * steps
        start_idx = min(int(steps * start_percent), steps - 1)
        end_idx = min(int(steps * end_percent), steps - 1)
        
        for i in range(start_idx, end_idx + 1):
            if i >= steps:
                break
                
            if end_idx == start_idx:
                t = 0
            else:
                t = (i - start_idx) / (end_idx - start_idx)
            
            if interpolation == "linear":
                factor = t
            elif interpolation == "ease_in":
                factor = t * t
            elif interpolation == "ease_out":
                factor = t * (2 - t)
            
            cfg_list[i] = round(cfg_scale_start + factor * (cfg_scale_end - cfg_scale_start), 2)
        
        # If start_percent > 0, always include the first step
        if start_percent > 0:
            cfg_list[0] = 1.0

        return (cfg_list,)
    
class WanVideoFlowEdit:
    @classmethod
    def INPUT_TYPES(s):
        return {"required": {
                "source_embeds": ("WANVIDEOTEXTEMBEDS", ),
                "skip_steps": ("INT", {"default": 4, "min": 0}),
                "drift_steps": ("INT", {"default": 0, "min": 0}),
                "drift_flow_shift": ("FLOAT", {"default": 3.0, "min": 1.0, "max": 30.0, "step": 0.01}),
                "source_cfg": ("FLOAT", {"default": 6.0, "min": 0.0, "max": 30.0, "step": 0.01}),
                "drift_cfg": ("FLOAT", {"default": 6.0, "min": 0.0, "max": 30.0, "step": 0.01}),
            },
            "optional": {
                "source_image_embeds": ("WANVIDIMAGE_EMBEDS", ),
            }
        }

    RETURN_TYPES = ("FLOWEDITARGS", )
    RETURN_NAMES = ("flowedit_args",)
    FUNCTION = "process"
    CATEGORY = "WanVideoWrapper"
    DESCRIPTION = "Flowedit options for WanVideo"

    def process(self, **kwargs):
        return (kwargs,)
    
class WanVideoLoopArgs:
    @classmethod
    def INPUT_TYPES(s):
        return {"required": {
                "shift_skip": ("INT", {"default": 6, "min": 0, "tooltip": "Skip step of latent shift"}),
                "start_percent": ("FLOAT", {"default": 0.0, "min": 0.0, "max": 1.0, "step": 0.01, "tooltip": "Start percent of the looping effect"}),
                "end_percent": ("FLOAT", {"default": 1.0, "min": 0.0, "max": 1.0, "step": 0.01, "tooltip": "End percent of the looping effect"}),
            },
        }

    RETURN_TYPES = ("LOOPARGS", )
    RETURN_NAMES = ("loop_args",)
    FUNCTION = "process"
    CATEGORY = "WanVideoWrapper"
    DESCRIPTION = "Looping through latent shift as shown in https://github.com/YisuiTT/Mobius/"

    def process(self, **kwargs):
        return (kwargs,)

class WanVideoExperimentalArgs:
    @classmethod
    def INPUT_TYPES(s):
        return {"required": {
                "video_attention_split_steps": ("STRING", {"default": "", "tooltip": "Steps to split self attention when using multiple prompts"}),
                "cfg_zero_star": ("BOOLEAN", {"default": False, "tooltip": "https://github.com/WeichenFan/CFG-Zero-star"}),
                "use_zero_init": ("BOOLEAN", {"default": False}),
                "zero_star_steps": ("INT", {"default": 0, "min": 0, "tooltip": "Steps to split self attention when using multiple prompts"}),
                "use_fresca": ("BOOLEAN", {"default": False, "tooltip": "https://github.com/WikiChao/FreSca"}),
                "fresca_scale_low": ("FLOAT", {"default": 1.0, "min": 0.0, "max": 10.0, "step": 0.01}),
                "fresca_scale_high": ("FLOAT", {"default": 1.25, "min": 0.0, "max": 10.0, "step": 0.01}),
                "fresca_freq_cutoff": ("INT", {"default": 20, "min": 0, "max": 10000, "step": 1}),
            },
        }

    RETURN_TYPES = ("EXPERIMENTALARGS", )
    RETURN_NAMES = ("exp_args",)
    FUNCTION = "process"
    CATEGORY = "WanVideoWrapper"
    DESCRIPTION = "Experimental stuff"
    EXPERIMENTAL = True

    def process(self, **kwargs):
        return (kwargs,)
    
#region Sampler
class WanVideoSampler:
    @classmethod
    def INPUT_TYPES(s):
        return {
            "required": {
                "model": ("WANVIDEOMODEL",),
                
                "image_embeds": ("WANVIDIMAGE_EMBEDS", ),
                "steps": ("INT", {"default": 30, "min": 1}),
                "cfg": ("FLOAT", {"default": 6.0, "min": 0.0, "max": 30.0, "step": 0.01}),
                "shift": ("FLOAT", {"default": 5.0, "min": 0.0, "max": 1000.0, "step": 0.01}),
                "seed": ("INT", {"default": 0, "min": 0, "max": 0xffffffffffffffff}),
                "force_offload": ("BOOLEAN", {"default": True, "tooltip": "Moves the model to the offload device after sampling"}),
                "scheduler": (["unipc", "unipc/beta", "dpm++", "dpm++/beta","dpm++_sde", "dpm++_sde/beta", "euler", "euler/beta", "euler/accvideo", "deis", "lcm", "lcm/beta", "flowmatch_causvid", "flowmatch_distill", "multitalk"],
                    {
                        "default": 'unipc'
                    }),
                "riflex_freq_index": ("INT", {"default": 0, "min": 0, "max": 1000, "step": 1, "tooltip": "Frequency index for RIFLEX, disabled when 0, default 6. Allows for new frames to be generated after without looping"}),


            },
            "optional": {
                "text_embeds": ("WANVIDEOTEXTEMBEDS", ),
                "samples": ("LATENT", {"tooltip": "init Latents to use for video2video process"} ),
                "denoise_strength": ("FLOAT", {"default": 1.0, "min": 0.0, "max": 1.0, "step": 0.01}),
                "feta_args": ("FETAARGS", ),
                "context_options": ("WANVIDCONTEXT", ),
                "cache_args": ("CACHEARGS", ),
                "flowedit_args": ("FLOWEDITARGS", ),
                "batched_cfg": ("BOOLEAN", {"default": False, "tooltip": "Batch cond and uncond for faster sampling, possibly faster on some hardware, uses more memory"}),
                "slg_args": ("SLGARGS", ),
                "rope_function": (["default", "comfy"], {"default": "comfy", "tooltip": "Comfy's RoPE implementation doesn't use complex numbers and can thus be compiled, that should be a lot faster when using torch.compile"}),
                "loop_args": ("LOOPARGS", ),
                "nocfg_begin": ("FLOAT", {"default": 1.0, "min": 0.0, "max": 1.0, "step": 0.01}),
                "nocfg_end": ("FLOAT", {"default": 1.0, "min": 0.0, "max": 1.0, "step": 0.01}),
                "experimental_args": ("EXPERIMENTALARGS", ),
                "sigmas": ("SIGMAS", ),
                "unianimate_poses": ("UNIANIMATE_POSE", ),
                "fantasytalking_embeds": ("FANTASYTALKING_EMBEDS", ),
                "uni3c_embeds": ("UNI3C_EMBEDS", ),
                "multitalk_embeds": ("MULTITALK_EMBEDS", ),
            }
        }

    RETURN_TYPES = ("LATENT", )
    RETURN_NAMES = ("samples",)
    FUNCTION = "process"
    CATEGORY = "WanVideoWrapper"

    def process(self, model, image_embeds, shift, steps, cfg, seed, scheduler, riflex_freq_index, text_embeds=None,
        force_offload=True, samples=None, feta_args=None, denoise_strength=1.0, context_options=None, 
        cache_args=None, teacache_args=None, flowedit_args=None, batched_cfg=False, slg_args=None, rope_function="default", loop_args=None, 
<<<<<<< HEAD
        nocfg_begin=1.0, nocfg_end=1.0, 
        experimental_args=None, sigmas=None, unianimate_poses=None, fantasytalking_embeds=None, uni3c_embeds=None):
=======
        experimental_args=None, sigmas=None, unianimate_poses=None, fantasytalking_embeds=None, uni3c_embeds=None, multitalk_embeds=None):
>>>>>>> 5e1a5c6c
        
        patcher = model
        model = model.model
        transformer = model.diffusion_model
        from .wanvideo.modules.model import rope_params
        from .wanvideo.utils.fm_solvers import FlowDPMSolverMultistepScheduler, get_sampling_sigmas, retrieve_timesteps
        from .wanvideo.utils.fm_solvers_unipc import FlowUniPCMultistepScheduler
        from .enhance_a_video.globals import enable_enhance, disable_enhance, set_enhance_weight, set_num_frames
        from diffusers.schedulers import FlowMatchEulerDiscreteScheduler, DEISMultistepScheduler
        from .taehv import TAEHV
        from .wanvideo.utils.scheduling_flow_match_lcm import FlowMatchLCMScheduler
        from .wanvideo.utils.basic_flowmatch import FlowMatchScheduler

        dtype = model["dtype"]
        control_lora = model["control_lora"]

        multitalk_sampling = image_embeds.get("multitalk_sampling", False)
        if not multitalk_sampling and scheduler == "multitalk":
            raise Exception("multitalk scheduler is only for multitalk sampling when using ImagetoVideoMultiTalk -node")

        transformer_options = patcher.model_options.get("transformer_options", None)

        device = mm.get_torch_device()
        offload_device = mm.unet_offload_device()
        
        steps = int(steps/denoise_strength)

        if text_embeds == None:
            text_embeds = {
                "prompt_embeds": [],
                "negative_prompt_embeds": [],
            }

        if isinstance(cfg, list):
            if steps != len(cfg):
                log.info(f"Received {len(cfg)} cfg values, but only {steps} steps. Setting step count to match.")
                steps = len(cfg)

        
        def get_scheduler(scheduler, steps, shift, device, sigmas=None):
            timesteps = None
            if 'unipc' in scheduler:
                sample_scheduler = FlowUniPCMultistepScheduler(shift=shift)
                if sigmas is None:
                    sample_scheduler.set_timesteps(steps, device=device, shift=shift, use_beta_sigmas=('beta' in scheduler))
                else:
                    sample_scheduler.sigmas = sigmas.to(device)
                    sample_scheduler.timesteps = (sample_scheduler.sigmas[:-1] * 1000).to(torch.int64).to(device)
                    sample_scheduler.num_inference_steps = len(sample_scheduler.timesteps)

            elif scheduler in ['euler/beta', 'euler']:
                sample_scheduler = FlowMatchEulerDiscreteScheduler(shift=shift, use_beta_sigmas=(scheduler == 'euler/beta'))
                if flowedit_args: #seems to work better
                    timesteps, _ = retrieve_timesteps(sample_scheduler, device=device, sigmas=get_sampling_sigmas(steps, shift))
                else:
                    sample_scheduler.set_timesteps(steps, device=device, sigmas=sigmas.tolist() if sigmas is not None else None)
            elif scheduler in ['euler/accvideo']:
                if steps != 50:
                    raise Exception("Steps must be set to 50 for accvideo scheduler, 10 actual steps are used")
                sample_scheduler = FlowMatchEulerDiscreteScheduler(shift=shift, use_beta_sigmas=(scheduler == 'euler/beta'))
                sample_scheduler.set_timesteps(steps, device=device, sigmas=sigmas.tolist() if sigmas is not None else None)
                start_latent_list = [0, 5, 10, 15, 20, 25, 30, 35, 40, 45, 50]
                sample_scheduler.sigmas = sample_scheduler.sigmas[start_latent_list]
                steps = len(start_latent_list) - 1
                sample_scheduler.timesteps = timesteps = sample_scheduler.timesteps[start_latent_list[:steps]]
            elif 'dpm++' in scheduler:
                if 'sde' in scheduler:
                    algorithm_type = "sde-dpmsolver++"
                else:
                    algorithm_type = "dpmsolver++"
                sample_scheduler = FlowDPMSolverMultistepScheduler(shift=shift, algorithm_type=algorithm_type)
                if sigmas is None:
                    sample_scheduler.set_timesteps(steps, device=device, use_beta_sigmas=('beta' in scheduler))
                else:
                    sample_scheduler.sigmas = sigmas.to(device)
                    sample_scheduler.timesteps = (sample_scheduler.sigmas[:-1] * 1000).to(torch.int64).to(device)
                    sample_scheduler.num_inference_steps = len(sample_scheduler.timesteps)
            elif scheduler == 'deis':
                sample_scheduler = DEISMultistepScheduler(use_flow_sigmas=True, prediction_type="flow_prediction", flow_shift=shift)
                sample_scheduler.set_timesteps(steps, device=device)
                sample_scheduler.sigmas[-1] = 1e-6
            elif 'lcm' in scheduler:
                sample_scheduler = FlowMatchLCMScheduler(shift=shift, use_beta_sigmas=(scheduler == 'lcm/beta'))
                sample_scheduler.set_timesteps(steps, device=device, sigmas=sigmas.tolist() if sigmas is not None else None)
            elif 'flowmatch_causvid' in scheduler:
                if transformer.dim == 5120:
                    denoising_list = [999, 934, 862, 756, 603, 410, 250, 140, 74]
                else:
                    if steps != 4:
                        raise ValueError("CausVid 1.3B schedule is only for 4 steps")
                    denoising_list = [1000, 750, 500, 250]
                sample_scheduler = FlowMatchScheduler(num_inference_steps=steps, shift=shift, sigma_min=0, extra_one_step=True)
                sample_scheduler.timesteps = torch.tensor(denoising_list)[:steps].to(device)
                sample_scheduler.sigmas = torch.cat([sample_scheduler.timesteps / 1000, torch.tensor([0.0], device=device)])
            elif 'flowmatch_distill' in scheduler:
                sample_scheduler = FlowMatchScheduler(
                    shift=shift, sigma_min=0.0, extra_one_step=True
                )
                sample_scheduler.set_timesteps(1000, training=True)
            
                denoising_step_list = torch.tensor([999, 750, 500, 250] , dtype=torch.long)
                temp_timesteps = torch.cat((sample_scheduler.timesteps.cpu(), torch.tensor([0], dtype=torch.float32)))
                denoising_step_list = temp_timesteps[1000 - denoising_step_list]
                #print("denoising_step_list: ", denoising_step_list)
                
                if steps != 4:
                    raise ValueError("This scheduler is only for 4 steps")
                
                sample_scheduler.timesteps = denoising_step_list[:steps].clone().detach().to(device)
                sample_scheduler.sigmas = torch.cat([sample_scheduler.timesteps / 1000, torch.tensor([0.0], device=device)])
            return sample_scheduler, timesteps
        
        if scheduler != "multitalk":
            sample_scheduler, timesteps = get_scheduler(scheduler, steps, shift, device, sigmas=sigmas)
            if timesteps is None:
                timesteps = sample_scheduler.timesteps
            log.info(f"timesteps: {timesteps}")
        else:
            timesteps = torch.tensor([1000, 750, 500, 250], device=device)
        
        if denoise_strength < 1.0:
            steps = int(steps * denoise_strength)
            timesteps = timesteps[-(steps + 1):] 
        
        seed_g = torch.Generator(device=torch.device("cpu"))
        seed_g.manual_seed(seed)
       
        control_latents = control_camera_latents = clip_fea = clip_fea_neg = end_image = recammaster = camera_embed = unianim_data = None
        vace_data = vace_context = vace_scale = None
        fun_or_fl2v_model = has_ref = drop_last = False
        phantom_latents = None
        fun_ref_image = None

        image_cond = image_embeds.get("image_embeds", None)
        ATI_tracks = None
        add_cond = attn_cond = attn_cond_neg = None
       
        if image_cond is not None:
            log.info(f"image_cond shape: {image_cond.shape}")
            #ATI tracks
            if transformer_options is not None:
                ATI_tracks = transformer_options.get("ati_tracks", None)
                if ATI_tracks is not None:
                    from .ATI.motion_patch import patch_motion
                    topk = transformer_options.get("ati_topk", 2)
                    temperature = transformer_options.get("ati_temperature", 220.0)
                    ati_start_percent = transformer_options.get("ati_start_percent", 0.0)
                    ati_end_percent = transformer_options.get("ati_end_percent", 1.0)
                    image_cond_ati = patch_motion(ATI_tracks.to(image_cond.device, image_cond.dtype), image_cond, topk=topk, temperature=temperature)
                    log.info(f"ATI tracks shape: {ATI_tracks.shape}")
            
            add_cond_latents = image_embeds.get("add_cond_latents", None)
            if add_cond_latents is not None:
                add_cond = add_cond_latents["pose_latent"]
                attn_cond = add_cond_latents["ref_latent"]
                attn_cond_neg = add_cond_latents["ref_latent_neg"]
                add_cond_start_percent = add_cond_latents["pose_cond_start_percent"]
                add_cond_end_percent = add_cond_latents["pose_cond_end_percent"]

            end_image = image_embeds.get("end_image", None)
            lat_h = image_embeds.get("lat_h", None)
            lat_w = image_embeds.get("lat_w", None)
            if lat_h is None or lat_w is None:
                raise ValueError("Clip encoded image embeds must be provided for I2V (Image to Video) model")
            fun_or_fl2v_model = image_embeds.get("fun_or_fl2v_model", False)
            noise = torch.randn(
                16,
                (image_embeds["num_frames"] - 1) // 4 + (2 if end_image is not None and not fun_or_fl2v_model else 1),
                lat_h,
                lat_w,
                dtype=torch.float32,
                generator=seed_g,
                device=torch.device("cpu"))
            seq_len = image_embeds["max_seq_len"]
            
            clip_fea = image_embeds.get("clip_context", None)
            if clip_fea is not None:
                clip_fea = clip_fea.to(dtype)
            clip_fea_neg = image_embeds.get("negative_clip_context", None)
            if clip_fea_neg is not None:
                clip_fea_neg = clip_fea_neg.to(dtype)

            control_embeds = image_embeds.get("control_embeds", None)
            if control_embeds is not None:
                if transformer.in_dim not in [48, 32]:
                    raise ValueError("Control signal only works with Fun-Control model")
                control_latents = control_embeds.get("control_images", None)
                control_camera_latents = control_embeds.get("control_camera_latents", None)
                control_camera_start_percent = control_embeds.get("control_camera_start_percent", 0.0)
                control_camera_end_percent = control_embeds.get("control_camera_end_percent", 1.0)
                control_start_percent = control_embeds.get("start_percent", 0.0)
                control_end_percent = control_embeds.get("end_percent", 1.0)
            drop_last = image_embeds.get("drop_last", False)
            has_ref = image_embeds.get("has_ref", False)
        else: #t2v
            target_shape = image_embeds.get("target_shape", None)
            if target_shape is None:
                raise ValueError("Empty image embeds must be provided for T2V (Text to Video")
            
            has_ref = image_embeds.get("has_ref", False)
            vace_context = image_embeds.get("vace_context", None)
            vace_scale = image_embeds.get("vace_scale", None)
            if not isinstance(vace_scale, list):
                vace_scale = [vace_scale] * (steps+1)
            vace_start_percent = image_embeds.get("vace_start_percent", 0.0)
            vace_end_percent = image_embeds.get("vace_end_percent", 1.0)
            vace_seqlen = image_embeds.get("vace_seq_len", None)

            vace_additional_embeds = image_embeds.get("additional_vace_inputs", [])
            if vace_context is not None:
                vace_data = [
                    {"context": vace_context, 
                     "scale": vace_scale, 
                     "start": vace_start_percent, 
                     "end": vace_end_percent,
                     "seq_len": vace_seqlen
                     }
                ]
                if len(vace_additional_embeds) > 0:
                    for i in range(len(vace_additional_embeds)):
                        if vace_additional_embeds[i].get("has_ref", False):
                            has_ref = True
                        vace_scale = vace_additional_embeds[i]["vace_scale"]
                        if not isinstance(vace_scale, list):
                            vace_scale = [vace_scale] * (steps+1)
                        vace_data.append({
                            "context": vace_additional_embeds[i]["vace_context"],
                            "scale": vace_scale,
                            "start": vace_additional_embeds[i]["vace_start_percent"],
                            "end": vace_additional_embeds[i]["vace_end_percent"],
                            "seq_len": vace_additional_embeds[i]["vace_seq_len"]
                        })

            noise = torch.randn(
                    target_shape[0],
                    target_shape[1] + 1 if has_ref else target_shape[1],
                    target_shape[2],
                    target_shape[3],
                    dtype=torch.float32,
                    device=torch.device("cpu"),
                    generator=seed_g)
            
            seq_len = math.ceil((noise.shape[2] * noise.shape[3]) / 4 * noise.shape[1])

            recammaster = image_embeds.get("recammaster", None)
            if recammaster is not None:
                camera_embed = recammaster.get("camera_embed", None)
                recam_latents = recammaster.get("source_latents", None)
                orig_noise_len = noise.shape[1]
                log.info(f"RecamMaster camera embed shape: {camera_embed.shape}")
                log.info(f"RecamMaster source video shape: {recam_latents.shape}")
                seq_len *= 2
            
            control_embeds = image_embeds.get("control_embeds", None)
            if control_embeds is not None:
                control_latents = control_embeds.get("control_images", None)
                if control_latents is not None:
                    control_latents = control_latents.to(device)
                control_camera_latents = control_embeds.get("control_camera_latents", None)
                control_camera_start_percent = control_embeds.get("control_camera_start_percent", 0.0)
                control_camera_end_percent = control_embeds.get("control_camera_end_percent", 1.0)
                if control_camera_latents is not None:
                    control_camera_latents = control_camera_latents.to(device)

                if control_lora:
                    image_cond = control_latents.to(device)
                    if not patcher.model.is_patched:
                        log.info("Re-loading control LoRA...")
                        patcher = apply_lora(patcher, device, device, low_mem_load=False)
                        patcher.model.is_patched = True
                else:
                    if transformer.in_dim not in [48, 32]:
                        raise ValueError("Control signal only works with Fun-Control model")
                    image_cond = torch.zeros_like(noise).to(device) #fun control
                    clip_fea = None
                    fun_ref_image = control_embeds.get("fun_ref_image", None)
                control_start_percent = control_embeds.get("start_percent", 0.0)
                control_end_percent = control_embeds.get("end_percent", 1.0)
            else:
                if transformer.in_dim == 36: #fun inp
                    mask_latents = torch.tile(
                        torch.zeros_like(noise[:1]), [4, 1, 1, 1]
                    )
                    masked_video_latents_input = torch.zeros_like(noise)
                    image_cond = torch.cat([mask_latents, masked_video_latents_input], dim=0).to(device)

            phantom_latents = image_embeds.get("phantom_latents", None)
            phantom_cfg_scale = image_embeds.get("phantom_cfg_scale", None)
            if not isinstance(phantom_cfg_scale, list):
                phantom_cfg_scale = [phantom_cfg_scale] * (steps +1)
            phantom_start_percent = image_embeds.get("phantom_start_percent", 0.0)
            phantom_end_percent = image_embeds.get("phantom_end_percent", 1.0)
            if phantom_latents is not None:
                phantom_latents = phantom_latents.to(device)

        latent_video_length = noise.shape[1]
        
        if unianimate_poses is not None:
            transformer.dwpose_embedding.to(device, model["dtype"])
            dwpose_data = unianimate_poses["pose"].to(device, model["dtype"])
            dwpose_data = torch.cat([dwpose_data[:,:,:1].repeat(1,1,3,1,1), dwpose_data], dim=2)
            dwpose_data = transformer.dwpose_embedding(dwpose_data)
            log.info(f"UniAnimate pose embed shape: {dwpose_data.shape}")
            if dwpose_data.shape[2] > latent_video_length:
                log.warning(f"UniAnimate pose embed length {dwpose_data.shape[2]} is longer than the video length {latent_video_length}, truncating")
                dwpose_data = dwpose_data[:,:, :latent_video_length]
            elif dwpose_data.shape[2] < latent_video_length:
                log.warning(f"UniAnimate pose embed length {dwpose_data.shape[2]} is shorter than the video length {latent_video_length}, padding with last pose")
                pad_len = latent_video_length - dwpose_data.shape[2]
                pad = dwpose_data[:,:,:1].repeat(1,1,pad_len,1,1)
                dwpose_data = torch.cat([dwpose_data, pad], dim=2)
            dwpose_data_flat = rearrange(dwpose_data, 'b c f h w -> b (f h w) c').contiguous()
            
            random_ref_dwpose_data = None
            if image_cond is not None:
                transformer.randomref_embedding_pose.to(device)
                random_ref_dwpose = unianimate_poses.get("ref", None)
                if random_ref_dwpose is not None:
                    random_ref_dwpose_data = transformer.randomref_embedding_pose(
                        random_ref_dwpose.to(device)
                        ).unsqueeze(2).to(model["dtype"]) # [1, 20, 104, 60]
                
            unianim_data = {
                "dwpose": dwpose_data_flat,
                "random_ref": random_ref_dwpose_data.squeeze(0) if random_ref_dwpose_data is not None else None,
                "strength": unianimate_poses["strength"],
                "start_percent": unianimate_poses["start_percent"],
                "end_percent": unianimate_poses["end_percent"]
            }

        audio_proj = multitalk_audio_embedding = None
        audio_scale = 1.0
        if fantasytalking_embeds is not None:
            audio_proj = fantasytalking_embeds["audio_proj"].to(device)
            audio_context_lens = fantasytalking_embeds["audio_context_lens"]
            audio_scale = fantasytalking_embeds["audio_scale"]
            audio_cfg_scale = fantasytalking_embeds["audio_cfg_scale"]
            if not isinstance(audio_cfg_scale, list):
                audio_cfg_scale = [audio_cfg_scale] * (steps +1)
            log.info(f"Audio proj shape: {audio_proj.shape}, audio context lens: {audio_context_lens}")
        elif multitalk_embeds is not None:
            # Handle single or multiple speaker embeddings
            audio_features_in = multitalk_embeds.get("audio_features", None)
            if audio_features_in is None:
                multitalk_audio_embedding = None
            else:
                if isinstance(audio_features_in, list):
                    multitalk_audio_embedding = [emb.to(device, dtype) for emb in audio_features_in]
                else:
                    # keep backward-compatibility with single tensor input
                    multitalk_audio_embedding = [audio_features_in.to(device, dtype)]

            audio_scale = multitalk_embeds.get("audio_scale", 1.0)
            audio_cfg_scale = multitalk_embeds.get("audio_cfg_scale", 1.0)
            ref_target_masks = multitalk_embeds.get("ref_target_masks", None)
            if not isinstance(audio_cfg_scale, list):
                audio_cfg_scale = [audio_cfg_scale] * (steps + 1)

            shapes = [tuple(e.shape) for e in multitalk_audio_embedding]
            log.info(f"Multitalk audio features shapes (per speaker): {shapes}")
    
        
        minimax_latents = minimax_mask_latents = None
        minimax_latents = image_embeds.get("minimax_latents", None)
        minimax_mask_latents = image_embeds.get("minimax_mask_latents", None)
        if minimax_latents is not None:
            log.info(f"minimax_latents: {minimax_latents.shape}")
            log.info(f"minimax_mask_latents: {minimax_mask_latents.shape}")
            minimax_latents = minimax_latents.to(device, dtype)
            minimax_mask_latents = minimax_mask_latents.to(device, dtype)

        is_looped = False
        if context_options is not None:
            def create_window_mask(noise_pred_context, c, latent_video_length, context_overlap, looped=False):
                window_mask = torch.ones_like(noise_pred_context)
                
                # Apply left-side blending for all except first chunk (or always in loop mode)
                if min(c) > 0 or (looped and max(c) == latent_video_length - 1):
                    ramp_up = torch.linspace(0, 1, context_overlap, device=noise_pred_context.device)
                    ramp_up = ramp_up.view(1, -1, 1, 1)
                    window_mask[:, :context_overlap] = ramp_up
                    
                # Apply right-side blending for all except last chunk (or always in loop mode)
                if max(c) < latent_video_length - 1 or (looped and min(c) == 0):
                    ramp_down = torch.linspace(1, 0, context_overlap, device=noise_pred_context.device)
                    ramp_down = ramp_down.view(1, -1, 1, 1)
                    window_mask[:, -context_overlap:] = ramp_down
                    
                return window_mask
            
            context_schedule = context_options["context_schedule"]
            context_frames =  (context_options["context_frames"] - 1) // 4 + 1
            context_stride = context_options["context_stride"] // 4
            context_overlap = context_options["context_overlap"] // 4
            context_vae = context_options.get("vae", None)
            if context_vae is not None:
                context_vae.to(device)

            self.window_tracker = WindowTracker(verbose=context_options["verbose"])

            # Get total number of prompts
            num_prompts = len(text_embeds["prompt_embeds"])
            log.info(f"Number of prompts: {num_prompts}")
            # Calculate which section this context window belongs to
            section_size = latent_video_length / num_prompts
            log.info(f"Section size: {section_size}")
            is_looped = context_schedule == "uniform_looped"

            seq_len = math.ceil((noise.shape[2] * noise.shape[3]) / 4 * context_frames)

            if context_options["freenoise"]:
                log.info("Applying FreeNoise")
                # code from AnimateDiff-Evolved by Kosinkadink (https://github.com/Kosinkadink/ComfyUI-AnimateDiff-Evolved)
                delta = context_frames - context_overlap
                for start_idx in range(0, latent_video_length-context_frames, delta):
                    place_idx = start_idx + context_frames
                    if place_idx >= latent_video_length:
                        break
                    end_idx = place_idx - 1

                    if end_idx + delta >= latent_video_length:
                        final_delta = latent_video_length - place_idx
                        list_idx = torch.tensor(list(range(start_idx,start_idx+final_delta)), device=torch.device("cpu"), dtype=torch.long)
                        list_idx = list_idx[torch.randperm(final_delta, generator=seed_g)]
                        noise[:, place_idx:place_idx + final_delta, :, :] = noise[:, list_idx, :, :]
                        break
                    list_idx = torch.tensor(list(range(start_idx,start_idx+delta)), device=torch.device("cpu"), dtype=torch.long)
                    list_idx = list_idx[torch.randperm(delta, generator=seed_g)]
                    noise[:, place_idx:place_idx + delta, :, :] = noise[:, list_idx, :, :]
            
            log.info(f"Context schedule enabled: {context_frames} frames, {context_stride} stride, {context_overlap} overlap")
            from .context import get_context_scheduler
            context = get_context_scheduler(context_schedule)

        if samples is not None:
            input_samples = samples["samples"].squeeze(0).to(noise)
            if input_samples.shape[1] != noise.shape[1]:
                input_samples = torch.cat([input_samples[:, :1].repeat(1, noise.shape[1] - input_samples.shape[1], 1, 1), input_samples], dim=1)
            original_image = input_samples.to(device)
            if denoise_strength < 1.0:
                latent_timestep = timesteps[:1].to(noise)
                noise = noise * latent_timestep / 1000 + (1 - latent_timestep / 1000) * input_samples

            mask = samples.get("mask", None)
            if mask is not None:
                if mask.shape[2] != noise.shape[1]:
                    mask = torch.cat([torch.zeros(1, noise.shape[0], noise.shape[1] - mask.shape[2], noise.shape[2], noise.shape[3]), mask], dim=2)            

        latent = noise.to(device)

        freqs = None
        transformer.rope_embedder.k = None
        transformer.rope_embedder.num_frames = None
        if rope_function=="comfy":
            transformer.rope_embedder.k = riflex_freq_index
            transformer.rope_embedder.num_frames = latent_video_length
        else:
            d = transformer.dim // transformer.num_heads
            freqs = torch.cat([
                rope_params(1024, d - 4 * (d // 6), L_test=latent_video_length, k=riflex_freq_index),
                rope_params(1024, 2 * (d // 6)),
                rope_params(1024, 2 * (d // 6))
            ],
            dim=1)

        if not isinstance(cfg, list):
            cfg = [cfg] * (steps +1)

        log.info(f"Seq len: {seq_len}")
           
        pbar = ProgressBar(steps)

        if args.preview_method in [LatentPreviewMethod.Auto, LatentPreviewMethod.Latent2RGB]: #default for latent2rgb
            from latent_preview import prepare_callback
        else:
            from .latent_preview import prepare_callback #custom for tiny VAE previews
        callback = prepare_callback(patcher, steps)

        #blockswap init        
        if transformer_options is not None:
            block_swap_args = transformer_options.get("block_swap_args", None)

        if block_swap_args is not None:
            transformer.use_non_blocking = block_swap_args.get("use_non_blocking", True)
            for name, param in transformer.named_parameters():
                if "block" not in name:
                    param.data = param.data.to(device)
                if "control_adapter" in name:
                    param.data = param.data.to(device)
                elif block_swap_args["offload_txt_emb"] and "txt_emb" in name:
                    param.data = param.data.to(offload_device, non_blocking=transformer.use_non_blocking)
                elif block_swap_args["offload_img_emb"] and "img_emb" in name:
                    param.data = param.data.to(offload_device, non_blocking=transformer.use_non_blocking)

            transformer.block_swap(
                block_swap_args["blocks_to_swap"] - 1 ,
                block_swap_args["offload_txt_emb"],
                block_swap_args["offload_img_emb"],
                vace_blocks_to_swap = block_swap_args.get("vace_blocks_to_swap", None),
            )

        elif model["auto_cpu_offload"]:
            for module in transformer.modules():
                if hasattr(module, "offload"):
                    module.offload()
                if hasattr(module, "onload"):
                    module.onload()
        elif model["manual_offloading"]:
            transformer.to(device)

        #controlnet
        controlnet_latents = controlnet = None
        if transformer_options is not None:
            controlnet = transformer_options.get("controlnet", None)
            if controlnet is not None:
                self.controlnet = controlnet["controlnet"]
                controlnet_start = controlnet["controlnet_start"]
                controlnet_end = controlnet["controlnet_end"]
                controlnet_latents = controlnet["control_latents"]
                controlnet["controlnet_weight"] = controlnet["controlnet_strength"]
                controlnet["controlnet_stride"] = controlnet["control_stride"]

        #uni3c
        pcd_data = pcd_data_input = None
        if uni3c_embeds is not None:
            transformer.controlnet = uni3c_embeds["controlnet"]
            pcd_data = {
                "render_latent": uni3c_embeds["render_latent"].to(dtype),
                "render_mask": uni3c_embeds["render_mask"],
                "camera_embedding": uni3c_embeds["camera_embedding"],
                "controlnet_weight": uni3c_embeds["controlnet_weight"],
                "start": uni3c_embeds["start"],
                "end": uni3c_embeds["end"],
            }

        #feta
        if feta_args is not None and latent_video_length > 1:
            set_enhance_weight(feta_args["weight"])
            feta_start_percent = feta_args["start_percent"]
            feta_end_percent = feta_args["end_percent"]
            if context_options is not None:
                set_num_frames(context_frames)
            else:
                set_num_frames(latent_video_length)
            enable_enhance()
        else:
            feta_args = None
            disable_enhance()

        # Initialize Cache if enabled
        transformer.enable_teacache = transformer.enable_magcache = False
        if teacache_args is not None: #for backward compatibility on old workflows
            cache_args = teacache_args
        if cache_args is not None:            
            transformer.cache_device = cache_args["cache_device"]
            if cache_args["cache_type"] == "TeaCache":
                log.info(f"TeaCache: Using cache device: {transformer.cache_device}")
                transformer.teacache_state.clear_all()
                transformer.enable_teacache = True
                transformer.rel_l1_thresh = cache_args["rel_l1_thresh"]
                transformer.teacache_start_step = cache_args["start_step"]
                transformer.teacache_end_step = len(timesteps)-1 if cache_args["end_step"] == -1 else cache_args["end_step"]
                transformer.teacache_use_coefficients = cache_args["use_coefficients"]
                transformer.teacache_mode = cache_args["mode"]
            elif cache_args["cache_type"] == "MagCache":
                log.info(f"MagCache: Using cache device: {transformer.cache_device}")
                transformer.magcache_state.clear_all()
                transformer.enable_magcache = True
                transformer.magcache_start_step = cache_args["start_step"]
                transformer.magcache_end_step = len(timesteps)-1 if cache_args["end_step"] == -1 else cache_args["end_step"]
                transformer.magcache_thresh = cache_args["magcache_thresh"]
                transformer.magcache_K = cache_args["magcache_K"]

        if slg_args is not None:
            assert batched_cfg is not None, "Batched cfg is not supported with SLG"
            transformer.slg_blocks = slg_args["blocks"]
            transformer.slg_start_percent = slg_args["start_percent"]
            transformer.slg_end_percent = slg_args["end_percent"]
        else:
            transformer.slg_blocks = None

        self.cache_state = [None, None]
        if phantom_latents is not None:
            log.info(f"Phantom latents shape: {phantom_latents.shape}")
            self.cache_state = [None, None, None]
        self.cache_state_source = [None, None]
        self.cache_states_context = []

        if flowedit_args is not None:
            source_embeds = flowedit_args["source_embeds"]
            source_image_embeds = flowedit_args.get("source_image_embeds", image_embeds)
            source_image_cond = source_image_embeds.get("image_embeds", None)
            source_clip_fea = source_image_embeds.get("clip_fea", clip_fea)
            if source_image_cond is not None:
                source_image_cond = source_image_cond.to(dtype)
            skip_steps = flowedit_args["skip_steps"]
            drift_steps = flowedit_args["drift_steps"]
            source_cfg = flowedit_args["source_cfg"]
            if not isinstance(source_cfg, list):
                source_cfg = [source_cfg] * (steps +1)
            drift_cfg = flowedit_args["drift_cfg"]
            if not isinstance(drift_cfg, list):
                drift_cfg = [drift_cfg] * (steps +1)

            x_init = samples["samples"].clone().squeeze(0).to(device)
            x_tgt = samples["samples"].squeeze(0).to(device)

            sample_scheduler = FlowMatchEulerDiscreteScheduler(
                num_train_timesteps=1000,
                shift=flowedit_args["drift_flow_shift"],
                use_dynamic_shifting=False)

            sampling_sigmas = get_sampling_sigmas(steps, flowedit_args["drift_flow_shift"])
           
            drift_timesteps, _ = retrieve_timesteps(
                sample_scheduler,
                device=device,
                sigmas=sampling_sigmas)

            if drift_steps > 0:
                drift_timesteps = torch.cat([drift_timesteps, torch.tensor([0]).to(drift_timesteps.device)]).to(drift_timesteps.device)
                timesteps[-drift_steps:] = drift_timesteps[-drift_steps:]

        use_cfg_zero_star = use_fresca = False
        if experimental_args is not None:
            video_attention_split_steps = experimental_args.get("video_attention_split_steps", [])
            if video_attention_split_steps:
                transformer.video_attention_split_steps = [int(x.strip()) for x in video_attention_split_steps.split(",")]
            else:
                transformer.video_attention_split_steps = []

            use_zero_init = experimental_args.get("use_zero_init", True)
            use_cfg_zero_star = experimental_args.get("cfg_zero_star", False)
            zero_star_steps = experimental_args.get("zero_star_steps", 0)

            use_fresca = experimental_args.get("use_fresca", False)
            if use_fresca:
                fresca_scale_low = experimental_args.get("fresca_scale_low", 1.0)
                fresca_scale_high = experimental_args.get("fresca_scale_high", 1.25)
                fresca_freq_cutoff = experimental_args.get("fresca_freq_cutoff", 20)

        #region model pred
        def predict_with_cfg(z, cfg_scale, positive_embeds, negative_embeds, timestep, idx, image_cond=None, clip_fea=None, 
                             control_latents=None, vace_data=None, unianim_data=None, audio_proj=None, control_camera_latents=None, 
                             add_cond=None, cache_state=None, context_window=None, multitalk_audio_embeds=None):
            z = z.to(dtype)
            with torch.autocast(device_type=mm.get_autocast_device(device), dtype=dtype, enabled=("fp8" in model["quantization"])):

                if use_cfg_zero_star and (idx <= zero_star_steps) and use_zero_init:
                    return z*0, None

                nonlocal patcher
                current_step_percentage = idx / len(timesteps)
                if nocfg_begin<=current_step_percentage and nocfg_end>=current_step_percentage:
                    cfg_scale = 1
                control_lora_enabled = False
                image_cond_input = None
                if control_latents is not None:
                    if control_lora:
                        control_lora_enabled = True
                    else:
                        if (control_start_percent <= current_step_percentage <= control_end_percent) or \
                            (control_end_percent > 0 and idx == 0 and current_step_percentage >= control_start_percent):
                            image_cond_input = torch.cat([control_latents.to(z), image_cond.to(z)])
                        else:
                            image_cond_input = torch.cat([torch.zeros_like(image_cond, dtype=dtype), image_cond.to(z)])
                        if fun_ref_image is not None:
                            fun_ref_input = fun_ref_image.to(z)
                        else:
                            fun_ref_input = torch.zeros_like(z, dtype=z.dtype)[:, 0].unsqueeze(1)
                            #fun_ref_input = None

                    if control_lora:
                        if not control_start_percent <= current_step_percentage <= control_end_percent:
                            control_lora_enabled = False
                            if patcher.model.is_patched:
                                log.info("Unloading LoRA...")
                                patcher.unpatch_model(device)
                                patcher.model.is_patched = False
                        else:
                            image_cond_input = control_latents.to(z)
                            if not patcher.model.is_patched:
                                log.info("Loading LoRA...")
                                patcher = apply_lora(patcher, device, device, low_mem_load=False)
                                patcher.model.is_patched = True
                                
                elif ATI_tracks is not None and ((ati_start_percent <= current_step_percentage <= ati_end_percent) or 
                              (ati_end_percent > 0 and idx == 0 and current_step_percentage >= ati_start_percent)):
                    image_cond_input = image_cond_ati.to(z)
                else:
                    image_cond_input = image_cond.to(z) if image_cond is not None else None

                if control_camera_latents is not None:
                    if (control_camera_start_percent <= current_step_percentage <= control_camera_end_percent) or \
                            (control_end_percent > 0 and idx == 0 and current_step_percentage >= control_camera_start_percent):
                        control_camera_input = control_camera_latents.to(z)
                    else:
                        control_camera_input = None

                if recammaster is not None:
                    z = torch.cat([z, recam_latents.to(z)], dim=1)
                    
                use_phantom = False
                if phantom_latents is not None:
                    if (phantom_start_percent <= current_step_percentage <= phantom_end_percent) or \
                        (phantom_end_percent > 0 and idx == 0 and current_step_percentage >= phantom_start_percent):

                        z_pos = torch.cat([z[:,:-phantom_latents.shape[1]], phantom_latents.to(z)], dim=1)
                        z_phantom_img = torch.cat([z[:,:-phantom_latents.shape[1]], phantom_latents.to(z)], dim=1)
                        z_neg = torch.cat([z[:,:-phantom_latents.shape[1]], torch.zeros_like(phantom_latents).to(z)], dim=1)
                        use_phantom = True
                        if cache_state is not None and len(cache_state) != 3:
                            cache_state.append(None)
                if not use_phantom:
                    z_pos = z_neg = z

                if controlnet_latents is not None:
                    if (controlnet_start <= current_step_percentage < controlnet_end):
                        self.controlnet.to(device)
                        controlnet_states = self.controlnet(
                            hidden_states=z.unsqueeze(0).to(device, self.controlnet.dtype),
                            timestep=timestep,
                            encoder_hidden_states=positive_embeds[0].unsqueeze(0).to(device, self.controlnet.dtype),
                            attention_kwargs=None,
                            controlnet_states=controlnet_latents.to(device, self.controlnet.dtype),
                            return_dict=False,
                        )[0]
                        if isinstance(controlnet_states, (tuple, list)):
                            controlnet["controlnet_states"] = [x.to(z) for x in controlnet_states]
                        else:
                            controlnet["controlnet_states"] = controlnet_states.to(z)

                add_cond_input = None
                if add_cond is not None:
                    if (add_cond_start_percent <= current_step_percentage <= add_cond_end_percent) or \
                        (add_cond_end_percent > 0 and idx == 0 and current_step_percentage >= add_cond_start_percent):
                        add_cond_input = add_cond

                if minimax_latents is not None:
                    z_pos = z_neg = torch.cat([z, minimax_latents, minimax_mask_latents], dim=0)
                
                if not multitalk_sampling and multitalk_audio_embedding is not None:
                    audio_embedding = multitalk_audio_embedding
                    audio_embs = []
                    indices = (torch.arange(4 + 1) - 2) * 1
                    human_num = len(audio_embedding)
                    # split audio with window size
                    if context_window is None:
                        for human_idx in range(human_num):   
                            center_indices = torch.arange(
                                0,
                                latent_video_length * 4 + 1 if add_cond is not None else (latent_video_length-1) * 4 + 1,
                                1).unsqueeze(1) + indices.unsqueeze(0)
                            center_indices = torch.clamp(center_indices, min=0, max=audio_embedding[human_idx].shape[0] - 1)
                            audio_emb = audio_embedding[human_idx][center_indices].unsqueeze(0).to(device)
                            audio_embs.append(audio_emb)
                    else:
                        for human_idx in range(human_num):
                            audio_start = context_window[0] * 4
                            audio_end = context_window[-1] * 4 + 1
                            print("audio_start: ", audio_start, "audio_end: ", audio_end)
                            center_indices = torch.arange(audio_start, audio_end, 1).unsqueeze(1) + indices.unsqueeze(0)
                            center_indices = torch.clamp(center_indices, min=0, max=audio_embedding[human_idx].shape[0] - 1)
                            audio_emb = audio_embedding[human_idx][center_indices].unsqueeze(0).to(device)
                            audio_embs.append(audio_emb)
                    multitalk_audio_input = torch.concat(audio_embs, dim=0).to(dtype)
                    
                elif multitalk_sampling and multitalk_audio_embeds is not None:
                    multitalk_audio_input = multitalk_audio_embeds
                
                if context_window is not None and pcd_data is not None and pcd_data["render_latent"].shape[2] != context_frames:
                    pcd_data_input = {"render_latent": pcd_data["render_latent"][:, :, context_window]}
                    for k in pcd_data:
                        if k != "render_latent":
                            pcd_data_input[k] = pcd_data[k]
                else:
                    pcd_data_input = pcd_data

                 
                base_params = {
                    'seq_len': seq_len,
                    'device': device,
                    'freqs': freqs,
                    't': timestep,
                    'current_step': idx,
                    'control_lora_enabled': control_lora_enabled,
                    'camera_embed': camera_embed,
                    'unianim_data': unianim_data,
                    'fun_ref': fun_ref_input if fun_ref_image is not None else None,
                    'fun_camera': control_camera_input if control_camera_latents is not None else None,
                    'audio_proj': audio_proj if fantasytalking_embeds is not None else None,
                    'audio_context_lens': audio_context_lens if fantasytalking_embeds is not None else None,
                    'audio_scale': audio_scale,
                    "pcd_data": pcd_data_input,
                    "controlnet": controlnet,
                    "add_cond": add_cond_input,
                    "nag_params": text_embeds.get("nag_params", {}),
                    "nag_context": text_embeds.get("nag_prompt_embeds", None),
                    "multitalk_audio": multitalk_audio_input if multitalk_audio_embedding is not None else None,
                    "ref_target_masks": ref_target_masks if multitalk_audio_embedding is not None else None
                }

                batch_size = 1

                if not math.isclose(cfg_scale, 1.0) and len(positive_embeds) > 1:
                    negative_embeds = negative_embeds * len(positive_embeds)

                if not batched_cfg:
                    #cond
                    noise_pred_cond, cache_state_cond = transformer(
                        [z_pos], context=positive_embeds, y=[image_cond_input] if image_cond_input is not None else None,
                        clip_fea=clip_fea, is_uncond=False, current_step_percentage=current_step_percentage,
                        pred_id=cache_state[0] if cache_state else None,
                        vace_data=vace_data, attn_cond=attn_cond,
                        **base_params
                    )
                    noise_pred_cond = noise_pred_cond[0].to(intermediate_device)
                    if math.isclose(cfg_scale, 1.0):
                        if use_fresca:
                            noise_pred_cond = fourier_filter(
                                noise_pred_cond,
                                scale_low=fresca_scale_low,
                                scale_high=fresca_scale_high,
                                freq_cutoff=fresca_freq_cutoff,
                            )
                        return noise_pred_cond, [cache_state_cond]
                    #uncond
                    if fantasytalking_embeds is not None:
                        if not math.isclose(audio_cfg_scale[idx], 1.0):
                            base_params['audio_proj'] = None
                    noise_pred_uncond, cache_state_uncond = transformer(
                        [z_neg], context=negative_embeds, clip_fea=clip_fea_neg if clip_fea_neg is not None else clip_fea,
                        y=[image_cond_input] if image_cond_input is not None else None, 
                        is_uncond=True, current_step_percentage=current_step_percentage,
                        pred_id=cache_state[1] if cache_state else None,
                        vace_data=vace_data, attn_cond=attn_cond_neg,
                        **base_params
                    )
                    noise_pred_uncond = noise_pred_uncond[0].to(intermediate_device)
                    #phantom
                    if use_phantom and not math.isclose(phantom_cfg_scale[idx], 1.0):
                        noise_pred_phantom, cache_state_phantom = transformer(
                        [z_phantom_img], context=negative_embeds, clip_fea=clip_fea_neg if clip_fea_neg is not None else clip_fea,
                        y=[image_cond_input] if image_cond_input is not None else None, 
                        is_uncond=True, current_step_percentage=current_step_percentage,
                        pred_id=cache_state[2] if cache_state else None,
                        vace_data=None,
                        **base_params
                    )
                        noise_pred_phantom = noise_pred_phantom[0].to(intermediate_device)
                        
                        noise_pred = noise_pred_uncond + phantom_cfg_scale[idx] * (noise_pred_phantom - noise_pred_uncond) + cfg_scale * (noise_pred_cond - noise_pred_phantom)
                        return noise_pred, [cache_state_cond, cache_state_uncond, cache_state_phantom]
                    #fantasytalking
                    if fantasytalking_embeds is not None:
                        if not math.isclose(audio_cfg_scale[idx], 1.0):
                            if cache_state is not None and len(cache_state) != 3:
                                cache_state.append(None)
                            base_params['audio_proj'] = None
                            noise_pred_no_audio, cache_state_audio = transformer(
                                [z_pos], context=positive_embeds, y=[image_cond_input] if image_cond_input is not None else None,
                                clip_fea=clip_fea, is_uncond=False, current_step_percentage=current_step_percentage,
                                pred_id=cache_state[2] if cache_state else None,
                                vace_data=vace_data,
                                **base_params
                            )
                            noise_pred_no_audio = noise_pred_no_audio[0].to(intermediate_device)
                            noise_pred = (
                                noise_pred_uncond
                                + cfg_scale * (noise_pred_no_audio - noise_pred_uncond)
                                + audio_cfg_scale[idx] * (noise_pred_cond - noise_pred_no_audio)
                                )
                            return noise_pred, [cache_state_cond, cache_state_uncond, cache_state_audio]
                    elif multitalk_audio_embedding is not None:
                        if not math.isclose(audio_cfg_scale[idx], 1.0):
                            if cache_state is not None and len(cache_state) != 3:
                                cache_state.append(None)
                            base_params['multitalk_audio'] = torch.zeros_like(multitalk_audio_input)[-1:]
                            noise_pred_no_audio, cache_state_audio = transformer(
                                [z_pos], context=negative_embeds, y=[image_cond_input] if image_cond_input is not None else None,
                                clip_fea=clip_fea, is_uncond=False, current_step_percentage=current_step_percentage,
                                pred_id=cache_state[2] if cache_state else None,
                                vace_data=vace_data,
                                **base_params
                            )
                            noise_pred_no_audio = noise_pred_no_audio[0].to(intermediate_device)
                            noise_pred = (
                                noise_pred_no_audio
                                + cfg_scale * (noise_pred_cond - noise_pred_uncond)
                                + audio_cfg_scale[idx] * (noise_pred_uncond - noise_pred_no_audio)
                                )
                            return noise_pred, [cache_state_cond, cache_state_uncond, cache_state_audio]

                #batched
                else:
                    cache_state_uncond = None
                    [noise_pred_cond, noise_pred_uncond], cache_state_cond = transformer(
                        [z] + [z], context=positive_embeds + negative_embeds, 
                        y=[image_cond_input] + [image_cond_input] if image_cond_input is not None else None,
                        clip_fea=clip_fea.repeat(2,1,1), is_uncond=False, current_step_percentage=current_step_percentage,
                        pred_id=cache_state[0] if cache_state else None,
                        **base_params
                    )
                #cfg

                #https://github.com/WeichenFan/CFG-Zero-star/
                if use_cfg_zero_star:
                    alpha = optimized_scale(
                        noise_pred_cond.view(batch_size, -1),
                        noise_pred_uncond.view(batch_size, -1)
                    ).view(batch_size, 1, 1, 1)
                else:
                    alpha = 1.0

                #https://github.com/WikiChao/FreSca
                if use_fresca:
                    filtered_cond = fourier_filter(
                        noise_pred_cond - noise_pred_uncond,
                        scale_low=fresca_scale_low,
                        scale_high=fresca_scale_high,
                        freq_cutoff=fresca_freq_cutoff,
                    )
                    noise_pred = noise_pred_uncond * alpha + cfg_scale * filtered_cond * alpha
                else:
                    noise_pred = noise_pred_uncond * alpha + cfg_scale * (noise_pred_cond - noise_pred_uncond * alpha)
                

                return noise_pred, [cache_state_cond, cache_state_uncond]

        log.info(f"Sampling {(latent_video_length-1) * 4 + 1} frames at {latent.shape[3]*8}x{latent.shape[2]*8} with {steps} steps")

        intermediate_device = device

        # diff diff prep
        masks = None
        if samples is not None and mask is not None:
            mask = 1 - mask
            thresholds = torch.arange(len(timesteps), dtype=original_image.dtype) / len(timesteps)
            thresholds = thresholds.unsqueeze(1).unsqueeze(1).unsqueeze(1).unsqueeze(1).to(device)
            masks = mask.repeat(len(timesteps), 1, 1, 1, 1).to(device) 
            masks = masks > thresholds

        latent_shift_loop = False
        if loop_args is not None:
            latent_shift_loop = True
            is_looped = True
            latent_skip = loop_args["shift_skip"]
            latent_shift_start_percent = loop_args["start_percent"]
            latent_shift_end_percent = loop_args["end_percent"]
            shift_idx = 0

        #clear memory before sampling
        mm.unload_all_models()
        mm.soft_empty_cache()
        gc.collect()
        try:
            torch.cuda.reset_peak_memory_stats(device)
        except:
            pass

        #region main loop start
        for idx, t in enumerate(tqdm(timesteps)):    
            if flowedit_args is not None:
                if idx < skip_steps:
                    continue

            # diff diff
            if masks is not None:
                if idx < len(timesteps) - 1:
                    noise_timestep = timesteps[idx+1]
                    image_latent = sample_scheduler.scale_noise(
                        original_image, torch.tensor([noise_timestep]), noise.to(device)
                    )
                    mask = masks[idx]
                    mask = mask.to(latent)
                    latent = image_latent * mask + latent * (1-mask)
                    # end diff diff

            latent_model_input = latent.to(device)

            timestep = torch.tensor([t]).to(device)
            current_step_percentage = idx / len(timesteps)

            ### latent shift
            if latent_shift_loop:
                if latent_shift_start_percent <= current_step_percentage <= latent_shift_end_percent:
                    latent_model_input = torch.cat([latent_model_input[:, shift_idx:]] + [latent_model_input[:, :shift_idx]], dim=1)

            #enhance-a-video
            if feta_args is not None and feta_start_percent <= current_step_percentage <= feta_end_percent:
                enable_enhance()
            else:
                disable_enhance()

            #flow-edit
            if flowedit_args is not None:
                sigma = t / 1000.0
                sigma_prev = (timesteps[idx + 1] if idx < len(timesteps) - 1 else timesteps[-1]) / 1000.0
                noise = torch.randn(x_init.shape, generator=seed_g, device=torch.device("cpu"))
                if idx < len(timesteps) - drift_steps:
                    cfg = drift_cfg
                
                zt_src = (1-sigma) * x_init + sigma * noise.to(t)
                zt_tgt = x_tgt + zt_src - x_init

                #source
                if idx < len(timesteps) - drift_steps:
                    if context_options is not None:
                        counter = torch.zeros_like(zt_src, device=intermediate_device)
                        vt_src = torch.zeros_like(zt_src, device=intermediate_device)
                        context_queue = list(context(idx, steps, latent_video_length, context_frames, context_stride, context_overlap))
                        for c in context_queue:
                            window_id = self.window_tracker.get_window_id(c)

                            if cache_args is not None:
                                current_teacache = self.window_tracker.get_teacache(window_id, self.cache_state)
                            else:
                                current_teacache = None

                            prompt_index = min(int(max(c) / section_size), num_prompts - 1)
                            if context_options["verbose"]:
                                log.info(f"Prompt index: {prompt_index}")

                            if len(source_embeds["prompt_embeds"]) > 1:
                                positive = source_embeds["prompt_embeds"][prompt_index]
                            else:
                                positive = source_embeds["prompt_embeds"]

                            partial_img_emb = None
                            if source_image_cond is not None:
                                partial_img_emb = source_image_cond[:, c, :, :]
                                partial_img_emb[:, 0, :, :] = source_image_cond[:, 0, :, :].to(intermediate_device)

                            partial_zt_src = zt_src[:, c, :, :]
                            vt_src_context, new_teacache = predict_with_cfg(
                                partial_zt_src, cfg[idx], 
                                positive, source_embeds["negative_prompt_embeds"],
                                timestep, idx, partial_img_emb, control_latents,
                                source_clip_fea, current_teacache)
                            
                            if cache_args is not None:
                                self.window_tracker.cache_states[window_id] = new_teacache

                            window_mask = create_window_mask(vt_src_context, c, latent_video_length, context_overlap)
                            vt_src[:, c, :, :] += vt_src_context * window_mask
                            counter[:, c, :, :] += window_mask
                        vt_src /= counter
                    else:
                        vt_src, self.cache_state_source = predict_with_cfg(
                            zt_src, cfg[idx], 
                            source_embeds["prompt_embeds"], 
                            source_embeds["negative_prompt_embeds"],
                            timestep, idx, source_image_cond, 
                            source_clip_fea, control_latents,
                            cache_state=self.cache_state_source)
                else:
                    if idx == len(timesteps) - drift_steps:
                        x_tgt = zt_tgt
                    zt_tgt = x_tgt
                    vt_src = 0
                #target
                if context_options is not None:
                    counter = torch.zeros_like(zt_tgt, device=intermediate_device)
                    vt_tgt = torch.zeros_like(zt_tgt, device=intermediate_device)
                    context_queue = list(context(idx, steps, latent_video_length, context_frames, context_stride, context_overlap))
                    for c in context_queue:
                        window_id = self.window_tracker.get_window_id(c)

                        if cache_args is not None:
                            current_teacache = self.window_tracker.get_teacache(window_id, self.cache_state)
                        else:
                            current_teacache = None

                        prompt_index = min(int(max(c) / section_size), num_prompts - 1)
                        if context_options["verbose"]:
                            log.info(f"Prompt index: {prompt_index}")
                     
                        if len(text_embeds["prompt_embeds"]) > 1:
                            positive = text_embeds["prompt_embeds"][prompt_index]
                        else:
                            positive = text_embeds["prompt_embeds"]
                        
                        partial_img_emb = None
                        partial_control_latents = None
                        if image_cond is not None:
                            partial_img_emb = image_cond[:, c, :, :]
                            partial_img_emb[:, 0, :, :] = image_cond[:, 0, :, :].to(intermediate_device)
                        if control_latents is not None:
                            partial_control_latents = control_latents[:, c, :, :]

                        partial_zt_tgt = zt_tgt[:, c, :, :]
                        vt_tgt_context, new_teacache = predict_with_cfg(
                            partial_zt_tgt, cfg[idx], 
                            positive, text_embeds["negative_prompt_embeds"],
                            timestep, idx, partial_img_emb, partial_control_latents,
                            clip_fea, current_teacache)
                        
                        if cache_args is not None:
                            self.window_tracker.cache_states[window_id] = new_teacache
                        
                        window_mask = create_window_mask(vt_tgt_context, c, latent_video_length, context_overlap)
                        vt_tgt[:, c, :, :] += vt_tgt_context * window_mask
                        counter[:, c, :, :] += window_mask
                    vt_tgt /= counter
                else:
                    vt_tgt, self.cache_state = predict_with_cfg(
                        zt_tgt, cfg[idx], 
                        text_embeds["prompt_embeds"], 
                        text_embeds["negative_prompt_embeds"], 
                        timestep, idx, image_cond, clip_fea, control_latents,
                        cache_state=self.cache_state)
                v_delta = vt_tgt - vt_src
                x_tgt = x_tgt.to(torch.float32)
                v_delta = v_delta.to(torch.float32)
                x_tgt = x_tgt + (sigma_prev - sigma) * v_delta
                x0 = x_tgt
            #context windowing
            elif context_options is not None:
                counter = torch.zeros_like(latent_model_input, device=intermediate_device)
                noise_pred = torch.zeros_like(latent_model_input, device=intermediate_device)
                context_queue = list(context(idx, steps, latent_video_length, context_frames, context_stride, context_overlap))
                fraction_per_context = 1.0 / len(context_queue)
                context_pbar = ProgressBar(steps)
                step_start_progress = idx

                for i, c in enumerate(context_queue):
                    window_id = self.window_tracker.get_window_id(c)
                    
                    if cache_args is not None:
                        current_teacache = self.window_tracker.get_teacache(window_id, self.cache_state)
                    else:
                        current_teacache = None

                    prompt_index = min(int(max(c) / section_size), num_prompts - 1)
                    if context_options["verbose"]:
                        log.info(f"Prompt index: {prompt_index}")
                    
                    # Use the appropriate prompt for this section
                    if len(text_embeds["prompt_embeds"]) > 1:
                        positive = text_embeds["prompt_embeds"][prompt_index]
                    else:
                        positive = text_embeds["prompt_embeds"]

                    partial_img_emb = None
                    partial_control_latents = None
                    if image_cond is not None:
                        partial_img_emb = image_cond[:, c]
                        partial_img_emb[:, 0] = image_cond[:, 0].to(intermediate_device)

                        if control_latents is not None:
                            partial_control_latents = control_latents[:, c]
                    
                    partial_control_camera_latents = None
                    if control_camera_latents is not None:
                        partial_control_camera_latents = control_camera_latents[:, :, c]
                    
                    partial_vace_context = None
                    if vace_data is not None:
                        window_vace_data = []
                        for vace_entry in vace_data:
                            partial_context = vace_entry["context"][0][:, c]
                            if has_ref:
                                partial_context[:, 0] = vace_entry["context"][0][:, 0]
                            
                            window_vace_data.append({
                                "context": [partial_context], 
                                "scale": vace_entry["scale"],
                                "start": vace_entry["start"], 
                                "end": vace_entry["end"],
                                "seq_len": vace_entry["seq_len"]
                            })
                        
                        partial_vace_context = window_vace_data

                    partial_audio_proj = None
                    if fantasytalking_embeds is not None:
                        partial_audio_proj = audio_proj[:, c]

                    partial_latent_model_input = latent_model_input[:, c]

                    partial_unianim_data = None
                    if unianim_data is not None:
                        partial_dwpose = dwpose_data[:, :, c]
                        partial_dwpose_flat=rearrange(partial_dwpose, 'b c f h w -> b (f h w) c')
                        partial_unianim_data = {
                            "dwpose": partial_dwpose_flat,
                            "random_ref": unianim_data["random_ref"],
                            "strength": unianimate_poses["strength"],
                            "start_percent": unianimate_poses["start_percent"],
                            "end_percent": unianimate_poses["end_percent"]
                        }
                        
                    partial_add_cond = None
                    if add_cond is not None:
                        partial_add_cond = add_cond[:, :, c].to(device, dtype)

                    noise_pred_context, new_teacache = predict_with_cfg(
                        partial_latent_model_input, 
                        cfg[idx], positive, 
                        text_embeds["negative_prompt_embeds"], 
                        timestep, idx, partial_img_emb, clip_fea, partial_control_latents, partial_vace_context, partial_unianim_data,partial_audio_proj,
                        partial_control_camera_latents, partial_add_cond, current_teacache, context_window=c)

                    if cache_args is not None:
                        self.window_tracker.cache_states[window_id] = new_teacache

                    window_mask = create_window_mask(noise_pred_context, c, latent_video_length, context_overlap, looped=is_looped)                    
                    noise_pred[:, c] += noise_pred_context * window_mask
                    counter[:, c] += window_mask
                    context_pbar.update_absolute(step_start_progress + (i + 1) * fraction_per_context, steps)
                noise_pred /= counter
            #region multitalk
            elif multitalk_sampling:
                original_image = cond_image = image_embeds.get("multitalk_start_image", None)
                offload = image_embeds.get("force_offload", False)
                tiled_vae = image_embeds.get("tiled_vae", False)
                frame_num = clip_length = image_embeds.get("num_frames", 81)
                vae = image_embeds.get("vae", None)
                clip_embeds = image_embeds.get("clip_context", None)
                colormatch = image_embeds.get("colormatch", "disabled")
                motion_frame = image_embeds.get("motion_frame", 25)
                target_w = image_embeds.get("target_w", None)
                target_h = image_embeds.get("target_h", None)

                gen_video_list = []
                is_first_clip = True
                arrive_last_frame = False
                cur_motion_frames_num = 1
                audio_start_idx = iteration_count = 0
                audio_end_idx = audio_start_idx + clip_length
                indices = (torch.arange(4 + 1) - 2) * 1
                
                if multitalk_embeds is not None:
                    total_frames = len(multitalk_audio_embedding)

                estimated_iterations = total_frames // (frame_num - motion_frame) + 1
                loop_pbar = tqdm(total=estimated_iterations, desc="Generating video clips")
                callback = prepare_callback(patcher, estimated_iterations)

                audio_embedding = multitalk_audio_embedding
                human_num = len(audio_embedding)
                audio_embs = None
                while True: # start video generation iteratively
                    if multitalk_embeds is not None:
                        audio_embs = []
                        # split audio with window size
                        for human_idx in range(human_num):   
                            center_indices = torch.arange(audio_start_idx, audio_end_idx, 1).unsqueeze(1) + indices.unsqueeze(0)
                            center_indices = torch.clamp(center_indices, min=0, max=audio_embedding[human_idx].shape[0]-1)
                            audio_emb = audio_embedding[human_idx][center_indices].unsqueeze(0).to(device)
                            audio_embs.append(audio_emb)
                        audio_embs = torch.concat(audio_embs, dim=0).to(dtype)

                    h, w = cond_image.shape[-2], cond_image.shape[-1]
                    lat_h, lat_w = h // VAE_STRIDE[1], w // VAE_STRIDE[2]
                    seq_len = ((frame_num - 1) // VAE_STRIDE[0] + 1) * lat_h * lat_w // (PATCH_SIZE[1] * PATCH_SIZE[2])

                    noise = torch.randn(
                        16, (frame_num - 1) // 4 + 1,
                        lat_h, lat_w, dtype=torch.float32, device=device) 

                    # get mask
                    msk = torch.ones(1, frame_num, lat_h, lat_w, device=device)
                    msk[:, cur_motion_frames_num:] = 0
                    msk = torch.concat([
                        torch.repeat_interleave(msk[:, 0:1], repeats=4, dim=1), msk[:, 1:]
                    ], dim=1)
                    msk = msk.view(1, msk.shape[1] // 4, 4, lat_h, lat_w)
                    msk = msk.transpose(1, 2).to(dtype) # B 4 T H W

                    mm.soft_empty_cache()

                    # zero padding and vae encode
                    video_frames = torch.zeros(1, cond_image.shape[1], frame_num-cond_image.shape[2], target_h, target_w, device=device, dtype=vae.dtype)
                    padding_frames_pixels_values = torch.concat([cond_image.to(device, vae.dtype), video_frames], dim=2)

                    vae.to(device)
                    y = vae.encode(padding_frames_pixels_values, device=device, tiled=tiled_vae).to(dtype)
                    vae.to(offload_device)

                    cur_motion_frames_latent_num = int(1 + (cur_motion_frames_num-1) // 4)
                    latent_motion_frames = y[:, :, :cur_motion_frames_latent_num][0] # C T H W
                    y = torch.concat([msk, y], dim=1) # B 4+C T H W
                    mm.soft_empty_cache()

                    if scheduler == "multitalk":
                        timesteps = list(np.linspace(1000, 1, steps, dtype=np.float32))
                        timesteps.append(0.)
                        timesteps = [torch.tensor([t], device=device) for t in timesteps]
                        timesteps = [timestep_transform(t, shift=shift, num_timesteps=1000) for t in timesteps]
                    else:
                        sample_scheduler, timesteps = get_scheduler(scheduler, steps, shift, device, sigmas=sigmas)
                        if timesteps is None:
                            timesteps = sample_scheduler.timesteps

                        transformed_timesteps = []
                        for t in timesteps:
                            t_tensor = torch.tensor([t.item()], device=device)
                            transformed_timesteps.append(t_tensor)

                        transformed_timesteps.append(torch.tensor([0.], device=device))
                        timesteps = transformed_timesteps
                    
                    # sample videos
                    latent = noise

                    # injecting motion frames
                    if not is_first_clip:
                        latent_motion_frames = latent_motion_frames.to(latent.dtype).to(device)
                        motion_add_noise = torch.randn_like(latent_motion_frames).contiguous()
                        add_latent = add_noise(latent_motion_frames, motion_add_noise, timesteps[0])
                        _, T_m, _, _ = add_latent.shape
                        latent[:, :T_m] = add_latent

                    if offload:
                        #blockswap init
                        if transformer_options is not None:
                            block_swap_args = transformer_options.get("block_swap_args", None)

                        if block_swap_args is not None:
                            transformer.use_non_blocking = block_swap_args.get("use_non_blocking", True)
                            for name, param in transformer.named_parameters():
                                if "block" not in name:
                                    param.data = param.data.to(device)
                                if "control_adapter" in name:
                                    param.data = param.data.to(device)
                                elif block_swap_args["offload_txt_emb"] and "txt_emb" in name:
                                    param.data = param.data.to(offload_device, non_blocking=transformer.use_non_blocking)
                                elif block_swap_args["offload_img_emb"] and "img_emb" in name:
                                    param.data = param.data.to(offload_device, non_blocking=transformer.use_non_blocking)

                            transformer.block_swap(
                                block_swap_args["blocks_to_swap"] - 1 ,
                                block_swap_args["offload_txt_emb"],
                                block_swap_args["offload_img_emb"],
                                vace_blocks_to_swap = block_swap_args.get("vace_blocks_to_swap", None),
                            )

                        elif model["auto_cpu_offload"]:
                            for module in transformer.modules():
                                if hasattr(module, "offload"):
                                    module.offload()
                                if hasattr(module, "onload"):
                                    module.onload()
                        elif model["manual_offloading"]:
                            transformer.to(device)

                    comfy_pbar = ProgressBar(len(timesteps)-1)
                    for i in tqdm(range(len(timesteps)-1)):
                        timestep = timesteps[i]
                        latent_model_input = latent.to(device)

                        noise_pred, self.cache_state = predict_with_cfg(
                            latent_model_input, 
                            cfg[idx], 
                            text_embeds["prompt_embeds"], 
                            text_embeds["negative_prompt_embeds"], 
                            timestep, idx, y.squeeze(0), clip_embeds.to(dtype), control_latents, vace_data, unianim_data, audio_proj, control_camera_latents, add_cond,
                            cache_state=self.cache_state, multitalk_audio_embeds=audio_embs)

                        if callback is not None:
                            callback_latent = (latent_model_input.to(device) - noise_pred.to(device) * t.to(device) / 1000).detach().permute(1,0,2,3)
                            callback(iteration_count, callback_latent, None, estimated_iterations)

                        # update latent
                        if scheduler == "multitalk":
                            noise_pred = -noise_pred
                            dt = timesteps[i] - timesteps[i + 1]
                            dt = dt / 1000
                            latent = latent + noise_pred * dt[:, None, None, None]
                        else:
                            latent = latent.to(intermediate_device)
                            step_args = {
                                "generator": seed_g,
                            }
                            if isinstance(sample_scheduler, DEISMultistepScheduler) or isinstance(sample_scheduler, FlowMatchScheduler):
                                step_args.pop("generator", None)
                            temp_x0 = sample_scheduler.step(
                                noise_pred.unsqueeze(0),
                                timestep,
                                latent.unsqueeze(0),
                                #return_dict=False,
                                **step_args)[0]
                            latent = temp_x0.squeeze(0)

                        # injecting motion frames
                        if not is_first_clip:
                            latent_motion_frames = latent_motion_frames.to(latent.dtype).to(device)
                            motion_add_noise = torch.randn_like(latent_motion_frames).contiguous()
                            add_latent = add_noise(latent_motion_frames, motion_add_noise, timesteps[i+1])
                            _, T_m, _, _ = add_latent.shape
                            latent[:, :T_m] = add_latent

                        x0 = latent.to(device)
                        del latent_model_input, timestep
                        comfy_pbar.update(1)

                    if offload:
                        transformer.to(offload_device)
                    vae.to(device)
                    videos = vae.decode(x0.unsqueeze(0).to(vae.dtype), device=device, tiled=tiled_vae)
                    vae.to(offload_device)
                    
                    # cache generated samples
                    videos = torch.stack(videos).cpu() # B C T H W
                    if colormatch != "disabled":
                        videos = videos[0].permute(1, 2, 3, 0).cpu().numpy()
                        from color_matcher import ColorMatcher
                        cm = ColorMatcher()
                        cm_result_list = []
                        for img in videos:
                            cm_result = cm.transfer(src=img, ref=original_image[0].permute(1, 2, 3, 0).squeeze(0).cpu().numpy(), method=colormatch)
                            cm_result_list.append(torch.from_numpy(cm_result))
                
                        videos = torch.stack(cm_result_list, dim=0).to(torch.float32).permute(3, 0, 1, 2).unsqueeze(0)

                    if is_first_clip:
                        gen_video_list.append(videos)
                    else:
                        gen_video_list.append(videos[:, :, cur_motion_frames_num:])

                    # decide whether is done
                    if arrive_last_frame: 
                        loop_pbar.update(estimated_iterations - iteration_count)
                        loop_pbar.close()
                        break

                    # update next condition frames
                    is_first_clip = False
                    cur_motion_frames_num = motion_frame

                    cond_image = videos[:, :, -cur_motion_frames_num:].to(torch.float32).to(device)

                    # Update progress bar
                    iteration_count += 1
                    loop_pbar.update(1)

                    # Repeat audio emb
                    if multitalk_embeds is not None:
                        audio_start_idx += (frame_num - cur_motion_frames_num)
                        audio_end_idx = audio_start_idx + clip_length
                        if audio_end_idx >= len(audio_embedding[0]):
                            arrive_last_frame = True
                            miss_lengths = []
                            source_frames = []
                            for human_inx in range(1):
                                source_frame = len(audio_embedding[human_inx])
                                source_frames.append(source_frame)
                                if audio_end_idx >= len(audio_embedding[human_inx]):
                                    miss_length   = audio_end_idx - len(audio_embedding[human_inx]) + 3 
                                    add_audio_emb = torch.flip(audio_embedding[human_inx][-1*miss_length:], dims=[0])
                                    audio_embedding[human_inx] = torch.cat([audio_embedding[human_inx], add_audio_emb], dim=0)
                                    miss_lengths.append(miss_length)
                                else:
                                    miss_lengths.append(0)
                
                gen_video_samples = torch.cat(gen_video_list, dim=2).to(torch.float32)
                
                del noise, latent
                if force_offload:
                    if model["manual_offloading"]:
                        transformer.to(offload_device)
                        mm.soft_empty_cache()
                        gc.collect()
                try:
                    print_memory(device)
                    torch.cuda.reset_peak_memory_stats(device)
                except:
                    pass
                return {"video": gen_video_samples[0].permute(1, 2, 3, 0).cpu()},
            
            #region normal inference
            else:
                noise_pred, self.cache_state = predict_with_cfg(
                    latent_model_input, 
                    cfg[idx], 
                    text_embeds["prompt_embeds"], 
                    text_embeds["negative_prompt_embeds"], 
                    timestep, idx, image_cond, clip_fea, control_latents, vace_data, unianim_data, audio_proj, control_camera_latents, add_cond,
                    cache_state=self.cache_state)

            if latent_shift_loop:
                #reverse latent shift
                if latent_shift_start_percent <= current_step_percentage <= latent_shift_end_percent:
                    noise_pred = torch.cat([noise_pred[:, latent_video_length - shift_idx:]] + [noise_pred[:, :latent_video_length - shift_idx]], dim=1)
                    shift_idx = (shift_idx + latent_skip) % latent_video_length
                
            
            if flowedit_args is None:
                latent = latent.to(intermediate_device)
                step_args = {
                    "generator": seed_g,
                }
                if isinstance(sample_scheduler, DEISMultistepScheduler) or isinstance(sample_scheduler, FlowMatchScheduler):
                    step_args.pop("generator", None)
                temp_x0 = sample_scheduler.step(
                    noise_pred[:, :orig_noise_len].unsqueeze(0) if recammaster is not None else noise_pred.unsqueeze(0),
                    t,
                    latent[:, :orig_noise_len].unsqueeze(0) if recammaster is not None else latent.unsqueeze(0),
                    #return_dict=False,
                    **step_args)[0]
                latent = temp_x0.squeeze(0)

                x0 = latent.to(device)
                if callback is not None:
                    if recammaster is not None:
                        callback_latent = (latent_model_input[:, :orig_noise_len].to(device) - noise_pred[:, :orig_noise_len].to(device) * t.to(device) / 1000).detach().permute(1,0,2,3)
                    elif phantom_latents is not None:
                        callback_latent = (latent_model_input[:,:-phantom_latents.shape[1]].to(device) - noise_pred[:,:-phantom_latents.shape[1]].to(device) * t.to(device) / 1000).detach().permute(1,0,2,3)
                    else:
                        callback_latent = (latent_model_input.to(device) - noise_pred.to(device) * t.to(device) / 1000).detach().permute(1,0,2,3)
                    callback(idx, callback_latent, None, steps)
                else:
                    pbar.update(1)
                del latent_model_input, timestep
            else:
                if callback is not None:
                    callback_latent = (zt_tgt.to(device) - vt_tgt.to(device) * t.to(device) / 1000).detach().permute(1,0,2,3)
                    callback(idx, callback_latent, None, steps)
                else:
                    pbar.update(1)

        if phantom_latents is not None:
            x0 = x0[:,:-phantom_latents.shape[1]]
                
        if cache_args is not None:
            cache_type = cache_args["cache_type"]
            states = transformer.teacache_state.states if cache_type == "TeaCache" else transformer.magcache_state.states
            state_names = {
                0: "conditional",
                1: "unconditional"
            }
            for pred_id, state in states.items():
                name = state_names.get(pred_id, f"prediction_{pred_id}")
                if 'skipped_steps' in state:
                    log.info(f"{cache_type} skipped: {len(state['skipped_steps'])} {name} steps: {state['skipped_steps']}")
            transformer.teacache_state.clear_all()
            transformer.magcache_state.clear_all()
            del states

        if force_offload:
            if model["manual_offloading"]:
                transformer.to(offload_device)
                mm.soft_empty_cache()
                gc.collect()

        try:
            print_memory(device)
            torch.cuda.reset_peak_memory_stats(device)
        except:
            pass

        return ({
            "samples": x0.unsqueeze(0).cpu(), "looped": is_looped, "end_image": end_image if not fun_or_fl2v_model else None, "has_ref": has_ref, "drop_last": drop_last,
            }, )
    
class WindowTracker:
    def __init__(self, verbose=False):
        self.window_map = {}  # Maps frame sequence to persistent ID
        self.next_id = 0
        self.cache_states = {}  # Maps persistent ID to teacache state
        self.verbose = verbose
    
    def get_window_id(self, frames):
        key = tuple(sorted(frames))  # Order-independent frame sequence
        if key not in self.window_map:
            self.window_map[key] = self.next_id
            if self.verbose:
                log.info(f"New window pattern {key} -> ID {self.next_id}")
            self.next_id += 1
        return self.window_map[key]
    
    def get_teacache(self, window_id, base_state):
        if window_id not in self.cache_states:
            if self.verbose:
                log.info(f"Initializing persistent teacache for window {window_id}")
            self.cache_states[window_id] = base_state.copy()
        return self.cache_states[window_id]

#region VideoDecode
class WanVideoDecode:
    @classmethod
    def INPUT_TYPES(s):
        return {"required": {
                    "vae": ("WANVAE",),
                    "samples": ("LATENT",),
                    "enable_vae_tiling": ("BOOLEAN", {"default": False, "tooltip": (
                        "Drastically reduces memory use but will introduce seams at tile stride boundaries. "
                        "The location and number of seams is dictated by the tile stride size. "
                        "The visibility of seams can be controlled by increasing the tile size. "
                        "Seams become less obvious at 1.5x stride and are barely noticeable at 2x stride size. "
                        "Which is to say if you use a stride width of 160, the seams are barely noticeable with a tile width of 320."
                    )}),
                    "tile_x": ("INT", {"default": 272, "min": 40, "max": 2048, "step": 8, "tooltip": "Tile width in pixels. Smaller values use less VRAM but will make seams more obvious."}),
                    "tile_y": ("INT", {"default": 272, "min": 40, "max": 2048, "step": 8, "tooltip": "Tile height in pixels. Smaller values use less VRAM but will make seams more obvious."}),
                    "tile_stride_x": ("INT", {"default": 144, "min": 32, "max": 2040, "step": 8, "tooltip": "Tile stride width in pixels. Smaller values use less VRAM but will introduce more seams."}),
                    "tile_stride_y": ("INT", {"default": 128, "min": 32, "max": 2040, "step": 8, "tooltip": "Tile stride height in pixels. Smaller values use less VRAM but will introduce more seams."}),
                    },
                    "optional": {
                        "normalization": (["default", "minmax"], {"advanced": True}),
                    }
                }

    @classmethod
    def VALIDATE_INPUTS(s, tile_x, tile_y, tile_stride_x, tile_stride_y):
        if tile_x <= tile_stride_x:
            return "Tile width must be larger than the tile stride width."
        if tile_y <= tile_stride_y:
            return "Tile height must be larger than the tile stride height."
        return True

    RETURN_TYPES = ("IMAGE",)
    RETURN_NAMES = ("images",)
    FUNCTION = "decode"
    CATEGORY = "WanVideoWrapper"

<<<<<<< HEAD
    def decode(self, vae, samples, enable_vae_tiling, tile_x, tile_y, tile_stride_x, tile_stride_y):
        from .taehv import TAEHV
=======
    def decode(self, vae, samples, enable_vae_tiling, tile_x, tile_y, tile_stride_x, tile_stride_y, normalization="default"):
>>>>>>> 5e1a5c6c
        device = mm.get_torch_device()
        offload_device = mm.unet_offload_device()
        mm.soft_empty_cache()
        video = samples.get("video", None)
        if video is not None:
            video = torch.clamp(video, -1.0, 1.0) 
            video = (video + 1.0) / 2.0
            return video.cpu(),
        latents = samples["samples"]
        end_image = samples.get("end_image", None)
        has_ref = samples.get("has_ref", False)
        drop_last = samples.get("drop_last", False)
        is_looped = samples.get("looped", False)

        vae.to(device)

        latents = latents.to(device = device, dtype = vae.dtype)

        mm.soft_empty_cache()

        if has_ref:
            latents = latents[:, :, 1:]
        if drop_last:
            latents = latents[:, :, :-1]

        #if is_looped:
        #   latents = torch.cat([latents[:, :, :warmup_latent_count],latents], dim=2)
        if type(vae).__name__ == "TAEHV":      
            images = vae.decode_video(latents.permute(0, 2, 1, 3, 4))[0].permute(1, 0, 2, 3)
            images = torch.clamp(images, 0.0, 1.0)
            images = images.permute(1, 2, 3, 0).cpu().float()
            return (images,)
        else:
            if end_image is not None:
                enable_vae_tiling = False
            images = vae.decode(latents, device=device, end_=(end_image is not None), tiled=enable_vae_tiling, tile_size=(tile_x//8, tile_y//8), tile_stride=(tile_stride_x//8, tile_stride_y//8))[0]
            vae.model.clear_cache()
        
        images = images.cpu()

        if normalization == "minmax":
            images = (images - images.min()) / (images.max() - images.min())
        else:  
            images = torch.clamp(images, -1.0, 1.0) 
            images = (images + 1.0) / 2.0
        
        if is_looped:
            #images = images[:, warmup_latent_count * 4:]
            temp_latents = torch.cat([latents[:, :, -3:]] + [latents[:, :, :2]], dim=2)
            temp_images = vae.decode(temp_latents, device=device, end_=(end_image is not None), tiled=enable_vae_tiling, tile_size=(tile_x//8, tile_y//8), tile_stride=(tile_stride_x//8, tile_stride_y//8))[0]
            temp_images = (temp_images - temp_images.min()) / (temp_images.max() - temp_images.min())
            out = temp_images[:, 9:]
            out = torch.cat([out, images[:, 5:]], dim=1)
            images = out

        if end_image is not None: 
            #end_image = (end_image - end_image.min()) / (end_image.max() - end_image.min())
            #image[:, -1] = end_image[:, 0].to(image) #not sure about this
            images = images[:, 0:-1]

        vae.model.clear_cache()
        vae.to(offload_device)
        mm.soft_empty_cache()

        images = torch.clamp(images, 0.0, 1.0)
        images = images.permute(1, 2, 3, 0).float()

        return (images,)

#region VideoEncode
class WanVideoEncode:
    @classmethod
    def INPUT_TYPES(s):
        return {"required": {
                    "vae": ("WANVAE",),
                    "image": ("IMAGE",),
                    "enable_vae_tiling": ("BOOLEAN", {"default": False, "tooltip": "Drastically reduces memory use but may introduce seams"}),
                    "tile_x": ("INT", {"default": 272, "min": 64, "max": 2048, "step": 1, "tooltip": "Tile size in pixels, smaller values use less VRAM, may introduce more seams"}),
                    "tile_y": ("INT", {"default": 272, "min": 64, "max": 2048, "step": 1, "tooltip": "Tile size in pixels, smaller values use less VRAM, may introduce more seams"}),
                    "tile_stride_x": ("INT", {"default": 144, "min": 32, "max": 2048, "step": 32, "tooltip": "Tile stride in pixels, smaller values use less VRAM, may introduce more seams"}),
                    "tile_stride_y": ("INT", {"default": 128, "min": 32, "max": 2048, "step": 32, "tooltip": "Tile stride in pixels, smaller values use less VRAM, may introduce more seams"}),
                    },
                    "optional": {
                        "noise_aug_strength": ("FLOAT", {"default": 0.0, "min": 0.0, "max": 10.0, "step": 0.001, "tooltip": "Strength of noise augmentation, helpful for leapfusion I2V where some noise can add motion and give sharper results"}),
                        "latent_strength": ("FLOAT", {"default": 1.0, "min": 0.0, "max": 10.0, "step": 0.001, "tooltip": "Additional latent multiplier, helpful for leapfusion I2V where lower values allow for more motion"}),
                        "mask": ("MASK", ),
                    }
                }

    RETURN_TYPES = ("LATENT",)
    RETURN_NAMES = ("samples",)
    FUNCTION = "encode"
    CATEGORY = "WanVideoWrapper"

    def encode(self, vae, image, enable_vae_tiling, tile_x, tile_y, tile_stride_x, tile_stride_y, noise_aug_strength=0.0, latent_strength=1.0, mask=None):
        from .taehv import TAEHV
        device = mm.get_torch_device()
        offload_device = mm.unet_offload_device()

        vae.to(device)

        image = image.clone()

        B, H, W, C = image.shape
        if W % 16 != 0 or H % 16 != 0:
            new_height = (H // 16) * 16
            new_width = (W // 16) * 16
            log.warning(f"Image size {W}x{H} is not divisible by 16, resizing to {new_width}x{new_height}")
            image = common_upscale(image.movedim(-1, 1), new_width, new_height, "lanczos", "disabled").movedim(1, -1)

        image = image.to(vae.dtype).to(device).unsqueeze(0).permute(0, 4, 1, 2, 3) # B, C, T, H, W
        if noise_aug_strength > 0.0:
            image = add_noise_to_reference_video(image, ratio=noise_aug_strength)

        if isinstance(vae, TAEHV):
            latents = vae.encode_video(image.permute(0, 2, 1, 3, 4), parallel=False)# B, T, C, H, W
            latents = latents.permute(0, 2, 1, 3, 4)
        else:
            latents = vae.encode(image * 2.0 - 1.0, device=device, tiled=enable_vae_tiling, tile_size=(tile_x//8, tile_y//8), tile_stride=(tile_stride_x//8, tile_stride_y//8))
            vae.model.clear_cache()
        if latent_strength != 1.0:
            latents *= latent_strength

        log.info(f"encoded latents shape {latents.shape}")
        latent_mask = None
        if mask is None:
            vae.to(offload_device)
        else:
            #latent_mask = mask.clone().to(vae.dtype).to(device) * 2.0 - 1.0
            #latent_mask = latent_mask.unsqueeze(0).unsqueeze(0).repeat(1, 3, 1, 1, 1)
            #latent_mask = vae.encode(latent_mask, device=device, tiled=enable_vae_tiling, tile_size=(tile_x, tile_y), tile_stride=(tile_stride_x, tile_stride_y))
            target_h, target_w = latents.shape[3:]

            mask = torch.nn.functional.interpolate(
                mask.unsqueeze(0).unsqueeze(0),  # Add batch and channel dims [1,1,T,H,W]
                size=(latents.shape[2], target_h, target_w),
                mode='trilinear',
                align_corners=False
            ).squeeze(0)  # Remove batch dim, keep channel dim
            
            # Add batch & channel dims for final output
            latent_mask = mask.unsqueeze(0).repeat(1, latents.shape[1], 1, 1, 1)
            log.info(f"latent mask shape {latent_mask.shape}")
            vae.to(offload_device)
        mm.soft_empty_cache()
 
        return ({"samples": latents, "mask": latent_mask},)

NODE_CLASS_MAPPINGS = {
    "WanVideoSampler": WanVideoSampler,
    "WanVideoDecode": WanVideoDecode,
    "WanVideoTextEncode": WanVideoTextEncode,
    "WanVideoTextEncodeSingle": WanVideoTextEncodeSingle,
    "LoadWanVideoT5TextEncoder": LoadWanVideoT5TextEncoder,
    "WanVideoImageClipEncode": WanVideoImageClipEncode,#deprecated
    "WanVideoClipVisionEncode": WanVideoClipVisionEncode,
    "WanVideoImageToVideoEncode": WanVideoImageToVideoEncode,
    "LoadWanVideoClipTextEncoder": LoadWanVideoClipTextEncoder,
    "WanVideoEncode": WanVideoEncode,
    "WanVideoBlockSwap": WanVideoBlockSwap,
    "WanVideoTorchCompileSettings": WanVideoTorchCompileSettings,
    "WanVideoEmptyEmbeds": WanVideoEmptyEmbeds,
    "WanVideoEnhanceAVideo": WanVideoEnhanceAVideo,
    "WanVideoContextOptions": WanVideoContextOptions,
    "WanVideoTeaCache": WanVideoTeaCache,
    "WanVideoMagCache": WanVideoMagCache,
    "WanVideoVRAMManagement": WanVideoVRAMManagement,
    "WanVideoTextEmbedBridge": WanVideoTextEmbedBridge,
    "WanVideoFlowEdit": WanVideoFlowEdit,
    "WanVideoControlEmbeds": WanVideoControlEmbeds,
    "WanVideoSLG": WanVideoSLG,
    "WanVideoLoopArgs": WanVideoLoopArgs,
    "WanVideoImageResizeToClosest": WanVideoImageResizeToClosest,
    "WanVideoSetBlockSwap": WanVideoSetBlockSwap,
    "WanVideoExperimentalArgs": WanVideoExperimentalArgs,
    "WanVideoVACEEncode": WanVideoVACEEncode,
    "ExtractStartFramesForContinuations": ExtractStartFramesForContinuations,
    "WanVideoVACEStartToEndFrame": WanVideoVACEStartToEndFrame,
    "WanVideoPhantomEmbeds": WanVideoPhantomEmbeds,
    "CreateCFGScheduleFloatList": CreateCFGScheduleFloatList,
    "WanVideoRealisDanceLatents": WanVideoRealisDanceLatents,
    "WanVideoApplyNAG": WanVideoApplyNAG,
    "WanVideoMiniMaxRemoverEmbeds": WanVideoMiniMaxRemoverEmbeds,
    }
NODE_DISPLAY_NAME_MAPPINGS = {
    "WanVideoSampler": "WanVideo Sampler",
    "WanVideoDecode": "WanVideo Decode",
    "WanVideoTextEncode": "WanVideo TextEncode",
    "WanVideoTextEncodeSingle": "WanVideo TextEncodeSingle",
    "WanVideoTextImageEncode": "WanVideo TextImageEncode (IP2V)",
    "LoadWanVideoT5TextEncoder": "Load WanVideo T5 TextEncoder",
    "WanVideoImageClipEncode": "WanVideo ImageClip Encode (Deprecated)",
    "WanVideoClipVisionEncode": "WanVideo ClipVision Encode",
    "WanVideoImageToVideoEncode": "WanVideo ImageToVideo Encode",
    "LoadWanVideoClipTextEncoder": "Load WanVideo Clip Encoder",
    "WanVideoEncode": "WanVideo Encode",
    "WanVideoBlockSwap": "WanVideo BlockSwap",
    "WanVideoTorchCompileSettings": "WanVideo Torch Compile Settings",
    "WanVideoEmptyEmbeds": "WanVideo Empty Embeds",
    "WanVideoEnhanceAVideo": "WanVideo Enhance-A-Video",
    "WanVideoContextOptions": "WanVideo Context Options",
    "WanVideoTeaCache": "WanVideo TeaCache",
    "WanVideoMagCache": "WanVideo MagCache",
    "WanVideoVRAMManagement": "WanVideo VRAM Management",
    "WanVideoTextEmbedBridge": "WanVideo TextEmbed Bridge",
    "WanVideoFlowEdit": "WanVideo FlowEdit",
    "WanVideoControlEmbeds": "WanVideo Control Embeds",
    "WanVideoSLG": "WanVideo SLG",
    "WanVideoLoopArgs": "WanVideo Loop Args",
    "WanVideoImageResizeToClosest": "WanVideo Image Resize To Closest",
    "WanVideoSetBlockSwap": "WanVideo Set BlockSwap",
    "WanVideoExperimentalArgs": "WanVideo Experimental Args",
    "WanVideoVACEEncode": "WanVideo VACE Encode",
    "ExtractStartFramesForContinuations": "Extract Start Frames For Continuations",
    "WanVideoVACEStartToEndFrame": "WanVideo VACE Start To End Frame",
    "WanVideoPhantomEmbeds": "WanVideo Phantom Embeds",
    "CreateCFGScheduleFloatList": "WanVideo CFG Schedule Float List",
    "WanVideoRealisDanceLatents": "WanVideo RealisDance Latents",
    "WanVideoApplyNAG": "WanVideo Apply NAG",
    "WanVideoMiniMaxRemoverEmbeds": "WanVideo MiniMax Remover Embeds",
    }<|MERGE_RESOLUTION|>--- conflicted
+++ resolved
@@ -7,24 +7,8 @@
 import math
 from tqdm import tqdm
 
-<<<<<<< HEAD
-=======
-from .wanvideo.modules.clip import CLIPModel
-from .wanvideo.modules.model import rope_params
-from .wanvideo.modules.t5 import T5EncoderModel
-from .wanvideo.utils.fm_solvers import (FlowDPMSolverMultistepScheduler,
-                               get_sampling_sigmas, retrieve_timesteps)
-from .wanvideo.utils.fm_solvers_unipc import FlowUniPCMultistepScheduler
-from .wanvideo.utils.basic_flowmatch import FlowMatchScheduler
-from diffusers.schedulers import FlowMatchEulerDiscreteScheduler, DEISMultistepScheduler
-from .wanvideo.utils.scheduling_flow_match_lcm import FlowMatchLCMScheduler
-
 from .multitalk.multitalk import timestep_transform, add_noise
 
-from .enhance_a_video.globals import enable_enhance, disable_enhance, set_enhance_weight, set_num_frames
-from .taehv import TAEHV
-
->>>>>>> 5e1a5c6c
 from einops import rearrange
 
 import folder_paths
@@ -212,600 +196,6 @@
     def setargs(self, **kwargs):
         return (kwargs, )
 
-<<<<<<< HEAD
-class WanVideoLoraSelect:
-    @classmethod
-    def INPUT_TYPES(s):
-        return {
-            "required": {
-               "lora": (folder_paths.get_filename_list("loras"),
-                {"tooltip": "LORA models are expected to be in ComfyUI/models/loras with .safetensors extension"}),
-                "strength": ("FLOAT", {"default": 1.0, "min": -10.0, "max": 10.0, "step": 0.0001, "tooltip": "LORA strength, set to 0.0 to unmerge the LORA"}),
-            },
-            "optional": {
-                "prev_lora":("WANVIDLORA", {"default": None, "tooltip": "For loading multiple LoRAs"}),
-                "blocks":("SELECTEDBLOCKS", ),
-                "low_mem_load": ("BOOLEAN", {"default": False, "tooltip": "Load the LORA model with less VRAM usage, slower loading"}),
-            }
-        }
-
-    RETURN_TYPES = ("WANVIDLORA",)
-    RETURN_NAMES = ("lora", )
-    FUNCTION = "getlorapath"
-    CATEGORY = "WanVideoWrapper"
-    DESCRIPTION = "Select a LoRA model from ComfyUI/models/loras"
-
-    def getlorapath(self, lora, strength, blocks={}, prev_lora=None, low_mem_load=False):
-        loras_list = []
-
-        lora = {
-            "path": folder_paths.get_full_path("loras", lora),
-            "strength": strength,
-            "name": lora.split(".")[0],
-            "blocks": blocks.get("selected_blocks", {}),
-            "layer_filter": blocks.get("layer_filter", ""),
-            "low_mem_load": low_mem_load,
-        }
-        if prev_lora is not None:
-            loras_list.extend(prev_lora)
-
-        loras_list.append(lora)
-        return (loras_list,)
-    
-class WanVideoLoraSelectMulti:
-    @classmethod
-    def INPUT_TYPES(s):
-        lora_files = folder_paths.get_filename_list("loras")
-        lora_files = ["none"] + lora_files  # Add "none" as the first option
-        return {
-            "required": {
-               "lora_0": (lora_files, {"default": "none"}),
-                "strength_0": ("FLOAT", {"default": 1.0, "min": -10.0, "max": 10.0, "step": 0.0001, "tooltip": "LORA strength, set to 0.0 to unmerge the LORA"}),
-                "lora_1": (lora_files, {"default": "none"}),
-                "strength_1": ("FLOAT", {"default": 1.0, "min": -10.0, "max": 10.0, "step": 0.0001, "tooltip": "LORA strength, set to 0.0 to unmerge the LORA"}),
-                "lora_2": (lora_files, {"default": "none"}),
-                "strength_2": ("FLOAT", {"default": 1.0, "min": -10.0, "max": 10.0, "step": 0.0001, "tooltip": "LORA strength, set to 0.0 to unmerge the LORA"}),
-                "lora_3": (lora_files, {"default": "none"}),
-                "strength_3": ("FLOAT", {"default": 1.0, "min": -10.0, "max": 10.0, "step": 0.0001, "tooltip": "LORA strength, set to 0.0 to unmerge the LORA"}),
-                "lora_4": (lora_files, {"default": "none"}),
-                "strength_4": ("FLOAT", {"default": 1.0, "min": -10.0, "max": 10.0, "step": 0.0001, "tooltip": "LORA strength, set to 0.0 to unmerge the LORA"}),
-            },
-            "optional": {
-                "prev_lora":("WANVIDLORA", {"default": None, "tooltip": "For loading multiple LoRAs"}),
-                "blocks":("SELECTEDBLOCKS", ),
-                "low_mem_load": ("BOOLEAN", {"default": False, "tooltip": "Load the LORA model with less VRAM usage, slower loading"}),
-            }
-        }
-
-    RETURN_TYPES = ("WANVIDLORA",)
-    RETURN_NAMES = ("lora", )
-    FUNCTION = "getlorapath"
-    CATEGORY = "WanVideoWrapper"
-    DESCRIPTION = "Select a LoRA model from ComfyUI/models/loras"
-
-    def getlorapath(self, lora_0, strength_0, lora_1, strength_1, lora_2, strength_2, 
-                lora_3, strength_3, lora_4, strength_4, blocks={}, prev_lora=None, 
-                low_mem_load=False):
-        loras_list = []
-        
-        if prev_lora is not None:
-            loras_list.extend(prev_lora)
-        
-        # Process each LoRA
-        lora_inputs = [
-            (lora_0, strength_0), 
-            (lora_1, strength_1), 
-            (lora_2, strength_2), 
-            (lora_3, strength_3), 
-            (lora_4, strength_4)
-        ]
-        
-        for lora_name, strength in lora_inputs:
-            # Skip if the LoRA is empty
-            if not lora_name or lora_name == "none":
-                continue
-                
-            lora = {
-                "path": folder_paths.get_full_path("loras", lora_name),
-                "strength": strength,
-                "name": lora_name.split(".")[0],
-                "blocks": blocks.get("selected_blocks", {}),
-                "layer_filter": blocks.get("layer_filter", ""),
-                "low_mem_load": low_mem_load,
-            }
-            
-            loras_list.append(lora)
-        
-        return (loras_list,)
-    
-class WanVideoVACEModelSelect:
-    @classmethod
-    def INPUT_TYPES(s):
-        return {
-            "required": {
-                "vace_model": (folder_paths.get_filename_list("diffusion_models"), {"tooltip": "These models are loaded from the 'ComfyUI/models/diffusion_models' VACE model to use when not using model that has it included"}),
-            },
-        }
-
-    RETURN_TYPES = ("VACEPATH",)
-    RETURN_NAMES = ("vace_model", )
-    FUNCTION = "getvacepath"
-    CATEGORY = "WanVideoWrapper"
-    DESCRIPTION = "VACE model to use when not using model that has it included, loaded from 'ComfyUI/models/diffusion_models'"
-
-    def getvacepath(self, vace_model):
-        vace_model = {
-            "path": folder_paths.get_full_path("diffusion_models", vace_model),
-        }
-        return (vace_model,)
-
-class WanVideoLoraBlockEdit:
-    def __init__(self):
-        self.loaded_lora = None
-
-    @classmethod
-    def INPUT_TYPES(s):
-        arg_dict = {}
-        argument = ("BOOLEAN", {"default": True})
-
-        for i in range(40):
-            arg_dict["blocks.{}.".format(i)] = argument
-
-        return {"required": arg_dict, "optional": {"layer_filter": ("STRING", {"default": "", "multiline": True})}}
-
-    RETURN_TYPES = ("SELECTEDBLOCKS", )
-    RETURN_NAMES = ("blocks", )
-    OUTPUT_TOOLTIPS = ("The modified lora model",)
-    FUNCTION = "select"
-
-    CATEGORY = "WanVideoWrapper"
-
-    def select(self, layer_filter=[], **kwargs):
-        selected_blocks = {k: v for k, v in kwargs.items() if v is True and isinstance(v, bool)}
-        print("Selected blocks LoRA: ", selected_blocks)
-        selected = {
-            "selected_blocks": selected_blocks,
-            "layer_filter": [x.strip() for x in layer_filter.split(",")]
-        }
-        return (selected,)
-
-#region Model loading
-class WanVideoModelLoader:
-    @classmethod
-    def INPUT_TYPES(s):
-        return {
-            "required": {
-                "model": (folder_paths.get_filename_list("diffusion_models"), {"tooltip": "These models are loaded from the 'ComfyUI/models/diffusion_models' -folder",}),
-
-            "base_precision": (["fp32", "bf16", "fp16", "fp16_fast"], {"default": "bf16"}),
-            "quantization": (['disabled', 'fp8_e4m3fn', 'fp8_e4m3fn_fast', 'fp8_e5m2', 'fp8_e4m3fn_fast_no_ffn'], {"default": 'disabled', "tooltip": "optional quantization method"}),
-            "load_device": (["main_device", "offload_device"], {"default": "main_device", "tooltip": "Initial device to load the model to, NOT recommended with the larger models unless you have 48GB+ VRAM"}),
-            },
-            "optional": {
-                "attention_mode": ([
-                    "sdpa",
-                    "flash_attn_2",
-                    "flash_attn_3",
-                    "sageattn",
-                    "flex_attention",
-                    #"spargeattn", needs tuning
-                    #"spargeattn_tune",
-                    ], {"default": "sdpa"}),
-                "compile_args": ("WANCOMPILEARGS", ),
-                "block_swap_args": ("BLOCKSWAPARGS", ),
-                "lora": ("WANVIDLORA", {"default": None}),
-                "vram_management_args": ("VRAM_MANAGEMENTARGS", {"default": None, "tooltip": "Alternative offloading method from DiffSynth-Studio, more aggressive in reducing memory use than block swapping, but can be slower"}),
-                "vace_model": ("VACEPATH", {"default": None, "tooltip": "VACE model to use when not using model that has it included"}),
-                "fantasytalking_model": ("FANTASYTALKINGMODEL", {"default": None, "tooltip": "FantasyTalking model https://github.com/Fantasy-AMAP"}),
-            }
-        }
-
-    RETURN_TYPES = ("WANVIDEOMODEL",)
-    RETURN_NAMES = ("model", )
-    FUNCTION = "loadmodel"
-    CATEGORY = "WanVideoWrapper"
-
-    def loadmodel(self, model, base_precision, load_device,  quantization,
-                  compile_args=None, attention_mode="sdpa", block_swap_args=None, lora=None, vram_management_args=None, vace_model=None, fantasytalking_model=None):
-        assert not (vram_management_args is not None and block_swap_args is not None), "Can't use both block_swap_args and vram_management_args at the same time"
-        lora_low_mem_load = False
-        if lora is not None:
-            for l in lora:
-                lora_low_mem_load = l.get("low_mem_load") if lora is not None else False
-
-        transformer = None
-        from .wanvideo.modules.model import WanModel
-        from accelerate import init_empty_weights
-        from accelerate.utils import set_module_tensor_to_device    
-        mm.unload_all_models()
-        mm.cleanup_models()
-        mm.soft_empty_cache()
-        manual_offloading = True
-        # if "sage" in attention_mode:
-        #     try:
-        #         from sageattention import sageattn
-        #     except Exception as e:
-        #         raise ValueError(f"Can't import SageAttention: {str(e)}")
-
-        device = mm.get_torch_device()
-        offload_device = mm.unet_offload_device()
-
-                
-        manual_offloading = True
-        transformer_load_device = device if load_device == "main_device" else offload_device
-        
-        base_dtype = {"fp8_e4m3fn": torch.float8_e4m3fn, "fp8_e4m3fn_fast": torch.float8_e4m3fn, "bf16": torch.bfloat16, "fp16": torch.float16, "fp16_fast": torch.float16, "fp32": torch.float32}[base_precision]
-        
-        if base_precision == "fp16_fast":
-            if hasattr(torch.backends.cuda.matmul, "allow_fp16_accumulation"):
-                torch.backends.cuda.matmul.allow_fp16_accumulation = True
-            else:
-                raise ValueError("torch.backends.cuda.matmul.allow_fp16_accumulation is not available in this version of torch, requires torch 2.7.0.dev2025 02 26 nightly minimum currently")
-        else:
-            try:
-                if hasattr(torch.backends.cuda.matmul, "allow_fp16_accumulation"):
-                    torch.backends.cuda.matmul.allow_fp16_accumulation = False
-            except:
-                pass
-
-        model_path = folder_paths.get_full_path_or_raise("diffusion_models", model)
-      
-        sd = load_torch_file(model_path, device=transformer_load_device, safe_load=True)
-
-        
-        if "vace_blocks.0.after_proj.weight" in sd and not "patch_embedding.weight" in sd:
-            raise ValueError("You are attempting to load a VACE module as a WanVideo model, instead you should use the vace_model input and matching T2V base model")
-
-        if vace_model is not None:
-            vace_sd = load_torch_file(vace_model["path"], device=transformer_load_device, safe_load=True)
-            sd.update(vace_sd)
-
-        first_key = next(iter(sd))
-        if first_key.startswith("model.diffusion_model."):
-            new_sd = {}
-            for key, value in sd.items():
-                new_key = key.replace("model.diffusion_model.", "", 1)
-                new_sd[new_key] = value
-            sd = new_sd
-        elif first_key.startswith("model."):
-            new_sd = {}
-            for key, value in sd.items():
-                new_key = key.replace("model.", "", 1)
-                new_sd[new_key] = value
-            sd = new_sd
-        if not "patch_embedding.weight" in sd:
-            raise ValueError("Invalid WanVideo model selected")
-        dim = sd["patch_embedding.weight"].shape[0]
-        in_channels = sd["patch_embedding.weight"].shape[1]
-        log.info(f"Detected model in_channels: {in_channels}")
-        ffn_dim = sd["blocks.0.ffn.0.bias"].shape[0]
-
-        if not "text_embedding.0.weight" in sd:
-            model_type = "no_cross_attn" #minimaxremover
-        elif "model_type.Wan2_1-FLF2V-14B-720P" in sd or "img_emb.emb_pos" in sd or "flf2v" in model.lower():
-            model_type = "fl2v"
-        elif in_channels in [36, 48]:
-            model_type = "i2v"
-        elif in_channels == 16:
-            model_type = "t2v"
-        elif "control_adapter.conv.weight" in sd:
-            model_type = "t2v"
-
-        num_heads = 40 if dim == 5120 else 12
-        num_layers = 40 if dim == 5120 else 30
-
-        vace_layers, vace_in_dim = None, None
-        if "vace_blocks.0.after_proj.weight" in sd:
-            if in_channels != 16:
-                raise ValueError("VACE only works properly with T2V models.")
-            model_type = "t2v"
-            if dim == 5120:
-                vace_layers = [0, 5, 10, 15, 20, 25, 30, 35]
-            else:
-                vace_layers = [0, 2, 4, 6, 8, 10, 12, 14, 16, 18, 20, 22, 24, 26, 28]
-            vace_in_dim = 96
-
-        log.info(f"Model type: {model_type}, num_heads: {num_heads}, num_layers: {num_layers}")
-
-        teacache_coefficients_map = {
-            "1_3B": {
-                "e": [2.39676752e+03, -1.31110545e+03, 2.01331979e+02, -8.29855975e+00, 1.37887774e-01],
-                "e0": [1.03960792e+04, -9.13751066e+02, 5.92814814e+01, 2.36921409e+00, 1.54512351e-02], #[-5.21862437e+04, 9.23041404e+03, -5.28275948e+02, 1.36987616e+01, -4.99875664e-02],
-            },
-            "14B": {
-                "e": [-5784.54975374, 5449.50911966, -1811.16591783, 256.27178429, -13.02252404],
-                "e0": [-3.06553890e+05, 6.48419832e+04, -4.24062284e+03, 1.08991219e+02, -7.94696044e-01], #[-3.03318725e+05, 4.90537029e+04, -2.65530556e+03, 5.87365115e+01, -3.15583525e-01],
-            },
-            "i2v_480": {
-                "e": [-3.02331670e+02, 2.23948934e+02, -5.25463970e+01, 5.87348440e+00, -2.01973289e-01],
-                "e0": [-3.06553890e+05, 6.48419832e+04, -4.24062284e+03, 1.08991219e+02, -7.94696044e-01], #[2.57151496e+05, -3.54229917e+04, 1.40286849e+03, -1.35890334e+01, 1.32517977e-01],
-            },
-            "i2v_720":{
-                "e": [-114.36346466, 65.26524496, -18.82220707, 4.91518089, -0.23412683],
-                "e0": [-3.06553890e+05, 6.48419832e+04, -4.24062284e+03, 1.08991219e+02, -7.94696044e-01], #[8.10705460e+03, 2.13393892e+03, -3.72934672e+02, 1.66203073e+01, -4.17769401e-02],
-            },
-        }
-
-        magcache_ratios_map = {
-            "1_3B": np.array([1.0]*2+[1.0124, 1.02213, 1.00166, 1.0041, 0.99791, 1.00061, 0.99682, 0.99762, 0.99634, 0.99685, 0.99567, 0.99586, 0.99416, 0.99422, 0.99578, 0.99575, 0.9957, 0.99563, 0.99511, 0.99506, 0.99535, 0.99531, 0.99552, 0.99549, 0.99541, 0.99539, 0.9954, 0.99536, 0.99489, 0.99485, 0.99518, 0.99514, 0.99484, 0.99478, 0.99481, 0.99479, 0.99415, 0.99413, 0.99419, 0.99416, 0.99396, 0.99393, 0.99388, 0.99386, 0.99349, 0.99349, 0.99309, 0.99304, 0.9927, 0.9927, 0.99228, 0.99226, 0.99171, 0.9917, 0.99137, 0.99135, 0.99068, 0.99063, 0.99005, 0.99003, 0.98944, 0.98942, 0.98849, 0.98849, 0.98758, 0.98757, 0.98644, 0.98643, 0.98504, 0.98503, 0.9836, 0.98359, 0.98202, 0.98201, 0.97977, 0.97978, 0.97717, 0.97718, 0.9741, 0.97411, 0.97003, 0.97002, 0.96538, 0.96541, 0.9593, 0.95933, 0.95086, 0.95089, 0.94013, 0.94019, 0.92402, 0.92414, 0.90241, 0.9026, 0.86821, 0.86868, 0.81838, 0.81939]),
-            "14B": np.array([1.0]*2+[1.02504, 1.03017, 1.00025, 1.00251, 0.9985, 0.99962, 0.99779, 0.99771, 0.9966, 0.99658, 0.99482, 0.99476, 0.99467, 0.99451, 0.99664, 0.99656, 0.99434, 0.99431, 0.99533, 0.99545, 0.99468, 0.99465, 0.99438, 0.99434, 0.99516, 0.99517, 0.99384, 0.9938, 0.99404, 0.99401, 0.99517, 0.99516, 0.99409, 0.99408, 0.99428, 0.99426, 0.99347, 0.99343, 0.99418, 0.99416, 0.99271, 0.99269, 0.99313, 0.99311, 0.99215, 0.99215, 0.99218, 0.99215, 0.99216, 0.99217, 0.99163, 0.99161, 0.99138, 0.99135, 0.98982, 0.9898, 0.98996, 0.98995, 0.9887, 0.98866, 0.98772, 0.9877, 0.98767, 0.98765, 0.98573, 0.9857, 0.98501, 0.98498, 0.9838, 0.98376, 0.98177, 0.98173, 0.98037, 0.98035, 0.97678, 0.97677, 0.97546, 0.97543, 0.97184, 0.97183, 0.96711, 0.96708, 0.96349, 0.96345, 0.95629, 0.95625, 0.94926, 0.94929, 0.93964, 0.93961, 0.92511, 0.92504, 0.90693, 0.90678, 0.8796, 0.87945, 0.86111, 0.86189]),
-            "i2v_480": np.array([1.0]*2+[0.98783, 0.98993, 0.97559, 0.97593, 0.98311, 0.98319, 0.98202, 0.98225, 0.9888, 0.98878, 0.98762, 0.98759, 0.98957, 0.98971, 0.99052, 0.99043, 0.99383, 0.99384, 0.98857, 0.9886, 0.99065, 0.99068, 0.98845, 0.98847, 0.99057, 0.99057, 0.98957, 0.98961, 0.98601, 0.9861, 0.98823, 0.98823, 0.98756, 0.98759, 0.98808, 0.98814, 0.98721, 0.98724, 0.98571, 0.98572, 0.98543, 0.98544, 0.98157, 0.98165, 0.98411, 0.98413, 0.97952, 0.97953, 0.98149, 0.9815, 0.9774, 0.97742, 0.97825, 0.97826, 0.97355, 0.97361, 0.97085, 0.97087, 0.97056, 0.97055, 0.96588, 0.96587, 0.96113, 0.96124, 0.9567, 0.95681, 0.94961, 0.94969, 0.93973, 0.93988, 0.93217, 0.93224, 0.91878, 0.91896, 0.90955, 0.90954, 0.92617, 0.92616]),
-            "i2v_720": np.array([1.0]*2+[0.99428, 0.99498, 0.98588, 0.98621, 0.98273, 0.98281, 0.99018, 0.99023, 0.98911, 0.98917, 0.98646, 0.98652, 0.99454, 0.99456, 0.9891, 0.98909, 0.99124, 0.99127, 0.99102, 0.99103, 0.99215, 0.99212, 0.99515, 0.99515, 0.99576, 0.99572, 0.99068, 0.99072, 0.99097, 0.99097, 0.99166, 0.99169, 0.99041, 0.99042, 0.99201, 0.99198, 0.99101, 0.99101, 0.98599, 0.98603, 0.98845, 0.98844, 0.98848, 0.98851, 0.98862, 0.98857, 0.98718, 0.98719, 0.98497, 0.98497, 0.98264, 0.98263, 0.98389, 0.98393, 0.97938, 0.9794, 0.97535, 0.97536, 0.97498, 0.97499, 0.973, 0.97301, 0.96827, 0.96828, 0.96261, 0.96263, 0.95335, 0.9534, 0.94649, 0.94655, 0.93397, 0.93414, 0.91636, 0.9165, 0.89088, 0.89109, 0.8679, 0.86768]),
-        }
-
-        model_variant = "14B" #default to this
-        if model_type == "i2v" or model_type == "fl2v":
-            if "480" in model or "fun" in model.lower() or "a2" in model.lower() or "540" in model or 'swa' in model.lower(): #just a guess for the Fun model for now...
-                model_variant = "i2v_480"
-            elif "720" in model:
-                model_variant = "i2v_720"
-        elif model_type == "t2v":
-            model_variant = "14B"
-            
-        if dim == 1536:
-            model_variant = "1_3B"
-        log.info(f"Model variant detected: {model_variant}")
-        swa = False
-        if 'swa' in model.lower():
-            swa = True
-        
-        TRANSFORMER_CONFIG= {
-            "dim": dim,
-            "ffn_dim": ffn_dim,
-            "eps": 1e-06,
-            "freq_dim": 256,
-            "in_dim": in_channels,
-            "model_type": model_type,
-            "out_dim": 16,
-            "text_len": 512,
-            "num_heads": num_heads,
-            "num_layers": num_layers,
-            "attention_mode": attention_mode,
-            "main_device": device,
-            "offload_device": offload_device,
-            "teacache_coefficients": teacache_coefficients_map[model_variant],
-            "magcache_ratios": magcache_ratios_map[model_variant],
-            "vace_layers": vace_layers,
-            "vace_in_dim": vace_in_dim,
-            "inject_sample_info": True if "fps_embedding.weight" in sd else False,
-            "add_ref_conv": True if "ref_conv.weight" in sd else False,
-            "in_dim_ref_conv": sd["ref_conv.weight"].shape[1] if "ref_conv.weight" in sd else None,
-            "add_control_adapter": True if "control_adapter.conv.weight" in sd else False,
-            "swa": swa,
-        }        
-
-        with init_empty_weights():
-            transformer = WanModel(**TRANSFORMER_CONFIG)
-        transformer.eval()
-
-        #ReCamMaster
-        if "blocks.0.cam_encoder.weight" in sd:
-            log.info("ReCamMaster model detected, patching model...")
-            import torch.nn as nn
-            for block in transformer.blocks:
-                block.cam_encoder = nn.Linear(12, dim)
-                block.projector = nn.Linear(dim, dim)
-                block.cam_encoder.weight.data.zero_()
-                block.cam_encoder.bias.data.zero_()
-                block.projector.weight = nn.Parameter(torch.eye(dim))
-                block.projector.bias = nn.Parameter(torch.zeros(dim))
-
-        # FantasyTalking https://github.com/Fantasy-AMAP
-        if fantasytalking_model is not None:
-            log.info("FantasyTalking model detected, patching model...")
-            context_dim = fantasytalking_model["sd"]["proj_model.proj.weight"].shape[0]
-            import torch.nn as nn
-            for block in transformer.blocks:
-                block.cross_attn.k_proj = nn.Linear(context_dim, dim, bias=False)
-                block.cross_attn.v_proj = nn.Linear(context_dim, dim, bias=False)
-            sd.update(fantasytalking_model["sd"])
-        
-        # RealisDance-DiT
-        if "add_conv_in.weight" in sd:
-            def zero_module(module):
-                for p in module.parameters():
-                    torch.nn.init.zeros_(p)
-                return module
-            inner_dim = sd["add_conv_in.weight"].shape[0]
-            add_cond_in_dim = sd["add_conv_in.weight"].shape[1]
-            attn_cond_in_dim = sd["attn_conv_in.weight"].shape[1]
-            transformer.add_conv_in = torch.nn.Conv3d(add_cond_in_dim, inner_dim, kernel_size=transformer.patch_size, stride=transformer.patch_size)
-            transformer.add_proj = zero_module(torch.nn.Linear(inner_dim, inner_dim))
-            transformer.attn_conv_in = torch.nn.Conv3d(attn_cond_in_dim, inner_dim, kernel_size=transformer.patch_size, stride=transformer.patch_size)
-        
-        comfy_model = WanVideoModel(
-            WanVideoModelConfig(base_dtype),
-            model_type=comfy.model_base.ModelType.FLOW,
-            device=device,
-        )
-        
-        if quantization == "disabled":
-            for k, v in sd.items():
-                if isinstance(v, torch.Tensor):
-                    if v.dtype == torch.float8_e4m3fn:
-                        quantization = "fp8_e4m3fn"
-                        break
-                    elif v.dtype == torch.float8_e5m2:
-                        quantization = "fp8_e5m2"
-                        break
-
-        if "fp8_e4m3fn" in quantization:
-            dtype = torch.float8_e4m3fn
-        elif quantization == "fp8_e5m2":
-            dtype = torch.float8_e5m2
-        else:
-            dtype = base_dtype
-        params_to_keep = {"norm", "head", "bias", "time_in", "vector_in", "patch_embedding", "time_", "img_emb", "modulation", "text_embedding", "adapter", "add"}
-        #if lora is not None:
-        #    transformer_load_device = device
-        if not lora_low_mem_load:
-            log.info("Using accelerate to load and assign model weights to device...")
-            param_count = sum(1 for _ in transformer.named_parameters())
-            for name, param in tqdm(transformer.named_parameters(), 
-                    desc=f"Loading transformer parameters to {transformer_load_device}", 
-                    total=param_count,
-                    leave=True):
-                dtype_to_use = base_dtype if any(keyword in name for keyword in params_to_keep) else dtype
-                if "patch_embedding" in name:
-                    dtype_to_use = torch.float32
-                set_module_tensor_to_device(transformer, name, device=transformer_load_device, dtype=dtype_to_use, value=sd[name])
-        comfy_model.diffusion_model = transformer
-        comfy_model.load_device = transformer_load_device
-        
-        patcher = comfy.model_patcher.ModelPatcher(comfy_model, device, offload_device)
-        patcher.model.is_patched = False
-
-        control_lora = False
-        
-        if lora is not None:
-            for l in lora:
-                log.info(f"Loading LoRA: {l['name']} with strength: {l['strength']}")
-                lora_path = l["path"]
-                lora_strength = l["strength"]
-                lora_sd = load_torch_file(lora_path, safe_load=True)
-                if "dwpose_embedding.0.weight" in lora_sd: #unianimate
-                    from .unianimate.nodes import update_transformer
-                    log.info("Unianimate LoRA detected, patching model...")
-                    transformer = update_transformer(transformer, lora_sd)
-
-                lora_sd = standardize_lora_key_format(lora_sd)
-                if l["blocks"]:
-                    lora_sd = filter_state_dict_by_blocks(lora_sd, l["blocks"], l.get("layer_filter", []))
-
-                #spacepxl's control LoRA patch
-                # for key in lora_sd.keys():
-                #     print(key)
-                
-                if "diffusion_model.patch_embedding.lora_A.weight" in lora_sd:
-                    log.info("Control-LoRA detected, patching model...")
-                    control_lora = True
-
-                    in_cls = transformer.patch_embedding.__class__ # nn.Conv3d
-                    old_in_dim = transformer.in_dim # 16
-                    new_in_dim = lora_sd["diffusion_model.patch_embedding.lora_A.weight"].shape[1]
-                    assert new_in_dim == 32
-                    
-                    new_in = in_cls(
-                        new_in_dim,
-                        transformer.patch_embedding.out_channels,
-                        transformer.patch_embedding.kernel_size,
-                        transformer.patch_embedding.stride,
-                        transformer.patch_embedding.padding,
-                    ).to(device=device, dtype=torch.float32)
-                    
-                    new_in.weight.zero_()
-                    new_in.bias.zero_()
-                    
-                    new_in.weight[:, :old_in_dim].copy_(transformer.patch_embedding.weight)
-                    new_in.bias.copy_(transformer.patch_embedding.bias)
-                    
-                    transformer.patch_embedding = new_in
-                    transformer.expanded_patch_embedding = new_in
-                    transformer.register_to_config(in_dim=new_in_dim)
-
-                patcher, _ = load_lora_for_models(patcher, None, lora_sd, lora_strength, 0)
-                
-                del lora_sd
-            
-            patcher = apply_lora(patcher, device, transformer_load_device, params_to_keep=params_to_keep, dtype=dtype, base_dtype=base_dtype, state_dict=sd, low_mem_load=lora_low_mem_load)
-            #patcher.load(device, full_load=True)
-            patcher.model.is_patched = True
-
-        
-        
-        if "fast" in quantization:
-            from .fp8_optimization import convert_fp8_linear
-            if quantization == "fp8_e4m3fn_fast_no_ffn":
-                params_to_keep.update({"ffn"})
-            print(params_to_keep)
-            convert_fp8_linear(patcher.model.diffusion_model, base_dtype, params_to_keep=params_to_keep, device=device)
-
-        del sd
-
-        if vram_management_args is not None:
-            from .diffsynth.vram_management import enable_vram_management, AutoWrappedModule, AutoWrappedLinear
-            from .wanvideo.modules.model import WanLayerNorm, WanRMSNorm
-
-            total_params_in_model = sum(p.numel() for p in patcher.model.diffusion_model.parameters())
-            log.info(f"Total number of parameters in the loaded model: {total_params_in_model}")
-
-            offload_percent = vram_management_args["offload_percent"]
-            offload_params = int(total_params_in_model * offload_percent)
-            params_to_keep = total_params_in_model - offload_params
-            log.info(f"Selected params to offload: {offload_params}")
-        
-            enable_vram_management(
-                patcher.model.diffusion_model,
-                module_map = {
-                    torch.nn.Linear: AutoWrappedLinear,
-                    torch.nn.Conv3d: AutoWrappedModule,
-                    torch.nn.LayerNorm: AutoWrappedModule,
-                    WanLayerNorm: AutoWrappedModule,
-                    WanRMSNorm: AutoWrappedModule,
-                },
-                module_config = dict(
-                    offload_dtype=dtype,
-                    offload_device=offload_device,
-                    onload_dtype=dtype,
-                    onload_device=device,
-                    computation_dtype=base_dtype,
-                    computation_device=device,
-                ),
-                max_num_param=params_to_keep,
-                overflow_module_config = dict(
-                    offload_dtype=dtype,
-                    offload_device=offload_device,
-                    onload_dtype=dtype,
-                    onload_device=offload_device,
-                    computation_dtype=base_dtype,
-                    computation_device=device,
-                ),
-                compile_args = compile_args,
-            )
-
-        #compile
-        if compile_args is not None and vram_management_args is None:
-            torch._dynamo.config.cache_size_limit = compile_args["dynamo_cache_size_limit"]
-            try:
-                if hasattr(torch, '_dynamo') and hasattr(torch._dynamo, 'config'):
-                    torch._dynamo.config.recompile_limit = compile_args["dynamo_recompile_limit"]
-            except Exception as e:
-                log.warning(f"Could not set recompile_limit: {e}")
-            if compile_args["compile_transformer_blocks_only"]:
-                for i, block in enumerate(patcher.model.diffusion_model.blocks):
-                    patcher.model.diffusion_model.blocks[i] = torch.compile(block, fullgraph=compile_args["fullgraph"], dynamic=compile_args["dynamic"], backend=compile_args["backend"], mode=compile_args["mode"])
-                if vace_layers is not None:
-                    for i, block in enumerate(patcher.model.diffusion_model.vace_blocks):
-                        patcher.model.diffusion_model.vace_blocks[i] = torch.compile(block, fullgraph=compile_args["fullgraph"], dynamic=compile_args["dynamic"], backend=compile_args["backend"], mode=compile_args["mode"])
-            else:
-                patcher.model.diffusion_model = torch.compile(patcher.model.diffusion_model, fullgraph=compile_args["fullgraph"], dynamic=compile_args["dynamic"], backend=compile_args["backend"], mode=compile_args["mode"])        
-        
-        if load_device == "offload_device" and patcher.model.diffusion_model.device != offload_device:
-            log.info(f"Moving diffusion model from {patcher.model.diffusion_model.device} to {offload_device}")
-            patcher.model.diffusion_model.to(offload_device)
-            gc.collect()
-            mm.soft_empty_cache()
-
-        patcher.model["dtype"] = base_dtype
-        patcher.model["base_path"] = model_path
-        patcher.model["model_name"] = model
-        patcher.model["manual_offloading"] = manual_offloading
-        patcher.model["quantization"] = quantization
-        patcher.model["auto_cpu_offload"] = True if vram_management_args is not None else False
-        patcher.model["control_lora"] = control_lora
-
-        if 'transformer_options' not in patcher.model_options:
-            patcher.model_options['transformer_options'] = {}
-        patcher.model_options["transformer_options"]["block_swap_args"] = block_swap_args   
-
-        for model in mm.current_loaded_models:
-            if model._model() == patcher:
-                mm.current_loaded_models.remove(model)            
-
-        return (patcher,)
-
-=======
->>>>>>> 5e1a5c6c
 class WanVideoSetBlockSwap:
     @classmethod
     def INPUT_TYPES(s):
@@ -2375,12 +1765,8 @@
     def process(self, model, image_embeds, shift, steps, cfg, seed, scheduler, riflex_freq_index, text_embeds=None,
         force_offload=True, samples=None, feta_args=None, denoise_strength=1.0, context_options=None, 
         cache_args=None, teacache_args=None, flowedit_args=None, batched_cfg=False, slg_args=None, rope_function="default", loop_args=None, 
-<<<<<<< HEAD
         nocfg_begin=1.0, nocfg_end=1.0, 
-        experimental_args=None, sigmas=None, unianimate_poses=None, fantasytalking_embeds=None, uni3c_embeds=None):
-=======
         experimental_args=None, sigmas=None, unianimate_poses=None, fantasytalking_embeds=None, uni3c_embeds=None, multitalk_embeds=None):
->>>>>>> 5e1a5c6c
         
         patcher = model
         model = model.model
@@ -3997,12 +3383,8 @@
     FUNCTION = "decode"
     CATEGORY = "WanVideoWrapper"
 
-<<<<<<< HEAD
-    def decode(self, vae, samples, enable_vae_tiling, tile_x, tile_y, tile_stride_x, tile_stride_y):
+    def decode(self, vae, samples, enable_vae_tiling, tile_x, tile_y, tile_stride_x, tile_stride_y, normalization="default"):
         from .taehv import TAEHV
-=======
-    def decode(self, vae, samples, enable_vae_tiling, tile_x, tile_y, tile_stride_x, tile_stride_y, normalization="default"):
->>>>>>> 5e1a5c6c
         device = mm.get_torch_device()
         offload_device = mm.unet_offload_device()
         mm.soft_empty_cache()
