--- conflicted
+++ resolved
@@ -266,16 +266,11 @@
     CATEGORY = "WanVideoWrapper"
 
     def loadmodel(self, model, base_precision, load_device,  quantization,
-<<<<<<< HEAD
-                  compile_args=None, attention_mode="sdpa", block_swap_args=None, lora=None):
-
+                  compile_args=None, attention_mode="sdpa", block_swap_args=None, lora=None, auto_cpu_offload=False, vram_management_args=None):
+        assert not (vram_management_args is not None and block_swap_args is not None), "Can't use both block_swap_args and vram_management_args at the same time"    
         from .wanvideo.modules.model import WanModel
         from accelerate import init_empty_weights
-        from accelerate.utils import set_module_tensor_to_device
-=======
-                  compile_args=None, attention_mode="sdpa", block_swap_args=None, lora=None, auto_cpu_offload=False, vram_management_args=None):
-        assert not (vram_management_args is not None and block_swap_args is not None), "Can't use both block_swap_args and vram_management_args at the same time"        
->>>>>>> 8c451f4a
+        from accelerate.utils import set_module_tensor_to_device    
         transformer = None
         mm.unload_all_models()
         mm.soft_empty_cache()
