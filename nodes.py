--- conflicted
+++ resolved
@@ -7,23 +7,6 @@
 import math
 from tqdm import tqdm
 
-<<<<<<< HEAD
-=======
-from .wanvideo.modules.clip import CLIPModel
-from .wanvideo.modules.model import WanModel, rope_params
-from .wanvideo.modules.t5 import T5EncoderModel
-from .wanvideo.utils.fm_solvers import (FlowDPMSolverMultistepScheduler,
-                               get_sampling_sigmas, retrieve_timesteps)
-from .wanvideo.utils.fm_solvers_unipc import FlowUniPCMultistepScheduler
-from diffusers.schedulers import FlowMatchEulerDiscreteScheduler, DEISMultistepScheduler
-from .wanvideo.utils.scheduling_flow_match_lcm import FlowMatchLCMScheduler
-
-from .enhance_a_video.globals import enable_enhance, disable_enhance, set_enhance_weight, set_num_frames
-from .taehv import TAEHV
-
->>>>>>> e5a326c9
-from accelerate import init_empty_weights
-from accelerate.utils import set_module_tensor_to_device
 from einops import rearrange
 
 import folder_paths
@@ -628,14 +611,9 @@
             "offload_device": offload_device,
             "teacache_coefficients": teacache_coefficients_map[model_variant],
             "vace_layers": vace_layers,
-<<<<<<< HEAD
             "vace_in_dim": vace_in_dim,
             "swa": swa
-        }
-=======
-            "vace_in_dim": vace_in_dim
         }        
->>>>>>> e5a326c9
 
         with init_empty_weights():
             transformer = WanModel(**TRANSFORMER_CONFIG)
@@ -2238,6 +2216,7 @@
         from .enhance_a_video.globals import enable_enhance, disable_enhance, set_enhance_weight, set_num_frames
         from diffusers.schedulers import FlowMatchEulerDiscreteScheduler, DEISMultistepScheduler
         from .taehv import TAEHV
+        from .wanvideo.utils.scheduling_flow_match_lcm import FlowMatchLCMScheduler
 
         control_lora = model["control_lora"]
 
