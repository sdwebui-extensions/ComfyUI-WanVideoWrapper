import os
import torch
import gc
from .utils import log, print_memory
import numpy as np
import math
from tqdm import tqdm

<<<<<<< HEAD
=======
from .wanvideo.modules.clip import CLIPModel
from .wanvideo.modules.model import WanModel, rope_params
from .wanvideo.modules.t5 import T5EncoderModel
from .wanvideo.utils.fm_solvers import (FlowDPMSolverMultistepScheduler,
                               get_sampling_sigmas, retrieve_timesteps)
from .wanvideo.utils.fm_solvers_unipc import FlowUniPCMultistepScheduler

from .enhance_a_video.globals import enable_enhance, disable_enhance, set_enhance_weight, set_num_frames

from accelerate import init_empty_weights
from accelerate.utils import set_module_tensor_to_device

>>>>>>> 977d9361
import folder_paths
import comfy.model_management as mm
from comfy.utils import load_torch_file, save_torch_file, ProgressBar, common_upscale
import comfy.model_base
import comfy.latent_formats

script_directory = os.path.dirname(os.path.abspath(__file__))

def add_noise_to_reference_video(image, ratio=None):
    sigma = torch.ones((image.shape[0],)).to(image.device, image.dtype) * ratio 
    image_noise = torch.randn_like(image) * sigma[:, None, None, None]
    image_noise = torch.where(image==-1, torch.zeros_like(image), image_noise)
    image = image + image_noise
    return image

class WanVideoBlockSwap:
    @classmethod
    def INPUT_TYPES(s):
        return {
            "required": {
                "blocks_to_swap": ("INT", {"default": 20, "min": 0, "max": 40, "step": 1, "tooltip": "Number of double blocks to swap"}),
            },
        }
    RETURN_TYPES = ("BLOCKSWAPARGS",)
    RETURN_NAMES = ("block_swap_args",)
    FUNCTION = "setargs"
    CATEGORY = "WanVideoWrapper"
    DESCRIPTION = "Settings for block swapping, reduces VRAM use by swapping blocks to CPU memory"

    def setargs(self, **kwargs):
        return (kwargs, )
    
# class WanVideoEnhanceAVideo:
#     @classmethod
#     def INPUT_TYPES(s):
#         return {
#             "required": {
#                 "weight": ("FLOAT", {"default": 2.0, "min": 0, "max": 100, "step": 0.01, "tooltip": "The feta Weight of the Enhance-A-Video"}),
#                 "blocks": ("BOOLEAN", {"default": True, "tooltip": "Enable Enhance-A-Video for selected blocks"}),
#                 "start_percent": ("FLOAT", {"default": 0.0, "min": 0.0, "max": 1.0, "step": 0.01, "tooltip": "Start percentage of the steps to apply Enhance-A-Video"}),
#                 "end_percent": ("FLOAT", {"default": 1.0, "min": 0.0, "max": 1.0, "step": 0.01, "tooltip": "End percentage of the steps to apply Enhance-A-Video"}),
#             },
#         }
#     RETURN_TYPES = ("FETAARGS",)
#     RETURN_NAMES = ("feta_args",)
#     FUNCTION = "setargs"
#     CATEGORY = "WanVideoWrapper"
#     DESCRIPTION = "https://github.com/NUS-HPC-AI-Lab/Enhance-A-Video"

#     def setargs(self, **kwargs):
#         return (kwargs, )


# class WanVideoTeaCache:
#     @classmethod
#     def INPUT_TYPES(s):
#         return {
#             "required": {
#                 "rel_l1_thresh": ("FLOAT", {"default": 0.15, "min": 0.0, "max": 1.0, "step": 0.01,
#                                             "tooltip": "Higher values will make TeaCache more aggressive, faster, but may cause artifacts"}),
#             },
#         }
#     RETURN_TYPES = ("TEACACHEARGS",)
#     RETURN_NAMES = ("teacache_args",)
#     FUNCTION = "process"
#     CATEGORY = "WanVideoWrapper"
#     DESCRIPTION = "TeaCache settings for WanVideo to speed up inference"

#     def process(self, rel_l1_thresh):
#         teacache_args = {
#             "rel_l1_thresh": rel_l1_thresh,
#         }
#         return (teacache_args,)


class WanVideoModel(comfy.model_base.BaseModel):
    def __init__(self, *args, **kwargs):
        super().__init__(*args, **kwargs)
        self.pipeline = {}

    def __getitem__(self, k):
        return self.pipeline[k]

    def __setitem__(self, k, v):
        self.pipeline[k] = v

try:
    from comfy.latent_formats import Wan21
    latent_format = Wan21
except: #for backwards compatibility
    log.warning("Wan21 latent format not found, update ComfyUI for better livepreview")
    from comfy.latent_formats import HunyuanVideo
    latent_format = HunyuanVideo

class WanVideoModelConfig:
    def __init__(self, dtype):
        self.unet_config = {}
        self.unet_extra_config = {}
        self.latent_format = latent_format
        self.latent_format.latent_channels = 16
        self.manual_cast_dtype = dtype
        self.sampling_settings = {"multiplier": 1.0}
        # Don't know what this is. Value taken from ComfyUI Mochi model.
        self.memory_usage_factor = 2.0
        # denoiser is handled by extension
        self.unet_config["disable_unet_model_creation"] = True

def filter_state_dict_by_blocks(state_dict, blocks_mapping):
    filtered_dict = {}

    for key in state_dict:
        if 'blocks.' in key:
            block_pattern = key.split('diffusion_model.')[1].split('.', 2)[0:2]
            block_key = f'{block_pattern[0]}.{block_pattern[1]}.'

            if block_key in blocks_mapping:
                filtered_dict[key] = state_dict[key]

    return filtered_dict

def standardize_lora_key_format(lora_sd):
    new_sd = {}
    for k, v in lora_sd.items():
        # Diffusers format
        if k.startswith('transformer.'):
            k = k.replace('transformer.', 'diffusion_model.')
        if "img_attn.proj" in k:
            k = k.replace("img_attn.proj", "img_attn_proj")
        if "img_attn.qkv" in k:
            k = k.replace("img_attn.qkv", "img_attn_qkv")
        if "txt_attn.proj" in k:
            k = k.replace("txt_attn.proj ", "txt_attn_proj")
        if "txt_attn.qkv" in k:
            k = k.replace("txt_attn.qkv", "txt_attn_qkv")
        new_sd[k] = v
    return new_sd

class WanVideoEnhanceAVideo:
    @classmethod
    def INPUT_TYPES(s):
        return {
            "required": {
                "weight": ("FLOAT", {"default": 2.0, "min": 0, "max": 100, "step": 0.01, "tooltip": "The feta Weight of the Enhance-A-Video"}),
                "start_percent": ("FLOAT", {"default": 0.0, "min": 0.0, "max": 1.0, "step": 0.01, "tooltip": "Start percentage of the steps to apply Enhance-A-Video"}),
                "end_percent": ("FLOAT", {"default": 1.0, "min": 0.0, "max": 1.0, "step": 0.01, "tooltip": "End percentage of the steps to apply Enhance-A-Video"}),
            },
        }
    RETURN_TYPES = ("FETAARGS",)
    RETURN_NAMES = ("feta_args",)
    FUNCTION = "setargs"
    CATEGORY = "WanVideoWrapper"
    DESCRIPTION = "https://github.com/NUS-HPC-AI-Lab/Enhance-A-Video"

    def setargs(self, **kwargs):
        return (kwargs, )

class WanVideoLoraSelect:
    @classmethod
    def INPUT_TYPES(s):
        return {
            "required": {
               "lora": (folder_paths.get_filename_list("loras"),
                {"tooltip": "LORA models are expected to be in ComfyUI/models/loras with .safetensors extension"}),
                "strength": ("FLOAT", {"default": 1.0, "min": -10.0, "max": 10.0, "step": 0.0001, "tooltip": "LORA strength, set to 0.0 to unmerge the LORA"}),
            },
            "optional": {
                "prev_lora":("WANVIDLORA", {"default": None, "tooltip": "For loading multiple LoRAs"}),
                "blocks":("SELECTEDBLOCKS", ),
            }
        }

    RETURN_TYPES = ("WANVIDLORA",)
    RETURN_NAMES = ("lora", )
    FUNCTION = "getlorapath"
    CATEGORY = "WanVideoWrapper"
    DESCRIPTION = "Select a LoRA model from ComfyUI/models/loras"

    def getlorapath(self, lora, strength, blocks=None, prev_lora=None, fuse_lora=False):
        loras_list = []

        lora = {
            "path": folder_paths.get_full_path("loras", lora),
            "strength": strength,
            "name": lora.split(".")[0],
            "blocks": blocks
        }
        if prev_lora is not None:
            loras_list.extend(prev_lora)

        loras_list.append(lora)
        return (loras_list,)

class WanVideoLoraBlockEdit:
    def __init__(self):
        self.loaded_lora = None

    @classmethod
    def INPUT_TYPES(s):
        arg_dict = {}
        argument = ("BOOLEAN", {"default": True})

        for i in range(40):
            arg_dict["blocks.{}.".format(i)] = argument

        return {"required": arg_dict}

    RETURN_TYPES = ("SELECTEDBLOCKS", )
    RETURN_NAMES = ("blocks", )
    OUTPUT_TOOLTIPS = ("The modified lora model",)
    FUNCTION = "select"

    CATEGORY = "WanVideoWrapper"

    def select(self, **kwargs):
        selected_blocks = {k: v for k, v in kwargs.items() if v is True and isinstance(v, bool)}
        print("Selected blocks LoRA: ", selected_blocks)
        return (selected_blocks,)

#region Model loading
class WanVideoModelLoader:
    @classmethod
    def INPUT_TYPES(s):
        return {
            "required": {
                "model": (folder_paths.get_filename_list("diffusion_models"), {"tooltip": "These models are loaded from the 'ComfyUI/models/diffusion_models' -folder",}),

            "base_precision": (["fp32", "bf16", "fp16"], {"default": "bf16"}),
            "quantization": (['disabled', 'fp8_e4m3fn', 'fp8_e4m3fn_fast', 'fp8_e5m2', 'torchao_fp8dq', "torchao_fp8dqrow", "torchao_int8dq", "torchao_fp6", "torchao_int4", "torchao_int8"], {"default": 'disabled', "tooltip": "optional quantization method"}),
            "load_device": (["main_device", "offload_device"], {"default": "main_device"}),
            },
            "optional": {
                "attention_mode": ([
                    "sdpa",
                    "flash_attn_2",
                    "flash_attn_3",
                    "sageattn",
                    "spargeattn",
                    "spargeattn_tune",
                    ], {"default": "sdpa"}),
                "compile_args": ("WANCOMPILEARGS", ),
                "block_swap_args": ("BLOCKSWAPARGS", ),
                "lora": ("WANVIDLORA", {"default": None}),

            }
        }

    RETURN_TYPES = ("WANVIDEOMODEL",)
    RETURN_NAMES = ("model", )
    FUNCTION = "loadmodel"
    CATEGORY = "WanVideoWrapper"

    def loadmodel(self, model, base_precision, load_device,  quantization,
                  compile_args=None, attention_mode="sdpa", block_swap_args=None, lora=None):

        from .wanvideo.modules.model import WanModel
        from accelerate import init_empty_weights
        from accelerate.utils import set_module_tensor_to_device
        transformer = None
        mm.unload_all_models()
        mm.soft_empty_cache()
        manual_offloading = True
        # if "sage" in attention_mode:
        #     try:
        #         from sageattention import sageattn
        #     except Exception as e:
        #         raise ValueError(f"Can't import SageAttention: {str(e)}")

        device = mm.get_torch_device()
        offload_device = mm.unet_offload_device()
        manual_offloading = True
        transformer_load_device = device if load_device == "main_device" else offload_device
        
        base_dtype = {"fp8_e4m3fn": torch.float8_e4m3fn, "fp8_e4m3fn_fast": torch.float8_e4m3fn, "bf16": torch.bfloat16, "fp16": torch.float16, "fp32": torch.float32}[base_precision]

        model_path = folder_paths.get_full_path_or_raise("diffusion_models", model)
        sd = load_torch_file(model_path, device=transformer_load_device, safe_load=True)
        
        dim = sd["patch_embedding.weight"].shape[0]
        in_channels = sd["patch_embedding.weight"].shape[1]
        print("in_channels: ", in_channels)
        ffn_dim = sd["blocks.0.ffn.0.bias"].shape[0]
        model_type = "i2v" if in_channels == 36 else "t2v"
        num_heads = 40 if dim == 5120 else 12
        num_layers = 40 if dim == 5120 else 30

        log.info(f"Model type: {model_type}, num_heads: {num_heads}, num_layers: {num_layers}")

        TRANSFORMER_CONFIG= {
            "dim": dim,
            "ffn_dim": ffn_dim,
            "eps": 1e-06,
            "freq_dim": 256,
            "in_dim": in_channels,
            "model_type": model_type,
            "out_dim": 16,
            "text_len": 512,
            "num_heads": num_heads,
            "num_layers": num_layers,
            "attention_mode": attention_mode,
            "main_device": device,
            "offload_device": offload_device,
        }

        with init_empty_weights():
            transformer = WanModel(**TRANSFORMER_CONFIG)
        transformer.eval()

        comfy_model = WanVideoModel(
            WanVideoModelConfig(base_dtype),
            model_type=comfy.model_base.ModelType.FLOW,
            device=device,
        )        
          

        if not "torchao" in quantization:
            log.info("Using accelerate to load and assign model weights to device...")
            if quantization == "fp8_e4m3fn" or quantization == "fp8_e4m3fn_fast" or quantization == "fp8_scaled":
                dtype = torch.float8_e4m3fn
            elif quantization == "fp8_e5m2":
                dtype = torch.float8_e5m2
            else:
                dtype = base_dtype
            params_to_keep = {"norm", "head", "bias", "time_in", "vector_in", "patch_embedding", "time_", "img_emb", "modulation"}
            for name, param in transformer.named_parameters():
                #print("Assigning Parameter name: ", name)
                dtype_to_use = base_dtype if any(keyword in name for keyword in params_to_keep) else dtype
                set_module_tensor_to_device(transformer, name, device=transformer_load_device, dtype=dtype_to_use, value=sd[name])

            comfy_model.diffusion_model = transformer
            comfy_model.load_device = transformer_load_device
            patcher = comfy.model_patcher.ModelPatcher(comfy_model, device, offload_device)

            if lora is not None:
                from comfy.sd import load_lora_for_models
                for l in lora:
                    log.info(f"Loading LoRA: {l['name']} with strength: {l['strength']}")
                    lora_path = l["path"]
                    lora_strength = l["strength"]
                    lora_sd = load_torch_file(lora_path, safe_load=True)
                    lora_sd = standardize_lora_key_format(lora_sd)
                    if l["blocks"]:
                        lora_sd = filter_state_dict_by_blocks(lora_sd, l["blocks"])

                    #for k in lora_sd.keys():
                    #   print(k)

                    patcher, _ = load_lora_for_models(patcher, None, lora_sd, lora_strength, 0)

                comfy.model_management.load_models_gpu([patcher])

            del sd
            gc.collect()
            mm.soft_empty_cache()

            if load_device == "offload_device":
                patcher.model.diffusion_model.to(offload_device)

            if quantization == "fp8_e4m3fn_fast":
                from .fp8_optimization import convert_fp8_linear
                #params_to_keep.update({"ffn"})
                print(params_to_keep)
                convert_fp8_linear(patcher.model.diffusion_model, base_dtype, params_to_keep=params_to_keep)

            #compile
            if compile_args is not None:
                torch._dynamo.config.cache_size_limit = compile_args["dynamo_cache_size_limit"]
                if compile_args["compile_transformer_blocks"]:
                    for i, block in enumerate(patcher.model.diffusion_model.blocks):
                        patcher.model.diffusion_model.blocks[i] = torch.compile(block, fullgraph=compile_args["fullgraph"], dynamic=compile_args["dynamic"], backend=compile_args["backend"], mode=compile_args["mode"])
        elif "torchao" in quantization:
            try:
                from torchao.quantization import (
                quantize_,
                fpx_weight_only,
                float8_dynamic_activation_float8_weight,
                int8_dynamic_activation_int8_weight,
                int8_weight_only,
                int4_weight_only
            )
            except:
                raise ImportError("torchao is not installed")

            # def filter_fn(module: nn.Module, fqn: str) -> bool:
            #     target_submodules = {'attn1', 'ff'} # avoid norm layers, 1.5 at least won't work with quantized norm1 #todo: test other models
            #     if any(sub in fqn for sub in target_submodules):
            #         return isinstance(module, nn.Linear)
            #     return False

            if "fp6" in quantization:
                quant_func = fpx_weight_only(3, 2)
            elif "int4" in quantization:
                quant_func = int4_weight_only()
            elif "int8" in quantization:
                quant_func = int8_weight_only()
            elif "fp8dq" in quantization:
                quant_func = float8_dynamic_activation_float8_weight()
            elif 'fp8dqrow' in quantization:
                from torchao.quantization.quant_api import PerRow
                quant_func = float8_dynamic_activation_float8_weight(granularity=PerRow())
            elif 'int8dq' in quantization:
                quant_func = int8_dynamic_activation_int8_weight()

            log.info(f"Quantizing model with {quant_func}")
            comfy_model.diffusion_model = transformer
            patcher = comfy.model_patcher.ModelPatcher(comfy_model, device, offload_device)

            for i, block in enumerate(patcher.model.diffusion_model.blocks):
                log.info(f"Quantizing block {i}")
                for name, _ in block.named_parameters(prefix=f"blocks.{i}"):
                    #print(f"Parameter name: {name}")
                    set_module_tensor_to_device(patcher.model.diffusion_model, name, device=transformer_load_device, dtype=base_dtype, value=sd[name])
                if compile_args is not None:
                    patcher.model.diffusion_model.blocks[i] = torch.compile(block, fullgraph=compile_args["fullgraph"], dynamic=compile_args["dynamic"], backend=compile_args["backend"], mode=compile_args["mode"])
                quantize_(block, quant_func)
                print(block)
                #block.to(offload_device)
            for name, param in patcher.model.diffusion_model.named_parameters():
                if "blocks" not in name:
                    set_module_tensor_to_device(patcher.model.diffusion_model, name, device=transformer_load_device, dtype=base_dtype, value=sd[name])

            manual_offloading = False # to disable manual .to(device) calls
            log.info(f"Quantized transformer blocks to {quantization}")
            for name, param in patcher.model.diffusion_model.named_parameters():
                print(name, param.dtype)
                #param.data = param.data.to(self.vae_dtype).to(device)

            del sd
            mm.soft_empty_cache()

        patcher.model["dtype"] = base_dtype
        patcher.model["base_path"] = model_path
        patcher.model["model_name"] = model
        patcher.model["manual_offloading"] = manual_offloading
        patcher.model["quantization"] = "disabled"
        patcher.model["block_swap_args"] = block_swap_args

        for model in mm.current_loaded_models:
            if model._model() == patcher:
                mm.current_loaded_models.remove(model)            

        return (patcher,)

#region load VAE

class WanVideoVAELoader:
    @classmethod
    def INPUT_TYPES(s):
        return {
            "required": {
                "model_name": (folder_paths.get_filename_list("vae"), {"tooltip": "These models are loaded from 'ComfyUI/models/vae'"}),
            },
            "optional": {
                "precision": (["fp16", "fp32", "bf16"],
                    {"default": "bf16"}
                ),
            }
        }

    RETURN_TYPES = ("WANVAE",)
    RETURN_NAMES = ("vae", )
    FUNCTION = "loadmodel"
    CATEGORY = "WanVideoWrapper"
    DESCRIPTION = "Loads Hunyuan VAE model from 'ComfyUI/models/vae'"

    def loadmodel(self, model_name, precision, compile_args=None):
        from .wanvideo.wan_video_vae import WanVideoVAE

        device = mm.get_torch_device()
        offload_device = mm.unet_offload_device()

        dtype = {"bf16": torch.bfloat16, "fp16": torch.float16, "fp32": torch.float32}[precision]
        #with open(os.path.join(script_directory, 'configs', 'hy_vae_config.json')) as f:
        #    vae_config = json.load(f)
        model_path = folder_paths.get_full_path("vae", model_name)
        vae_sd = load_torch_file(model_path, safe_load=True)

        has_model_prefix = any(k.startswith("model.") for k in vae_sd.keys())
        if not has_model_prefix:
            vae_sd = {f"model.{k}": v for k, v in vae_sd.items()}
        
        vae = WanVideoVAE(dtype=dtype)
        vae.load_state_dict(vae_sd)
        vae.eval()
        vae.to(device = offload_device, dtype = dtype)
            

        return (vae,)



class WanVideoTorchCompileSettings:
    @classmethod
    def INPUT_TYPES(s):
        return {
            "required": {
                "backend": (["inductor","cudagraphs"], {"default": "inductor"}),
                "fullgraph": ("BOOLEAN", {"default": False, "tooltip": "Enable full graph mode"}),
                "mode": (["default", "max-autotune", "max-autotune-no-cudagraphs", "reduce-overhead"], {"default": "default"}),
                "dynamic": ("BOOLEAN", {"default": False, "tooltip": "Enable dynamic mode"}),
                "dynamo_cache_size_limit": ("INT", {"default": 64, "min": 0, "max": 1024, "step": 1, "tooltip": "torch._dynamo.config.cache_size_limit"}),
                "compile_transformer_blocks": ("BOOLEAN", {"default": True, "tooltip": "Compile single blocks"}),

            },
        }
    RETURN_TYPES = ("WANCOMPILEARGS",)
    RETURN_NAMES = ("torch_compile_args",)
    FUNCTION = "loadmodel"
    CATEGORY = "WanVideoWrapper"
    DESCRIPTION = "torch.compile settings, when connected to the model loader, torch.compile of the selected layers is attempted. Requires Triton and torch 2.5.0 is recommended"

    def loadmodel(self, backend, fullgraph, mode, dynamic, dynamo_cache_size_limit, compile_transformer_blocks):

        compile_args = {
            "backend": backend,
            "fullgraph": fullgraph,
            "mode": mode,
            "dynamic": dynamic,
            "dynamo_cache_size_limit": dynamo_cache_size_limit,
            "compile_transformer_blocks": compile_transformer_blocks,
        }

        return (compile_args, )

#region TextEncode

class LoadWanVideoT5TextEncoder:
    @classmethod
    def INPUT_TYPES(s):
        return {
            "required": {
                "model_name": (folder_paths.get_filename_list("text_encoders"), {"tooltip": "These models are loaded from 'ComfyUI/models/vae'"}),
                "precision": (["fp16", "fp32", "bf16"],
                    {"default": "bf16"}
                ),
            },
            "optional": {
                "load_device": (["main_device", "offload_device"], {"default": "offload_device"}),
                 "quantization": (['disabled', 'fp8_e4m3fn'], {"default": 'disabled', "tooltip": "optional quantization method"}),
            }
        }

    RETURN_TYPES = ("WANTEXTENCODER",)
    RETURN_NAMES = ("wan_t5_model", )
    FUNCTION = "loadmodel"
    CATEGORY = "WanVideoWrapper"
    DESCRIPTION = "Loads Hunyuan text_encoder model from 'ComfyUI/models/LLM'"

    def loadmodel(self, model_name, precision, load_device="offload_device", quantization="disabled"):
       
        from .wanvideo.modules.t5 import T5EncoderModel
        device = mm.get_torch_device()
        offload_device = mm.unet_offload_device()

        text_encoder_load_device = device if load_device == "main_device" else offload_device

        tokenizer_path = os.path.join(script_directory, "configs", "T5_tokenizer")

        dtype = {"bf16": torch.bfloat16, "fp16": torch.float16, "fp32": torch.float32}[precision]

        model_path = folder_paths.get_full_path("text_encoders", model_name)
        sd = load_torch_file(model_path, safe_load=True)

        T5_text_encoder = T5EncoderModel(
            text_len=512,
            dtype=dtype,
            device=text_encoder_load_device,
            state_dict=sd,
            tokenizer_path=tokenizer_path,
            quantization=quantization
        )
        text_encoder = {
            "model": T5_text_encoder,
            "dtype": dtype,
        }
        
        return (text_encoder,)
    
class LoadWanVideoClipTextEncoder:
    @classmethod
    def INPUT_TYPES(s):
        return {
            "required": {
                "model_name": (folder_paths.get_filename_list("text_encoders"), {"tooltip": "These models are loaded from 'ComfyUI/models/vae'"}),
                 "precision": (["fp16", "fp32", "bf16"],
                    {"default": "fp16"}
                ),
            },
            "optional": {
                "load_device": (["main_device", "offload_device"], {"default": "offload_device"}),
            }
        }

    RETURN_TYPES = ("WANCLIP",)
    RETURN_NAMES = ("wan_clip_model", )
    FUNCTION = "loadmodel"
    CATEGORY = "WanVideoWrapper"
    DESCRIPTION = "Loads Hunyuan text_encoder model from 'ComfyUI/models/LLM'"

    def loadmodel(self, model_name, precision, load_device="offload_device"):
        from .wanvideo.modules.clip import CLIPModel
       
        device = mm.get_torch_device()
        offload_device = mm.unet_offload_device()

        text_encoder_load_device = device if load_device == "main_device" else offload_device

        tokenizer_path = os.path.join(script_directory, "configs", "clip")

        dtype = {"bf16": torch.bfloat16, "fp16": torch.float16, "fp32": torch.float32}[precision]

        model_path = folder_paths.get_full_path("text_encoders", model_name)
        sd = load_torch_file(model_path, safe_load=True)
        clip_model = CLIPModel(dtype=dtype, device=device, state_dict=sd, tokenizer_path=tokenizer_path)
        clip_model.model.to(text_encoder_load_device)
        del sd
        
        return (clip_model,)

class WanVideoTextEncode:
    @classmethod
    def INPUT_TYPES(s):
        return {"required": {
            "t5": ("WANTEXTENCODER",),
            "positive_prompt": ("STRING", {"default": "", "multiline": True} ),
            "negative_prompt": ("STRING", {"default": "", "multiline": True} ),
            },
            "optional": {
                "force_offload": ("BOOLEAN", {"default": True}),
            }
        }

    RETURN_TYPES = ("WANVIDEOTEXTEMBEDS", )
    RETURN_NAMES = ("text_embeds",)
    FUNCTION = "process"
    CATEGORY = "WanVideoWrapper"

    def process(self, t5, positive_prompt, negative_prompt,force_offload=True):

        device = mm.get_torch_device()
        offload_device = mm.unet_offload_device()
        encoder = t5["model"]
        dtype = t5["dtype"]

        encoder.model.to(device)
       
        with torch.autocast(device_type=mm.get_autocast_device(device), dtype=dtype, enabled=True):
            context = encoder([positive_prompt], device)
            context_null = encoder([negative_prompt], device)
        context = [t.to(device) for t in context]
        context_null = [t.to(device) for t in context_null]

        if force_offload:
            encoder.model.to(offload_device)
            mm.soft_empty_cache()


        prompt_embeds_dict = {
                "prompt_embeds": context,
                "negative_prompt_embeds": context_null,
            }
        return (prompt_embeds_dict,)
    
#region clip image encode
class WanVideoImageClipEncode:
    @classmethod
    def INPUT_TYPES(s):
        return {"required": {
            "clip": ("WANCLIP",),
            "image": ("IMAGE", {"tooltip": "Image to encode"}),
            "vae": ("WANVAE",),
            "generation_width": ("INT", {"default": 832, "min": 64, "max": 2048, "step": 8, "tooltip": "Width of the image to encode"}),
            "generation_height": ("INT", {"default": 480, "min": 64, "max": 29048, "step": 8, "tooltip": "Height of the image to encode"}),
            "num_frames": ("INT", {"default": 81, "min": 1, "max": 10000, "step": 4, "tooltip": "Number of frames to encode"}),
            },
            "optional": {
                "force_offload": ("BOOLEAN", {"default": True}),
                "noise_aug_strength": ("FLOAT", {"default": 0.0, "min": 0.0, "max": 10.0, "step": 0.001, "tooltip": "Strength of noise augmentation, helpful for I2V where some noise can add motion and give sharper results"}),
                "latent_strength": ("FLOAT", {"default": 1.0, "min": 0.0, "max": 10.0, "step": 0.001, "tooltip": "Additional latent multiplier, helpful for I2V where lower values allow for more motion"}),
                "clip_embed_strength": ("FLOAT", {"default": 1.0, "min": 0.0, "max": 10.0, "step": 0.001, "tooltip": "Additional clip embed multiplier"}),

            }
        }

    RETURN_TYPES = ("WANVIDIMAGE_EMBEDS", )
    RETURN_NAMES = ("image_embeds",)
    FUNCTION = "process"
    CATEGORY = "WanVideoWrapper"

    def process(self, clip, vae, image, num_frames, generation_width, generation_height, force_offload=True, noise_aug_strength=0.0, latent_strength=1.0, clip_embed_strength=1.0):

        device = mm.get_torch_device()
        offload_device = mm.unet_offload_device()

        self.image_mean = [0.48145466, 0.4578275, 0.40821073]
        self.image_std = [0.26862954, 0.26130258, 0.27577711]
        patch_size = (1, 2, 2)
        vae_stride = (4, 8, 8)
        sp_size = 1 #no parallelism
        H, W = image.shape[1], image.shape[2]
        max_area = generation_width * generation_height

        from comfy.clip_vision import clip_preprocess
        pixel_values = clip_preprocess(image.to(device), size=224, mean=self.image_mean, std=self.image_std, crop=True).float()
        clip.model.to(device)
        clip_context = clip.visual(pixel_values)

        if clip_embed_strength != 1.0:
            clip_context *= clip_embed_strength
        
        if force_offload:
            clip.model.to(offload_device)
            mm.soft_empty_cache()

        aspect_ratio = H / W
        lat_h = round(
            np.sqrt(max_area * aspect_ratio) // vae_stride[1] //
            patch_size[1] * patch_size[1])
        lat_w = round(
            np.sqrt(max_area / aspect_ratio) // vae_stride[2] //
            patch_size[2] * patch_size[2])
        h = lat_h * vae_stride[1]
        w = lat_w * vae_stride[2]

        # Step 1: Create initial mask with ones for first frame, zeros for others
        mask = torch.ones(1, num_frames, lat_h, lat_w, device=device)
        mask[:, 1:] = 0

        # Step 2: Repeat first frame 4 times and concatenate with remaining frames
        first_frame_repeated = torch.repeat_interleave(mask[:, 0:1], repeats=4, dim=1)
        mask = torch.concat([first_frame_repeated, mask[:, 1:]], dim=1)

        # Step 3: Reshape mask into groups of 4 frames
        mask = mask.view(1, mask.shape[1] // 4, 4, lat_h, lat_w)

        # Step 4: Transpose dimensions and select first batch
        mask = mask.transpose(1, 2)[0]

        # Calculate maximum sequence length
        frames_per_stride = (num_frames - 1) // vae_stride[0] + 1
        patches_per_frame = lat_h * lat_w // (patch_size[1] * patch_size[2])
        raw_seq_len = frames_per_stride * patches_per_frame

        # Round up to nearest multiple of sp_size
        max_seq_len = int(math.ceil(raw_seq_len / sp_size)) * sp_size

        vae.to(device)

        # Step 1: Resize and rearrange the input image dimensions
        #resized_image = image.permute(0, 3, 1, 2)  # Rearrange dimensions to (B, C, H, W)
        #resized_image = torch.nn.functional.interpolate(resized_image, size=(h, w), mode='bicubic')
        resized_image = common_upscale(image.movedim(-1, 1), w, h, "lanczos", "disabled")
        resized_image = resized_image.transpose(0, 1)  # Transpose to match required format
        resized_image = resized_image * 2 - 1

        if noise_aug_strength > 0.0:
            resized_image = add_noise_to_reference_video(resized_image, ratio=noise_aug_strength)
        
        # Step 2: Create zero padding frames
        zero_frames = torch.zeros(3, num_frames-1, h, w, device=device)

        # Step 3: Concatenate image with zero frames
        concatenated = torch.concat([resized_image.to(device), zero_frames, resized_image.to(device)], dim=1).to(device = device, dtype = vae.dtype)
        concatenated *= latent_strength
        y = vae.encode([concatenated], device)[0]

        y = torch.concat([mask, y])

        vae.model.clear_cache()
        vae.to(offload_device)

        image_embeds = {
            "image_embeds": y,
            "clip_context": clip_context,
            "max_seq_len": max_seq_len,
            "num_frames": num_frames,
            "lat_h": lat_h,
            "lat_w": lat_w,
        }

        return (image_embeds,)
    
class WanVideoEmptyEmbeds:
    @classmethod
    def INPUT_TYPES(s):
        return {"required": {
            "width": ("INT", {"default": 832, "min": 64, "max": 2048, "step": 8, "tooltip": "Width of the image to encode"}),
            "height": ("INT", {"default": 480, "min": 64, "max": 29048, "step": 8, "tooltip": "Height of the image to encode"}),
            "num_frames": ("INT", {"default": 81, "min": 1, "max": 10000, "step": 4, "tooltip": "Number of frames to encode"}),
            },
        }

    RETURN_TYPES = ("WANVIDIMAGE_EMBEDS", )
    RETURN_NAMES = ("image_embeds",)
    FUNCTION = "process"
    CATEGORY = "WanVideoWrapper"

    def process(self, num_frames, width, height):

        patch_size = (1, 2, 2)
        vae_stride = (4, 8, 8)

        target_shape = (16, (num_frames - 1) // vae_stride[0] + 1,
                        height // vae_stride[1],
                        width // vae_stride[2])

        seq_len = math.ceil((target_shape[2] * target_shape[3]) /
                            (patch_size[1] * patch_size[2]) *
                            target_shape[1])
        
        embeds = {
            "max_seq_len": seq_len,
            "target_shape": target_shape,
            "num_frames": num_frames
        }
    
        return (embeds,)


#region Sampler
class WanVideoSampler:
    @classmethod
    def INPUT_TYPES(s):
        return {
            "required": {
                "model": ("WANVIDEOMODEL",),
                "text_embeds": ("WANVIDEOTEXTEMBEDS", ),
                "image_embeds": ("WANVIDIMAGE_EMBEDS", ),
                "steps": ("INT", {"default": 30, "min": 1}),
                "cfg": ("FLOAT", {"default": 6.0, "min": 0.0, "max": 30.0, "step": 0.01}),
                "shift": ("FLOAT", {"default": 5.0, "min": 0.0, "max": 1000.0, "step": 0.01}),
                "seed": ("INT", {"default": 0, "min": 0, "max": 0xffffffffffffffff}),
                "force_offload": ("BOOLEAN", {"default": True}),
                "scheduler": (["unipc", "dpm++", "dpm++_sde"],
                    {
                        "default": 'dpm++'
                    }),
                "riflex_freq_index": ("INT", {"default": 0, "min": 0, "max": 1000, "step": 1, "tooltip": "Frequency index for RIFLEX, disabled when 0, default 4. Allows for new frames to be generated after without looping"}),


            },
            "optional": {
                "samples": ("LATENT", {"tooltip": "init Latents to use for video2video process"} ),
                "denoise_strength": ("FLOAT", {"default": 1.0, "min": 0.0, "max": 1.0, "step": 0.01}),
                "feta_args": ("FETAARGS", ),
            }
        }

    RETURN_TYPES = ("LATENT",)
    RETURN_NAMES = ("samples",)
    FUNCTION = "process"
    CATEGORY = "WanVideoWrapper"

<<<<<<< HEAD
    def process(self, model, text_embeds, image_embeds, shift, steps, cfg, seed, scheduler, riflex_freq_index, force_offload=True, samples=None, denoise_strength=1.0):
        from .wanvideo.modules.model import rope_params
        from .wanvideo.utils.fm_solvers import FlowDPMSolverMultistepScheduler, get_sampling_sigmas, retrieve_timesteps
        from .wanvideo.utils.fm_solvers_unipc import FlowUniPCMultistepScheduler
=======
    def process(self, model, text_embeds, image_embeds, shift, steps, cfg, seed, scheduler, riflex_freq_index, 
        force_offload=True, samples=None, feta_args=None, denoise_strength=1.0):
>>>>>>> 977d9361
        patcher = model
        model = model.model
        transformer = model.diffusion_model

        device = mm.get_torch_device()
        offload_device = mm.unet_offload_device()
        
        steps = int(steps/denoise_strength)

        if scheduler == 'unipc':
            sample_scheduler = FlowUniPCMultistepScheduler(
                num_train_timesteps=1000,
                shift=shift,
                use_dynamic_shifting=False)
            sample_scheduler.set_timesteps(
                steps, device=device, shift=shift)
            timesteps = sample_scheduler.timesteps
        elif 'dpm++' in scheduler:
            if scheduler == 'dpm++_sde':
                algorithm_type = "sde-dpmsolver++"
            else:
                algorithm_type = "dpmsolver++"
            sample_scheduler = FlowDPMSolverMultistepScheduler(
                num_train_timesteps=1000,
                shift=shift,
                use_dynamic_shifting=False,
                algorithm_type= algorithm_type)
            sampling_sigmas = get_sampling_sigmas(steps, shift)
            timesteps, _ = retrieve_timesteps(
                sample_scheduler,
                device=device,
                sigmas=sampling_sigmas)
        else:
            raise NotImplementedError("Unsupported solver.")
        
        if denoise_strength < 1.0:
            steps = int(steps * denoise_strength)
            timesteps = timesteps[-(steps + 1):] 
        
        seed_g = torch.Generator(device=torch.device("cpu"))
        seed_g.manual_seed(seed)
        if transformer.model_type == "i2v":
            lat_h = image_embeds.get("lat_h", None)
            lat_w = image_embeds.get("lat_w", None)
            if lat_h is None or lat_w is None:
                raise ValueError("Clip encoded image embeds must be provided for I2V (Image to Video) model")
            noise = torch.randn(
                16,
                (image_embeds["num_frames"] - 1) // 4 + 1,
                lat_h,
                lat_w,
                dtype=torch.float32,
                generator=seed_g,
                device=torch.device("cpu"))
            seq_len = image_embeds["max_seq_len"]
        else: #t2v
            target_shape = image_embeds.get("target_shape", None)
            if target_shape is None:
                raise ValueError("Empty image embeds must be provided for T2V (Text to Video")
            seq_len = image_embeds["max_seq_len"]
            noise = torch.randn(
                    target_shape[0],
                    target_shape[1],
                    target_shape[2],
                    target_shape[3],
                    dtype=torch.float32,
                    device=torch.device("cpu"),
                    generator=seed_g)

        if samples is not None:
            latent_timestep = timesteps[:1].to(noise)
            noise = noise * latent_timestep / 1000 + (1 - latent_timestep / 1000) * samples["samples"].squeeze(0).to(noise)
            
        latent = noise.to(device)

        d = transformer.dim // transformer.num_heads
        freqs = torch.cat([
            rope_params(1024, d - 4 * (d // 6), L_test=latent.shape[2], k=riflex_freq_index),
            rope_params(1024, 2 * (d // 6), L_test=latent.shape[2], k=riflex_freq_index),
            rope_params(1024, 2 * (d // 6), L_test=latent.shape[2], k=riflex_freq_index)
        ],
        dim=1)

        if not isinstance(cfg, list):
            cfg = [cfg] * (steps +1)

        base_args = {
            'clip_fea': image_embeds.get('clip_context', None),
            'seq_len': seq_len,
            'device': device,
            'freqs': freqs,
        }
        if transformer.model_type == "i2v":
            base_args.update({
                 'y': [image_embeds["image_embeds"]],
            })

        arg_c = base_args.copy()
        arg_c.update({'context': [text_embeds["prompt_embeds"][0]]})
        arg_null = base_args.copy()
        arg_null.update({'context': text_embeds["negative_prompt_embeds"]})
        
        pbar = ProgressBar(steps)

        from latent_preview import prepare_callback
        callback = prepare_callback(patcher, steps)

        #blockswap init
        if model["block_swap_args"] is not None:
            for name, param in transformer.named_parameters():
                if "block" not in name:
                    param.data = param.data.to(device)

            transformer.block_swap(
                model["block_swap_args"]["blocks_to_swap"] - 1 ,
            )
        else:
            if model["manual_offloading"]:
                transformer.to(device)
        #feta
        if feta_args is not None:
            set_enhance_weight(feta_args["weight"])
            feta_start_percent = feta_args["start_percent"]
            feta_end_percent = feta_args["end_percent"]
            set_num_frames(latent.shape[2])
            enable_enhance()
        else:
            disable_enhance()   

        mm.soft_empty_cache()
        gc.collect()

        if "sparge" in transformer.attention_mode:
            from spas_sage_attn.autotune import (
                SparseAttentionMeansim,
                extract_sparse_attention_state_dict,
                load_sparse_attention_state_dict,
            )
                
            for idx, block in enumerate(transformer.blocks):
                block.self_attn.verbose = True
                block.self_attn.inner_attention = SparseAttentionMeansim(l1=0.06, pv_l1=0.065)
            if transformer.attention_mode == "spargeattn":
                saved_state_dict = torch.load("sparge_wan_30_steps_1_iter.pt")
                for key in saved_state_dict.keys():
                    print(key)
                load_sparse_attention_state_dict(transformer, saved_state_dict, verbose = True)
                
        #for idx, block in enumerate(transformer.blocks):
        #    print(f"Block {idx} attn1: {block}")
        
        try:
            torch.cuda.reset_peak_memory_stats(device)
        except:
            pass

        with torch.autocast(device_type=mm.get_autocast_device(device), dtype=model["dtype"], enabled=True):
            for i, t in enumerate(tqdm(timesteps)):
                latent_model_input = [latent.to(device)]
                timestep = [t]

                timestep = torch.stack(timestep).to(device)
                current_step_percentage = i / len(timesteps)

                if feta_args is not None:
                    if feta_start_percent <= current_step_percentage <= feta_end_percent:
                        enable_enhance()
                    else:
                        disable_enhance()

                #model inference start
                noise_pred_cond = transformer(
                    latent_model_input, t=timestep, **arg_c)[0].to(offload_device)
                if cfg[i] != 1.0:
                    noise_pred_uncond = transformer(
                        latent_model_input, t=timestep, **arg_null)[0].to(offload_device)
                
                    noise_pred = noise_pred_uncond + cfg[i] * (
                        noise_pred_cond - noise_pred_uncond)
                else:
                    noise_pred = noise_pred_cond
                #model inference end
                
                latent = latent.to(offload_device)
                
                temp_x0 = sample_scheduler.step(
                    noise_pred.unsqueeze(0),
                    t,
                    latent.unsqueeze(0),
                    return_dict=False,
                    generator=seed_g)[0]
                latent = temp_x0.squeeze(0)

                x0 = [latent.to(device)]
                
                if callback is not None:
                    callback_latent = (latent_model_input[0].cpu() - noise_pred * t.cpu() / 1000).detach().permute(1,0,2,3)
                    callback(i, callback_latent, None, steps)
                else:
                    pbar.update(1)
                del latent_model_input, timestep

        if transformer.attention_mode == "spargeattn_tune":
            saved_state_dict = extract_sparse_attention_state_dict(transformer)
            torch.save(saved_state_dict, "sparge_wan.pt")
            save_torch_file(saved_state_dict, "sparge_wan.safetensors")

        if force_offload:
            if model["manual_offloading"]:
                transformer.to(offload_device)
                mm.soft_empty_cache()
                gc.collect()

        print_memory(device)
        try:
            torch.cuda.reset_peak_memory_stats(device)
        except:
            pass

        return ({
            "samples": x0[0].unsqueeze(0).cpu()
            },)

#region VideoDecode
class WanVideoDecode:
    @classmethod
    def INPUT_TYPES(s):
        return {"required": {
                    "vae": ("WANVAE",),
                    "samples": ("LATENT",),
                    "enable_vae_tiling": ("BOOLEAN", {"default": True, "tooltip": "Drastically reduces memory use but may introduce seams"}),
                    "tile_x": ("INT", {"default": 272, "min": 64, "max": 2048, "step": 1, "tooltip": "Tile size in pixels, smaller values use less VRAM, may introduce more seams"}),
                    "tile_y": ("INT", {"default": 272, "min": 64, "max": 2048, "step": 1, "tooltip": "Tile size in pixels, smaller values use less VRAM, may introduce more seams"}),
                    "tile_stride_x": ("INT", {"default": 144, "min": 32, "max": 2048, "step": 32, "tooltip": "Tile stride in pixels, smaller values use less VRAM, may introduce more seams"}),
                    "tile_stride_y": ("INT", {"default": 128, "min": 32, "max": 2048, "step": 32, "tooltip": "Tile stride in pixels, smaller values use less VRAM, may introduce more seams"}),
                    },
                }

    RETURN_TYPES = ("IMAGE",)
    RETURN_NAMES = ("images",)
    FUNCTION = "decode"
    CATEGORY = "WanVideoWrapper"

    def decode(self, vae, samples, enable_vae_tiling, tile_x, tile_y, tile_stride_x, tile_stride_y):
        device = mm.get_torch_device()
        offload_device = mm.unet_offload_device()
        mm.soft_empty_cache()
        latents = samples["samples"]
        vae.to(device)

        latents = latents.to(device = device, dtype = vae.dtype)

        mm.soft_empty_cache()

        image = vae.decode(latents, device=device, tiled=enable_vae_tiling, tile_size=(tile_x, tile_y), tile_stride=(tile_stride_x, tile_stride_y))[0]
        print(image.shape)
        print(image.min(), image.max())
        vae.to(offload_device)
        vae.model.clear_cache()
        mm.soft_empty_cache()

        image = (image - image.min()) / (image.max() - image.min())
        image = torch.clamp(image, 0.0, 1.0)
        image = image.permute(1, 2, 3, 0).cpu().float()

        return (image,)

#region VideoEncode
class WanVideoEncode:
    @classmethod
    def INPUT_TYPES(s):
        return {"required": {
                    "vae": ("WANVAE",),
                    "image": ("IMAGE",),
                    "enable_vae_tiling": ("BOOLEAN", {"default": True, "tooltip": "Drastically reduces memory use but may introduce seams"}),
                    "tile_x": ("INT", {"default": 272, "min": 64, "max": 2048, "step": 1, "tooltip": "Tile size in pixels, smaller values use less VRAM, may introduce more seams"}),
                    "tile_y": ("INT", {"default": 272, "min": 64, "max": 2048, "step": 1, "tooltip": "Tile size in pixels, smaller values use less VRAM, may introduce more seams"}),
                    "tile_stride_x": ("INT", {"default": 144, "min": 32, "max": 2048, "step": 32, "tooltip": "Tile stride in pixels, smaller values use less VRAM, may introduce more seams"}),
                    "tile_stride_y": ("INT", {"default": 128, "min": 32, "max": 2048, "step": 32, "tooltip": "Tile stride in pixels, smaller values use less VRAM, may introduce more seams"}),
                    },
                    "optional": {
                        "noise_aug_strength": ("FLOAT", {"default": 0.0, "min": 0.0, "max": 10.0, "step": 0.001, "tooltip": "Strength of noise augmentation, helpful for leapfusion I2V where some noise can add motion and give sharper results"}),
                        "latent_strength": ("FLOAT", {"default": 1.0, "min": 0.0, "max": 10.0, "step": 0.001, "tooltip": "Additional latent multiplier, helpful for leapfusion I2V where lower values allow for more motion"}),
                    }
                }

    RETURN_TYPES = ("LATENT",)
    RETURN_NAMES = ("samples",)
    FUNCTION = "encode"
    CATEGORY = "WanVideoWrapper"

    def encode(self, vae, image, enable_vae_tiling, tile_x, tile_y, tile_stride_x, tile_stride_y, noise_aug_strength=0.0, latent_strength=1.0):
        device = mm.get_torch_device()
        offload_device = mm.unet_offload_device()

        generator = torch.Generator(device=torch.device("cpu"))#.manual_seed(seed)
        vae.to(device)

        image = (image.clone() * 2.0 - 1.0).to(vae.dtype).to(device).unsqueeze(0).permute(0, 4, 1, 2, 3) # B, C, T, H, W
        if noise_aug_strength > 0.0:
            image = add_noise_to_reference_video(image, ratio=noise_aug_strength)
        
        latents = vae.encode(image, device=device, tiled=enable_vae_tiling, tile_size=(tile_x, tile_y), tile_stride=(tile_stride_x, tile_stride_y))
        if latent_strength != 1.0:
            latents *= latent_strength

        vae.to(offload_device)
        vae.model.clear_cache()
        mm.soft_empty_cache()
        print("encoded latents shape",latents.shape)


        return ({"samples": latents},)

class WanVideoLatentPreview:
    @classmethod
    def INPUT_TYPES(s):
        return {
            "required": {
                "samples": ("LATENT",),
                 "seed": ("INT", {"default": 0, "min": 0, "max": 0xffffffffffffffff}),
                 "min_val": ("FLOAT", {"default": -0.15, "min": -1.0, "max": 0.0, "step": 0.0001}),
                 "max_val": ("FLOAT", {"default": 0.15, "min": 0.0, "max": 1.0, "step": 0.0001}),
                 "r_bias": ("FLOAT", {"default": 0.0, "min": -1.0, "max": 1.0, "step": 0.0001}),
                 "g_bias": ("FLOAT", {"default": 0.0, "min": -1.0, "max": 1.0, "step": 0.0001}),
                 "b_bias": ("FLOAT", {"default": 0.0, "min": -1.0, "max": 1.0, "step": 0.0001}),
            },
        }

    RETURN_TYPES = ("IMAGE", "STRING", )
    RETURN_NAMES = ("images", "latent_rgb_factors",)
    FUNCTION = "sample"
    CATEGORY = "WanVideoWrapper"

    def sample(self, samples, seed, min_val, max_val, r_bias, g_bias, b_bias):
        mm.soft_empty_cache()

        latents = samples["samples"].clone()
        print("in sample", latents.shape)
        #latent_rgb_factors =[[-0.02531045419704009, -0.00504800612542497, 0.13293717293982546], [-0.03421835830845858, 0.13996708548892614, -0.07081038680118075], [0.011091819063647063, -0.03372949685846012, -0.0698232210116172], [-0.06276524604742019, -0.09322986677909442, 0.01826383612148913], [0.021290659938126788, -0.07719530444034409, -0.08247812477766273], [0.04401102991215147, -0.0026401932105894754, -0.01410913586718443], [0.08979717602613707, 0.05361221258740831, 0.11501425309699129], [0.04695121980405198, -0.13053491609675175, 0.05025986885867986], [-0.09704684176098193, 0.03397687417738002, -0.1105886644677771], [0.14694697234804935, -0.12316902186157716, 0.04210404546699645], [0.14432470831243552, -0.002580008133591355, -0.08490676947390643], [0.051502750076553944, -0.10071695490292451, -0.01786223610178095], [-0.12503276881774464, 0.08877830923879379, 0.1076584501927316], [-0.020191205513213406, -0.1493425056303128, -0.14289740371758308], [-0.06470138952271293, -0.07410426095060325, 0.00980804676890873], [0.11747671720735695, 0.10916082743849789, -0.12235599365235904]]
        latent_rgb_factors = [
        [0.000159, -0.000223, 0.001299],
        [0.000566, 0.000786, 0.001948],
        [0.001531, -0.000337, 0.000863],
        [0.001887, 0.002190, 0.002117],
        [0.002032, 0.000782, -0.000512],
        [0.001634, 0.001260, 0.001685],
        [0.001360, -0.000292, 0.000189],
        [0.001410, 0.000769, 0.001935],
        [-0.000365, 0.000211, 0.000397],
        [-0.000091, 0.001333, 0.001812],
        [0.000201, 0.001866, 0.000546],
        [0.001889, 0.000544, -0.000237],
        [0.001779, 0.000022, 0.001764],
        [0.001456, 0.000431, 0.001574],
        [0.001791, 0.001738, -0.000121],
        [-0.000034, -0.000405, 0.000708]
    ]

        import random
        random.seed(seed)
        #latent_rgb_factors = [[random.uniform(min_val, max_val) for _ in range(3)] for _ in range(16)]
        #latent_rgb_factors = [[0.1 for _ in range(3)] for _ in range(16)]
        out_factors = latent_rgb_factors
        print(latent_rgb_factors)

        latent_rgb_factors_bias = [-0.0011, 0.0, -0.0002]
        #latent_rgb_factors_bias = [r_bias, g_bias, b_bias]

        latent_rgb_factors = torch.tensor(latent_rgb_factors, device=latents.device, dtype=latents.dtype).transpose(0, 1)
        latent_rgb_factors_bias = torch.tensor(latent_rgb_factors_bias, device=latents.device, dtype=latents.dtype)
        print(latent_rgb_factors)

        print("latent_rgb_factors", latent_rgb_factors.shape)

        latent_images = []
        for t in range(latents.shape[2]):
            latent = latents[:, :, t, :, :]
            latent = latent[0].permute(1, 2, 0)
            latent_image = torch.nn.functional.linear(
                latent,
                latent_rgb_factors,
                bias=latent_rgb_factors_bias
            )
            latent_images.append(latent_image)
        latent_images = torch.stack(latent_images, dim=0)
        print("latent_images", latent_images.shape)
        latent_images_min = latent_images.min()
        latent_images_max = latent_images.max()
        latent_images = (latent_images - latent_images_min) / (latent_images_max - latent_images_min)

        return (latent_images.float().cpu(), out_factors)

NODE_CLASS_MAPPINGS = {
    "WanVideoSampler": WanVideoSampler,
    "WanVideoDecode": WanVideoDecode,
    "WanVideoTextEncode": WanVideoTextEncode,
    "WanVideoModelLoader": WanVideoModelLoader,
    "WanVideoVAELoader": WanVideoVAELoader,
    "LoadWanVideoT5TextEncoder": LoadWanVideoT5TextEncoder,
    "WanVideoImageClipEncode": WanVideoImageClipEncode,
    "LoadWanVideoClipTextEncoder": LoadWanVideoClipTextEncoder,
    "WanVideoEncode": WanVideoEncode,
    "WanVideoBlockSwap": WanVideoBlockSwap,
    "WanVideoTorchCompileSettings": WanVideoTorchCompileSettings,
    "WanVideoLatentPreview": WanVideoLatentPreview,
    "WanVideoEmptyEmbeds": WanVideoEmptyEmbeds,
    "WanVideoLoraSelect": WanVideoLoraSelect,
    "WanVideoLoraBlockEdit": WanVideoLoraBlockEdit,
    "WanVideoEnhanceAVideo": WanVideoEnhanceAVideo

    }
NODE_DISPLAY_NAME_MAPPINGS = {
    "WanVideoSampler": "WanVideo Sampler",
    "WanVideoDecode": "WanVideo Decode",
    "WanVideoTextEncode": "WanVideo TextEncode",
    "WanVideoTextImageEncode": "WanVideo TextImageEncode (IP2V)",
    "WanVideoModelLoader": "WanVideo Model Loader",
    "WanVideoVAELoader": "WanVideo VAE Loader",
    "LoadWanVideoT5TextEncoder": "Load WanVideo T5 TextEncoder",
    "WanVideoImageClipEncode": "WanVideo ImageClip Encode",
    "LoadWanVideoClipTextEncoder": "Load WanVideo Clip TextEncoder",
    "WanVideoEncode": "WanVideo Encode",
    "WanVideoBlockSwap": "WanVideo BlockSwap",
    "WanVideoTorchCompileSettings": "WanVideo Torch Compile Settings",
    "WanVideoLatentPreview": "WanVideo Latent Preview",
    "WanVideoEmptyEmbeds": "WanVideo Empty Embeds",
    "WanVideoLoraSelect": "WanVideo Lora Select",
    "WanVideoLoraBlockEdit": "WanVideo Lora Block Edit",
    "WanVideoEnhanceAVideo": "WanVideo Enhance-A-Video"
    }<|MERGE_RESOLUTION|>--- conflicted
+++ resolved
@@ -6,21 +6,6 @@
 import math
 from tqdm import tqdm
 
-<<<<<<< HEAD
-=======
-from .wanvideo.modules.clip import CLIPModel
-from .wanvideo.modules.model import WanModel, rope_params
-from .wanvideo.modules.t5 import T5EncoderModel
-from .wanvideo.utils.fm_solvers import (FlowDPMSolverMultistepScheduler,
-                               get_sampling_sigmas, retrieve_timesteps)
-from .wanvideo.utils.fm_solvers_unipc import FlowUniPCMultistepScheduler
-
-from .enhance_a_video.globals import enable_enhance, disable_enhance, set_enhance_weight, set_num_frames
-
-from accelerate import init_empty_weights
-from accelerate.utils import set_module_tensor_to_device
-
->>>>>>> 977d9361
 import folder_paths
 import comfy.model_management as mm
 from comfy.utils import load_torch_file, save_torch_file, ProgressBar, common_upscale
@@ -873,15 +858,12 @@
     FUNCTION = "process"
     CATEGORY = "WanVideoWrapper"
 
-<<<<<<< HEAD
-    def process(self, model, text_embeds, image_embeds, shift, steps, cfg, seed, scheduler, riflex_freq_index, force_offload=True, samples=None, denoise_strength=1.0):
+    def process(self, model, text_embeds, image_embeds, shift, steps, cfg, seed, scheduler, riflex_freq_index, 
+        force_offload=True, samples=None, feta_args=None, denoise_strength=1.0):
         from .wanvideo.modules.model import rope_params
         from .wanvideo.utils.fm_solvers import FlowDPMSolverMultistepScheduler, get_sampling_sigmas, retrieve_timesteps
         from .wanvideo.utils.fm_solvers_unipc import FlowUniPCMultistepScheduler
-=======
-    def process(self, model, text_embeds, image_embeds, shift, steps, cfg, seed, scheduler, riflex_freq_index, 
-        force_offload=True, samples=None, feta_args=None, denoise_strength=1.0):
->>>>>>> 977d9361
+        from .enhance_a_video.globals import enable_enhance, disable_enhance, set_enhance_weight, set_num_frames
         patcher = model
         model = model.model
         transformer = model.diffusion_model
