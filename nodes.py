--- conflicted
+++ resolved
@@ -399,29 +399,22 @@
         log.info(f"Model type: {model_type}, num_heads: {num_heads}, num_layers: {num_layers}")
 
         teacache_coefficients_map = {
-<<<<<<< HEAD
-            "1_3B": [1.03960792e+04, -9.13751066e+02, 5.92814814e+01, 2.36921409e+00, 1.54512351e-02], #[2.39676752e+03, -1.31110545e+03, 2.01331979e+02, -8.29855975e+00, 1.37887774e-01],
-            "14B": [-3.06553890e+05, 6.48419832e+04, -4.24062284e+03, 1.08991219e+02, -7.94696044e-01], #[-5784.54975374, 5449.50911966, -1811.16591783, 256.27178429, -13.02252404],
-            "i2v_480": [-3.06553890e+05, 6.48419832e+04, -4.24062284e+03, 1.08991219e+02, -7.94696044e-01], #[-3.02331670e+02, 2.23948934e+02, -5.25463970e+01, 5.87348440e+00, -2.01973289e-01],
-            "i2v_720": [-3.06553890e+05, 6.48419832e+04, -4.24062284e+03, 1.08991219e+02, -7.94696044e-01], #[-114.36346466, 65.26524496, -18.82220707, 4.91518089, -0.23412683],
-=======
             "1_3B": {
                 "e": [2.39676752e+03, -1.31110545e+03, 2.01331979e+02, -8.29855975e+00, 1.37887774e-01],
-                "e0": [-5.21862437e+04, 9.23041404e+03, -5.28275948e+02, 1.36987616e+01, -4.99875664e-02],
+                "e0": [1.03960792e+04, -9.13751066e+02, 5.92814814e+01, 2.36921409e+00, 1.54512351e-02], #[-5.21862437e+04, 9.23041404e+03, -5.28275948e+02, 1.36987616e+01, -4.99875664e-02],
             },
             "14B": {
                 "e": [-5784.54975374, 5449.50911966, -1811.16591783, 256.27178429, -13.02252404],
-                "e0": [-3.03318725e+05, 4.90537029e+04, -2.65530556e+03, 5.87365115e+01, -3.15583525e-01],
+                "e0": [-3.06553890e+05, 6.48419832e+04, -4.24062284e+03, 1.08991219e+02, -7.94696044e-01], #[-3.03318725e+05, 4.90537029e+04, -2.65530556e+03, 5.87365115e+01, -3.15583525e-01],
             },
             "i2v_480": {
                 "e": [-3.02331670e+02, 2.23948934e+02, -5.25463970e+01, 5.87348440e+00, -2.01973289e-01],
-                "e0": [2.57151496e+05, -3.54229917e+04, 1.40286849e+03, -1.35890334e+01, 1.32517977e-01],
+                "e0": [-3.06553890e+05, 6.48419832e+04, -4.24062284e+03, 1.08991219e+02, -7.94696044e-01], #[2.57151496e+05, -3.54229917e+04, 1.40286849e+03, -1.35890334e+01, 1.32517977e-01],
             },
             "i2v_720":{
                 "e": [-114.36346466, 65.26524496, -18.82220707, 4.91518089, -0.23412683],
-                "e0": [8.10705460e+03, 2.13393892e+03, -3.72934672e+02, 1.66203073e+01, -4.17769401e-02],
-            },
->>>>>>> d9b1f4d1
+                "e0": [-3.06553890e+05, 6.48419832e+04, -4.24062284e+03, 1.08991219e+02, -7.94696044e-01], #[8.10705460e+03, 2.13393892e+03, -3.72934672e+02, 1.66203073e+01, -4.17769401e-02],
+            },
         }
         if model_type == "i2v":
             if "480" in model or "fun" in model.lower(): #just a guess for the Fun model for now...
@@ -1708,12 +1701,9 @@
                 "slg_args": ("SLGARGS", ),
                 "rope_function": (["default", "comfy"], {"default": "comfy", "tooltip": "Comfy's RoPE implementation doesn't use complex numbers and can thus be compiled, that should be a lot faster when using torch.compile"}),
                 "loop_args": ("LOOPARGS", ),
-<<<<<<< HEAD
                 "nocfg_begin": ("FLOAT", {"default": 1.0, "min": 0.0, "max": 1.0, "step": 0.01}),
                 "nocfg_end": ("FLOAT", {"default": 1.0, "min": 0.0, "max": 1.0, "step": 0.01}),
-=======
                 "experimental_args": ("EXPERIMENTALARGS", ),
->>>>>>> d9b1f4d1
             }
         }
 
@@ -1724,11 +1714,7 @@
 
     def process(self, model, text_embeds, image_embeds, shift, steps, cfg, seed, scheduler, riflex_freq_index, 
         force_offload=True, samples=None, feta_args=None, denoise_strength=1.0, context_options=None, 
-<<<<<<< HEAD
-        teacache_args=None, flowedit_args=None, batched_cfg=False, slg_args=None, rope_function="default", loop_args=None, nocfg_begin=1.0, nocfg_end=1.0):
-=======
-        teacache_args=None, flowedit_args=None, batched_cfg=False, slg_args=None, rope_function="default", loop_args=None, experimental_args=None):
->>>>>>> d9b1f4d1
+        teacache_args=None, flowedit_args=None, batched_cfg=False, slg_args=None, rope_function="default", loop_args=None, nocfg_begin=1.0, nocfg_end=1.0, experimental_args=None):
         #assert not (context_options and teacache_args), "Context options cannot currently be used together with teacache."
         patcher = model
         model = model.model
@@ -2088,14 +2074,10 @@
 
                 nonlocal patcher
                 current_step_percentage = idx / len(timesteps)
-<<<<<<< HEAD
                 if nocfg_begin<=current_step_percentage and nocfg_end>=current_step_percentage:
                     cfg_scale = 1
-                control_enabled = False
-=======
                 control_lora_enabled = False
                 image_cond_input = None
->>>>>>> d9b1f4d1
                 if control_latents is not None:
                     if control_lora:
                         control_lora_enabled = True
