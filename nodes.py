--- conflicted
+++ resolved
@@ -213,14 +213,11 @@
     CATEGORY = "WanVideoWrapper"
 
     def loadmodel(self, model, base_precision, load_device,  quantization,
-<<<<<<< HEAD
-                  compile_args=None, attention_mode="sdpa", block_swap_args=None):
+                  compile_args=None, attention_mode="sdpa", block_swap_args=None, lora=None):
+
         from .wanvideo.modules.model import WanModel
         from accelerate import init_empty_weights
         from accelerate.utils import set_module_tensor_to_device
-=======
-                  compile_args=None, attention_mode="sdpa", block_swap_args=None, lora=None):
->>>>>>> b0fa8123
         transformer = None
         mm.unload_all_models()
         mm.soft_empty_cache()
@@ -511,13 +508,9 @@
     CATEGORY = "WanVideoWrapper"
     DESCRIPTION = "Loads Hunyuan text_encoder model from 'ComfyUI/models/LLM'"
 
-<<<<<<< HEAD
-    def loadmodel(self, model_name, precision, load_device="offload_device"):
+    def loadmodel(self, model_name, precision, load_device="offload_device", quantization="disabled"):
+       
         from .wanvideo.modules.t5 import T5EncoderModel
-=======
-    def loadmodel(self, model_name, precision, load_device="offload_device", quantization="disabled"):
->>>>>>> b0fa8123
-       
         device = mm.get_torch_device()
         offload_device = mm.unet_offload_device()
 
