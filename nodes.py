--- conflicted
+++ resolved
@@ -7,24 +7,6 @@
 import math
 from tqdm import tqdm
 
-<<<<<<< HEAD
-=======
-from .wanvideo.modules.clip import CLIPModel
-from .wanvideo.modules.model import WanModel, rope_params
-from .wanvideo.modules.t5 import T5EncoderModel
-from .wanvideo.utils.fm_solvers import (FlowDPMSolverMultistepScheduler,
-                               get_sampling_sigmas, retrieve_timesteps)
-from .wanvideo.utils.fm_solvers_unipc import FlowUniPCMultistepScheduler
-from .wanvideo.utils.basic_flowmatch import FlowMatchScheduler
-from diffusers.schedulers import FlowMatchEulerDiscreteScheduler, DEISMultistepScheduler
-from .wanvideo.utils.scheduling_flow_match_lcm import FlowMatchLCMScheduler
-
-from .enhance_a_video.globals import enable_enhance, disable_enhance, set_enhance_weight, set_num_frames
-from .taehv import TAEHV
-
-from accelerate import init_empty_weights
-from accelerate.utils import set_module_tensor_to_device
->>>>>>> bfed2afc
 from einops import rearrange
 
 import folder_paths
@@ -2373,6 +2355,7 @@
         from diffusers.schedulers import FlowMatchEulerDiscreteScheduler, DEISMultistepScheduler
         from .taehv import TAEHV
         from .wanvideo.utils.scheduling_flow_match_lcm import FlowMatchLCMScheduler
+        from .wanvideo.utils.basic_flowmatch import FlowMatchScheduler
 
         dtype = model["dtype"]
         control_lora = model["control_lora"]
