--- conflicted
+++ resolved
@@ -355,12 +355,9 @@
         x_ref_attn_map=None,
         human_num=None,
     ) -> torch.Tensor:
-<<<<<<< HEAD
         
         from ..wanvideo.modules.attention import attention
         
-=======
->>>>>>> 17d48e3e
         encoder_hidden_states = encoder_hidden_states.squeeze(0)
 
         # Single-speaker fall-through
