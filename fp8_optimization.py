--- conflicted
+++ resolved
@@ -28,9 +28,6 @@
     else:
         return cls.original_forward(input)
 
-<<<<<<< HEAD
-def convert_fp8_linear(module, original_dtype, params_to_keep={}, sd={}, device='cpu'):
-=======
 
 @torch.compiler.disable()
 def apply_lora(weight, lora):
@@ -66,7 +63,6 @@
  
 
 def convert_fp8_linear(module, original_dtype, params_to_keep={}):
->>>>>>> 3988accd
     setattr(module, "fp8_matmul_enabled", True)
    
     for name, submodule in module.named_modules():
@@ -80,13 +76,6 @@
 def convert_linear_with_lora_and_scale(module, scale_weight_keys=None, patches=None, params_to_keep={}):
     for name, submodule in module.named_modules():
         if not any(keyword in name for keyword in params_to_keep):
-<<<<<<< HEAD
-            if isinstance(module, nn.Linear):
-                setattr(module, "scale_weight", torch.ones((1), device=device, dtype=torch.float32))
-                original_forward = module.forward
-                setattr(module, "original_forward", original_forward)
-                setattr(module, "forward", lambda input, m=module: fp8_linear_forward(m, original_dtype, input))
-=======
             # Set scale_weight if present
             if scale_weight_keys is not None:
                 scale_key = f"{name}.scale_weight"
@@ -118,5 +107,4 @@
                 if has_scale or has_lora:
                     original_forward = submodule.forward
                     setattr(submodule, "original_forward", original_forward)
-                    setattr(submodule, "forward", lambda input, m=submodule: linear_with_lora_and_scale_forward(m, input))
->>>>>>> 3988accd
+                    setattr(submodule, "forward", lambda input, m=submodule: linear_with_lora_and_scale_forward(m, input))